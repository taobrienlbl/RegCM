!::::::::::::::::::::::::::::::::::::::::::::::::::::::::::::::::::::::::::::::
!
!    This file is part of ICTP RegCM.
!
!    ICTP RegCM is free software: you can redistribute it and/or modify
!    it under the terms of the GNU General Public License as published by
!    the Free Software Foundation, either version 3 of the License, or
!    (at your option) any later version.
!
!    ICTP RegCM is distributed in the hope that it will be useful,
!    but WITHOUT ANY WARRANTY; without even the implied warranty of
!    MERCHANTABILITY or FITNESS FOR A PARTICULAR PURPOSE.  See the
!    GNU General Public License for more details.
!
!    You should have received a copy of the GNU General Public License
!    along with ICTP RegCM.  If not, see <http://www.gnu.org/licenses/>.
!
!::::::::::::::::::::::::::::::::::::::::::::::::::::::::::::::::::::::::::::::

module mod_header

  use mod_intkinds
  use mod_stdio

  contains

  subroutine header(myid)
  implicit none
!
  integer(ik4) , intent(in) :: myid
!
  integer(ik4) :: hostnm
  integer(ik4) :: ihost, idir
  integer(ik4) :: getcwd
  integer(ik4) , dimension(8) :: tval
  character (len=32) :: cdata='?'
  character (len=5) :: czone='?'
  character (len=32) :: hostname='?'
  character (len=32) :: user='?'
  character (len=128) :: directory='?'
  character (len=*) , parameter :: f99001 = &
    '(2x," GIT Revision: ",a," compiled at: data : ",a,"  time: ",a,/)'

  if (myid.eq.1)  then
<<<<<<< HEAD
    write (stdout, "(/,2x,'This is Terrain part of RegCM package version 5')")
=======
    write (stdout, "(/,2x,'This is Terrain part of RegCM package version 5 ')")
>>>>>>> 8527a575
    write (stdout,f99001)  GIT_VER, __DATE__ , __TIME__

#ifdef IBM
    hostname='ibm platform '
    user= 'Unknown'
#else
    ihost = hostnm(hostname)
    call getlog(user)
#endif
    call date_and_time(zone=czone,values=tval)
    idir = getcwd(directory)

    write(cdata,'(i0.4,"-",i0.2,"-",i0.2," ",i0.2,":",i0.2,":",i0.2,a)') &
       tval(1), tval(2), tval(3), tval(5), tval(6), tval(7), czone
    write(stdout,*) ": this run start at  : ",trim(cdata)
    write(stdout,*) ": it is submitted by : ",trim(user)
    write(stdout,*) ": it is running on   : ",trim(hostname)
    write(stdout,*) ": in directory       : ",trim(directory)
    write(stdout,*) "                     "
  end if
  end subroutine header

end module mod_header
! vim: tabstop=8 expandtab shiftwidth=2 softtabstop=2<|MERGE_RESOLUTION|>--- conflicted
+++ resolved
@@ -42,11 +42,7 @@
     '(2x," GIT Revision: ",a," compiled at: data : ",a,"  time: ",a,/)'
 
   if (myid.eq.1)  then
-<<<<<<< HEAD
-    write (stdout, "(/,2x,'This is Terrain part of RegCM package version 5')")
-=======
     write (stdout, "(/,2x,'This is Terrain part of RegCM package version 5 ')")
->>>>>>> 8527a575
     write (stdout,f99001)  GIT_VER, __DATE__ , __TIME__
 
 #ifdef IBM
