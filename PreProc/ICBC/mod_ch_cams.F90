!::::::::::::::::::::::::::::::::::::::::::::::::::::::::::::::::::::::::::::::
!
!    This file is part of ICTP RegCM.
!
!    ICTP RegCM is free software: you can redistribute it and/or modify
!    it under the terms of the GNU General Public License as published by
!    the Free Software Foundation, either version 3 of the License, or
!    (at your option) any later version.
!
!    ICTP RegCM is distributed in the hope that it will be useful,
!    but WITHOUT ANY WARRANTY; without even the implied warranty of
!    MERCHANTABILITY or FITNESS FOR A PARTICULAR PURPOSE.  See the
!    GNU General Public License for more details.
!
!    You should have received a copy of the GNU General Public License
!    along with ICTP RegCM.  If not, see <http://www.gnu.org/licenses/>.
!
!::::::::::::::::::::::::::::::::::::::::::::::::::::::::::::::::::::::::::::::

module mod_cams

  use mod_intkinds
  use mod_realkinds
  use mod_dynparam
  use mod_stdio
  use mod_memutil
  use mod_grid
  use mod_date
  use mod_constants
  use mod_wrtoxd
  use mod_vertint
  use mod_earth
  use mod_hgt
  use mod_humid
  use mod_mksst
  use mod_projections
  use mod_vectutil
  use mod_message
  use mod_nchelper
  use mod_kdinterp
  use mod_ch_param
  use netcdf

  private

  integer(ik4) :: jlat , ilon , klev , timlen

<<<<<<< HEAD
  real(rkx) , pointer , dimension(:,:,:) :: b3, b3a
  real(rkx) , pointer , dimension(:,:,:) :: b2, b2a

  real(rkx) , pointer , dimension(:,:,:) :: hz,hza,o3,co,dust1,dust2,dust3,eth,xch2o,h2o2,bchl,ochl,bchb,ochb
  real(rkx) , pointer , dimension(:,:,:) :: oh,isop,hno3,no,pan,c3h8,sslt1,sslt2,sslt3,so4,so2,no2,ch4,aso2 
  real(rkx) , pointer , dimension(:,:,:) :: hzvar,hzavar,o3var,covar,dust1var,dust2var,dust3var,ethvar,xch2ovar, \
                                            h2o2var,bchlvar,rochlvar,bchbvar,ochbvar,ochlvar
  real(rkx) , pointer , dimension(:,:,:) :: ohvar,isopvar,hno3var,novar,panvar,c3h8var,sslt1var,sslt2var,\
                                            sslt3var,so4var,so2var,no2var,ch4var,aso2var


=======
  real(rkx) , pointer , dimension(:,:,:) :: b3 , b3a
  real(rkx) , pointer , dimension(:,:,:) :: b2 , b2a

  real(rkx) , pointer , dimension(:,:,:) :: hz , hza , o3 , co , &
    dust1 , dust2 , dust3 , eth , xch2o , h2o2 , bchl , ochl , bchb , ochb
  real(rkx) , pointer , dimension(:,:,:) :: oh , isop , hno3 , no , &
    pan , c3h8 , sslt1 , sslt2 , sslt3 , so4 , so2 , no2
  real(rkx) , pointer , dimension(:,:,:) :: hzvar , hzavar , o3var , &
    covar , dust1var , dust2var , dust3var , ethvar , xch2ovar, &
    h2o2var , bchlvar , rochlvar , bchbvar , ochbvar , ochlvar
  real(rkx) , pointer , dimension(:,:,:) :: ohvar , isopvar , hno3var , &
    novar , panvar , c3h8var , sslt1var , sslt2var , sslt3var , so4var , &
    so2var , no2var
>>>>>>> 5706c3d7
  real(rkx) , pointer , dimension(:,:) :: prvar , topou , topov
  real(rkx) , pointer , dimension(:) :: glat
  real(rkx) , pointer , dimension(:) :: grev
  real(rkx) , pointer , dimension(:) :: glon
  real(rkx) , pointer , dimension(:) :: plevs
  real(rkx) , pointer , dimension(:) :: sigmar
  real(rkx) :: pss , pst
  integer(2) , pointer , dimension(:,:,:) :: work
  integer(2) , pointer , dimension(:,:) :: iwork

  integer(ik4) , dimension(20,4) :: inet5 !care the first dimension must be
                                          !bigger than the number of species
                                          !for gas or aer
  integer(ik4) , dimension(20,4) :: ivar5
  real(rkx) , dimension(20,4) :: xoff , xscl
  type(rcm_time_and_date) , pointer , dimension(:) :: itimes
  integer(ik4) , pointer , dimension(:) :: xtimes

  type(global_domain) :: gdomain
  type(h_interpolator) :: cross_hint , udot_hint , vdot_hint

  public :: init_cams , get_cams, conclude_cams

  contains

  subroutine init_cams(typ)

    implicit none
    character(len=2) :: typ
    integer(ik4) :: k
    integer(ik4) :: year , month , day , hour
    character(len=256) :: pathaddname
    integer(ik4) :: istatus , ncid , ivarid , idimid
    character(len=64) :: inname

    call split_idate(globidate1,year,month,day,hour)
    write(inname,'(i4,a,a,i0.4,a,i0.2,a)') &
      year, pthsep, 'geop_', year, '_', month,'.nc'
    pathaddname = trim(inpglob)//pthsep//chemtyp(1:4)//pthsep//inname
    istatus = nf90_open(pathaddname,nf90_nowrite,ncid)
    call checkncerr(istatus,__FILE__,__LINE__, &
                    'Error open file '//trim(pathaddname))
    istatus = nf90_inq_dimid(ncid,'latitude',idimid)
    call checkncerr(istatus,__FILE__,__LINE__, &
                    'Missing latitude dimension in file '//trim(pathaddname))
    istatus = nf90_inquire_dimension(ncid,idimid,len=jlat)
    call checkncerr(istatus,__FILE__,__LINE__, &
          'Error reading latitude dimelen in file '//trim(pathaddname))
    istatus = nf90_inq_dimid(ncid,'longitude',idimid)
    call checkncerr(istatus,__FILE__,__LINE__, &
          'Missing longitude dimension in file '//trim(pathaddname))
    istatus = nf90_inquire_dimension(ncid,idimid,len=ilon)
    call checkncerr(istatus,__FILE__,__LINE__, &
          'Error reading longitude dimelen in file '//trim(pathaddname))
    istatus = nf90_inq_dimid(ncid,'levelist',idimid)
    if ( istatus /= nf90_noerr ) then
      istatus = nf90_inq_dimid(ncid,'level',idimid)
      call checkncerr(istatus,__FILE__,__LINE__, &
            'Missing level/levelist dimension in file '//trim(pathaddname))
    end if
    istatus = nf90_inquire_dimension(ncid,idimid,len=klev)
    call checkncerr(istatus,__FILE__,__LINE__, &
          'Error reading levelist dimelen in file '//trim(pathaddname))
    !
    ! Allocate working space
    !
    call getmem1d(plevs,1,klev,'mod_cams:plevs')
    call getmem1d(glat,1,jlat,'mod_cams:glat')
    call getmem1d(glon,1,ilon,'mod_cams:glon')
    call getmem1d(grev,1,max(jlat,ilon),'mod_cams:grev')
    call getmem1d(sigmar,1,klev,'mod_cams:sigmar')

    istatus = nf90_inq_varid(ncid,'latitude',ivarid)
    call checkncerr(istatus,__FILE__,__LINE__, &
          'Missing latitude variable in file '//trim(pathaddname))
    istatus = nf90_get_var(ncid,ivarid,glat)
    call checkncerr(istatus,__FILE__,__LINE__, &
          'Error reading latitude variable in file '//trim(pathaddname))
    istatus = nf90_inq_varid(ncid,'longitude',ivarid)
    call checkncerr(istatus,__FILE__,__LINE__, &
          'Missing longitude variable in file '//trim(pathaddname))
    istatus = nf90_get_var(ncid,ivarid,glon)
    call checkncerr(istatus,__FILE__,__LINE__, &
          'Error reading longitude variable in file '//trim(pathaddname))
    istatus = nf90_inq_varid(ncid,'levelist',ivarid)
    if ( istatus /= nf90_noerr ) then
      istatus = nf90_inq_varid(ncid,'level',ivarid)
      call checkncerr(istatus,__FILE__,__LINE__, &
            'Missing level/levelist variable in file '//trim(pathaddname))
    end if
    istatus = nf90_get_var(ncid,ivarid,plevs)
    call checkncerr(istatus,__FILE__,__LINE__, &
          'Error reading levelist variable in file '//trim(pathaddname))
    istatus = nf90_close(ncid)
    call checkncerr(istatus,__FILE__,__LINE__, &
          'Error close file '//trim(pathaddname))
    do k = 1 , klev
      sigmar(k) = (plevs(klev-k+1)-plevs(1))/(plevs(klev)-plevs(1))
    end do
    pss = (plevs(klev)-plevs(1))/10.0_rkx ! mb -> cb
    pst = plevs(1)/10.0_rkx ! mb -> cb
    !
    ! Find window to read
    !
    call get_window(glat,glon,xlat,xlon,i_band,gdomain)

    grev(1:jlat) = glat
    jlat = gdomain%nj
    call getmem1d(glat,1,jlat,'mod_cams:glat')
    glat = grev(gdomain%jgstart:gdomain%jgstop)
    grev(1:ilon) = glon
    ilon = sum(gdomain%ni)
    call getmem1d(glon,1,ilon,'mod_cams:glon')
    glon(1:gdomain%ni(1)) = grev(gdomain%igstart(1):gdomain%igstop(1))
    if ( gdomain%ntiles == 2 ) then
      glon(gdomain%ni(1)+1:ilon) = grev(gdomain%igstart(2):gdomain%igstop(2))
    end if

    call h_interpolator_create(cross_hint,glat,glon,xlat,xlon)

<<<<<<< HEAD
    if(typ=='CH') then 
      call getmem3d(b3,1,jx,1,iy,1,klev*15,'mod_cams:b3')
      call getmem3d(b2,1,ilon,1,jlat,1,klev*15,'mod_cams:b2')
=======
    if ( typ == 'CH' ) then
      call getmem3d(b3,1,jx,1,iy,1,klev*25,'mod_cams:b3')
      call getmem3d(b2,1,ilon,1,jlat,1,klev*25,'mod_cams:b2')
>>>>>>> 5706c3d7
      call getmem3d(work,1,ilon,1,jlat,1,klev,'mod_cams:work')
      !
      ! Set up pointers
      !
      hz    => b3(:,:,1:klev)
      o3    => b3(:,:,klev+1:2*klev)
      co    => b3(:,:,2*klev+1:3*klev)
      eth   => b3(:,:,3*klev+1:4*klev)
      xch2o => b3(:,:,4*klev+1:5*klev)
      h2o2  => b3(:,:,5*klev+1:6*klev)
      oh    => b3(:,:,6*klev+1:7*klev)
      isop  => b3(:,:,7*klev+1:8*klev)
      hno3  => b3(:,:,8*klev+1:9*klev)
      no    => b3(:,:,9*klev+1:10*klev)
      pan   => b3(:,:,10*klev+1:11*klev)
      c3h8  => b3(:,:,11*klev+1:12*klev)
      so2   => b3(:,:,12*klev+1:13*klev)
      no2   => b3(:,:,13*klev+1:14*klev)
      ch4   => b3(:,:,14*klev+1:15*klev)

      hzvar    => b2(:,:,1:klev)
      o3var    => b2(:,:,klev+1:2*klev)
      covar    => b2(:,:,2*klev+1:3*klev)
      ethvar   => b2(:,:,3*klev+1:4*klev)
      xch2ovar => b2(:,:,4*klev+1:5*klev)
      h2o2var  => b2(:,:,5*klev+1:6*klev)
      ohvar    => b2(:,:,6*klev+1:7*klev)
      isopvar  => b2(:,:,7*klev+1:8*klev)
      hno3var  => b2(:,:,8*klev+1:9*klev)
      novar    => b2(:,:,9*klev+1:10*klev)
      panvar   => b2(:,:,10*klev+1:11*klev)
      c3h8var  => b2(:,:,11*klev+1:12*klev)
      so2var   => b2(:,:,12*klev+1:13*klev)
      no2var   => b2(:,:,13*klev+1:14*klev)
<<<<<<< HEAD
      ch4var   => b2(:,:,14*klev+1:15*klev)


      else if ( typ=='AE' ) then  
        call getmem3d(b3a,1,jx,1,iy,1,klev*15,'mod_cams:b3a')
        call getmem3d(b2a,1,ilon,1,jlat,1,klev*15,'mod_cams:b2a')
        call getmem3d(work,1,ilon,1,jlat,1,klev,'mod_cams:awork')
=======
    else if ( typ == 'AE' ) then
      call getmem3d(b3a,1,jx,1,iy,1,klev*25,'mod_cams:b3a')
      call getmem3d(b2a,1,ilon,1,jlat,1,klev*25,'mod_cams:b2a')
      call getmem3d(work,1,ilon,1,jlat,1,klev,'mod_cams:work')
>>>>>>> 5706c3d7
      !
      ! Set up pointers
      !
      hza    => b3a(:,:,1:klev)
      dust1 => b3a(:,:,klev+1:2*klev)
      dust2 => b3a(:,:,2*klev+1:3*klev)
      dust3 => b3a(:,:,3*klev+1:4*klev)
      bchl  => b3a(:,:,4*klev+1:5*klev)
      ochl  => b3a(:,:,5*klev+1:6*klev)
      bchb  => b3a(:,:,6*klev+1:7*klev)
      ochb  => b3a(:,:,7*klev+1:8*klev)
      sslt1 => b3a(:,:,8*klev+1:9*klev)
      sslt2 => b3a(:,:,9*klev+1:10*klev)
      sslt3 => b3a(:,:,10*klev+1:11*klev)
      so4   => b3a(:,:,11*klev+1:12*klev)
      aso2   => b3a(:,:,12*klev+1:13*klev)

      hzavar   => b2a(:,:,1:klev)
      dust1var => b2a(:,:,1*klev+1:2*klev)
      dust2var => b2a(:,:,2*klev+1:3*klev)
      dust3var => b2a(:,:,3*klev+1:4*klev)
      bchlvar  => b2a(:,:,4*klev+1:5*klev)
      ochlvar  => b2a(:,:,5*klev+1:6*klev)
      bchbvar  => b2a(:,:,6*klev+1:7*klev)
      ochbvar  => b2a(:,:,7*klev+1:8*klev)
      sslt1var => b2a(:,:,8*klev+1:9*klev)
      sslt2var => b2a(:,:,9*klev+1:10*klev)
      sslt3var => b2a(:,:,10*klev+1:11*klev)
      so4var   => b2a(:,:,11*klev+1:12*klev)
<<<<<<< HEAD
      aso2var   => b2a(:,:,12*klev+1:13*klev)

      end if 
=======
      so2var   => b2a(:,:,12*klev+1:13*klev)
    end if
>>>>>>> 5706c3d7

  end subroutine init_cams

  subroutine get_cams(idate,typ)
    implicit none
    character(len=2), intent(in) :: typ
    type(rcm_time_and_date) , intent(in) :: idate
    !
    ! Read data at idate
    !
    if ( typ == 'CH' ) then

      call cams6hour(dattyp,idate,globidate1,'CH')
      write (stdout,*) 'READ IN CAMS fields at DATE:' , tochar(idate)
      !
      ! Horizontal interpolation of both the scalar and vector fields
      !
      call h_interpolate_cont(cross_hint,b2,b3)
      !
      ! Invert vertical order, set BOTTOM -> TOP
!$OMP SECTIONS
!$OMP SECTION
      call top2btm(hz)
!$OMP SECTION
      call top2btm(o3)
!$OMP SECTION
      call top2btm(co)
!$OMP SECTION
      call top2btm(eth )
!$OMP SECTION
      call top2btm(xch2o)
!$OMP SECTION
      call top2btm(h2o2 )
!$OMP SECTION
      call top2btm(oh)
!$OMP SECTION
      call top2btm(isop)
!$OMP SECTION
      call top2btm (hno3)
!$OMP SECTION
      call top2btm(no)
!$OMP SECTION
      call top2btm(pan)
!$OMP SECTION
      call top2btm(c3h8 )
!$OMP SECTION
      call top2btm(so2)
!$OMP SECTION
<<<<<<< HEAD
    call top2btm(no2)
!$OMP SECTION
    call top2btm(ch4)
=======
      call top2btm(no2)
>>>>>>> 5706c3d7
!$OMP END SECTIONS
    else if ( typ == 'AE' ) then
      call cams6hour(dattyp,idate,globidate1,'AE')
      write (stdout,*) 'READ IN CAMS AER fields at DATE:' , tochar(idate)
      !
      ! Horizontal interpolation of both the scalar and vector fields
      !
      call h_interpolate_cont(cross_hint,b2a,b3a)
      !
!$OMP SECTIONS
!$OMP SECTION
      call top2btm(hza)
!$OMP SECTION
      call top2btm(dust1)
!$OMP SECTION
      call top2btm(dust2)
!$OMP SECTION
      call top2btm(dust3)
!$OMP SECTION
      call top2btm(bchl)
!$OMP SECTION
      call top2btm(ochl)
!$OMP SECTION
      call top2btm(bchb)
!$OMP SECTION
      call top2btm(ochb)
!$OMP SECTION
      call top2btm(sslt1)
!$OMP SECTION
      call top2btm(sslt2)
!$OMP SECTION
      call top2btm(sslt3)
!$OMP SECTION
      call top2btm(so4)
!$OMP SECTION
<<<<<<< HEAD
    call top2btm(aso2)
=======
      call top2btm(so2)
>>>>>>> 5706c3d7
!$OMP END SECTIONS
    end if
    ! New calculation of p* on rcm topography.
    !
    ! Interpolate chemicals.
    !
<<<<<<< HEAD
    if ( idynamic < 3 ) call die('mod_ch_cams','CAMSR only works for idynamic=3')
    if (typ == 'CH') then 

!$OMP SECTIONS
!$OMP SECTION
      call intz1(chv4(:,:,:,cb_O3),o3,z0,hz,topogm,jx,iy,kz,klev,0.7_rkx,0.4_rkx,0.7_rkx)
=======
    if ( idynamic == 3 ) then
      if ( typ == 'CH' ) then
!$OMP SECTIONS
!$OMP SECTION
        call intz1(chv4(:,:,:,cb_O3),o3,z0,hz,topogm, &
          jx,iy,kz,klev,0.7_rkx,0.4_rkx,0.7_rkx)
>>>>>>> 5706c3d7
!$OMP SECTION
        call intz1(chv4(:,:,:,cb_CO),co,z0,hz,topogm, &
          jx,iy,kz,klev,0.7_rkx,0.4_rkx,0.7_rkx)
!$OMP SECTION
        call intz1(chv4(:,:,:,cb_C2H6),eth,z0,hz,topogm, &
          jx,iy,kz,klev,0.7_rkx,0.4_rkx,0.7_rkx)
!$OMP SECTION
<<<<<<< HEAD
      call intz1(chv4(:,:,:,cb_HCHO),xch2o,z0,hz,topogm,jx,iy,kz,klev,0.7_rkx,0.4_rkx,0.7_rkx)            
=======
        call intz1(chv4(:,:,:,cb_ALD2),xch2o,z0,hz,topogm, &
          jx,iy,kz,klev,0.7_rkx,0.4_rkx,0.7_rkx)
>>>>>>> 5706c3d7
!$OMP SECTION
        call intz1(chv4(:,:,:,cb_H2O2),h2o2,z0,hz,topogm, &
          jx,iy,kz,klev,0.7_rkx,0.4_rkx,0.7_rkx)
!$OMP SECTION
        call intz1(chv4(:,:,:,cb_ISOP),isop,z0,hz,topogm, &
          jx,iy,kz,klev,0.7_rkx,0.4_rkx,0.7_rkx)
!$OMP SECTION
        call intz1(chv4(:,:,:,cb_HNO3),hno3,z0,hz,topogm, &
          jx,iy,kz,klev,0.7_rkx,0.4_rkx,0.7_rkx)
!$OMP SECTION
        call intz1(chv4(:,:,:,cb_NO),no,z0,hz,topogm, &
          jx,iy,kz,klev,0.7_rkx,0.4_rkx,0.7_rkx)
!$OMP SECTION
        call intz1(chv4(:,:,:,cb_PAN),pan,z0,hz,topogm, &
          jx,iy,kz,klev,0.7_rkx,0.4_rkx,0.7_rkx)
!$OMP SECTION
        call intz1(chv4(:,:,:,cb_PAR),c3h8,z0,hz,topogm, &
          jx,iy,kz,klev,0.7_rkx,0.4_rkx,0.7_rkx)
!$OMP SECTION
        call intz1(chv4(:,:,:,cb_SO2),so2,z0,hz,topogm, &
          jx,iy,kz,klev,0.7_rkx,0.4_rkx,0.7_rkx)
!$OMP SECTION
<<<<<<< HEAD
      call intz1(chv4(:,:,:,cb_NO2),no2,z0,hz,topogm,jx,iy,kz,klev,0.7_rkx,0.4_rkx,0.7_rkx)
!$OMP SECTION
      call intz1(chv4(:,:,:,cb_CH4),ch4,z0,hz,topogm,jx,iy,kz,klev,0.7_rkx,0.4_rkx,0.7_rkx)
!$OMP END SECTIONS
! treat special case of functional groups 
      chv4(:,:,:,cb_PAR) = 3._rkx* chv4(:,:,:,cb_PAR)
! consider putting OH
=======
        call intz1(chv4(:,:,:,cb_NO2),no2,z0,hz,topogm, &
          jx,iy,kz,klev,0.7_rkx,0.4_rkx,0.7_rkx)
!$OMP END SECTIONS

!!$OMP SECTION
!       call intz1(chv4(:,:,:,cb_OH),oh,z0,hz,topogm, &
!         jx,iy,kz,klev,0.7_rkx,0.4_rkx,0.7_rkx)
>>>>>>> 5706c3d7

      else if ( typ == 'AE' ) then
!$OMP SECTIONS
        call intz1(aev4(:,:,:,ae_dust1),dust1,z0,hza,topogm, &
          jx,iy,kz,klev,0.7_rkx,0.4_rkx,0.7_rkx)
!$OMP SECTION
        call intz1(aev4(:,:,:,ae_dust2),dust2,z0,hza,topogm, &
          jx,iy,kz,klev,0.7_rkx,0.4_rkx,0.7_rkx)
!$OMP SECTION
        call intz1(aev4(:,:,:,ae_dust3),dust3,z0,hza,topogm, &
          jx,iy,kz,klev,0.7_rkx,0.4_rkx,0.7_rkx)
!$OMP SECTION
        call intz1(aev4(:,:,:,ae_bchl),bchl,z0,hza,topogm, &
          jx,iy,kz,klev,0.7_rkx,0.4_rkx,0.7_rkx)
!$OMP SECTION
        call intz1(aev4(:,:,:,ae_ochl),ochl,z0,hza,topogm, &
          jx,iy,kz,klev,0.7_rkx,0.4_rkx,0.7_rkx)
!$OMP SECTION
        call intz1(aev4(:,:,:,ae_bchb),bchb,z0,hza,topogm, &
          jx,iy,kz,klev,0.7_rkx,0.4_rkx,0.7_rkx)
!$OMP SECTION
        call intz1(aev4(:,:,:,ae_ochb),ochb,z0,hza,topogm, &
          jx,iy,kz,klev,0.7_rkx,0.4_rkx,0.7_rkx)
!$OMP SECTION
        call intz1(aev4(:,:,:,ae_sslt1),sslt1,z0,hza,topogm, &
          jx,iy,kz,klev,0.7_rkx,0.4_rkx,0.7_rkx)
!$OMP SECTION
        call intz1(aev4(:,:,:,ae_sslt2),sslt2,z0,hza,topogm, &
          jx,iy,kz,klev,0.7_rkx,0.4_rkx,0.7_rkx)
!$OMP SECTION
        call intz1(aev4(:,:,:,ae_so4),so4,z0,hza,topogm, &
          jx,iy,kz,klev,0.7_rkx,0.4_rkx,0.7_rkx)
!$OMP SECTION
<<<<<<< HEAD
      call intz1(aev4(:,:,:,ae_so2),aso2,z0,hza,topogm,jx,iy,kz,klev,0.7_rkx,0.4_rkx,0.7_rkx)
!$OMP END SECTIONS

! perform mass reditribution from cams bins to regcm bins for dust and seasalt
! the weights are roughly estimated from bin size and dust volume distribution between 0 and 20ùm
! 
      aev4(:,:,:,ae_dust1) = aev4(:,:,:,ae_dust1) + aev4(:,:,:,ae_dust2) 
      aev4(:,:,:,ae_dust2) = 0.4_rkx * aev4(:,:,:,ae_dust3) 
      aev4(:,:,:,ae_dust4) = 0.2_rkx * aev4(:,:,:,ae_dust3)!4 before 3!!
      aev4(:,:,:,ae_dust3) = 0.4_rkx * aev4(:,:,:,ae_dust3)
      
      aev4(:,:,:,ae_sslt1) = aev4(:,:,:,ae_sslt1) + 0.2_rkx * aev4(:,:,:,ae_sslt2)
      aev4(:,:,:,ae_sslt2) = 0.8_rkx * aev4(:,:,:,ae_sslt2)    
! dit not use sslt3 consider using a third ssbin ... 

     end if 

!write out chv4  
    if(typ=='CH')   call  write_ch_icbc(idate)
    if(typ=='AE')   call  write_ae_icbc(idate)

=======
        call intz1(aev4(:,:,:,ae_so2),so2,z0,hza,topogm, &
          jx,iy,kz,klev,0.7_rkx,0.4_rkx,0.7_rkx)
!$OMP END SECTIONS
      end if
    else
      write(stderr,*) 'Not compatible with idynamic < 3'
    end if
    ! write out chv4
    if ( typ == 'CH' ) call write_ch_icbc(idate)
    if ( typ == 'AE' ) call write_ae_icbc(idate)
>>>>>>> 5706c3d7
  end subroutine get_cams

  subroutine cams6hour(dattyp,idate,idate0,typ)
    implicit none
    character(len=5) , intent(in) :: dattyp
    character(len=2), intent(in) ::typ
    type(rcm_time_and_date) , intent(in) :: idate , idate0
    integer(ik4) :: i , inet , it , j , k4 , kkrec , istatus , ivar
    integer(ik4) :: timid
    character(len=64) :: inname
    character(len=256) :: pathaddname
    character(len=7) , dimension(14) :: gasname,gfname
    character(len=7) , dimension(13) :: aername,afname
    character(len=7) , dimension(15) ::varname ! make sure that dim is large enough
    character(len=7) , dimension(15) ::fname

    character(len=64) :: cunit , ccal
    real(rkx) :: xadd , xscale
    integer(ik4) , dimension(4) :: icount , istart
    integer(ik4) :: year , month , day , hour , nsp
    integer(ik4) , save :: lastmonth
    type(rcm_time_interval) :: tdif

<<<<<<< HEAD
    data gasname /'z','go3' , 'co', 'c2h6','hcho','c3h8','no','no2', 'h2o2','c5h8' ,'so2','hno3','ch4','pan'/
    data gfname   /'geop','O3','CO','ETH', 'CH2O', 'C3H8','NO','NO2', 'H2O2', 'ISOP','SO2','HNO3','CH4','PAN'/
    data aername /'z','aermr04' , 'aermr05', 'aermr06','aermr09','aermr07','aermr10','aermr08',\
                      'aermr01','aermr02' ,'aermr03','aermr11','so2' /
    data afname   /'geop','DUST1','DUST2','DUST3', 'BCHL','OCHL','BCHB', 'OCHB', 'SSLT1','SSLT2','SSLT3','SO4','SO2'/

=======
    data gasname /'z','go3','co','c2h6','hcho','c3h8','no', &
                  'no2','h2o2','c5h8' ,'so2','hno3' /
    data gfname  /'geop','O3','CO','ETH','CH2O','C3H8','NO', &
                  'NO2','H2O2','ISOP','SO2','HNO3'/
    data aername /'z','aermr04','aermr05','aermr06','aermr09',&
                  'aermr07','aermr10','aermr08','aermr01', &
                  'aermr02' ,'aermr03','aermr11' /
    data afname  /'geop','DUST1','DUST2','DUST3','BCHL','OCHL', &
                  'BCHB','OCHB','SSLT1','SSLT2','SSLT3','SO4'/
>>>>>>> 5706c3d7

    !
    ! This is the latitude, longitude dimension of the grid to be read.
    ! This corresponds to the lat and lon dimension variables in the
    ! netCDF file.
    ! The data are packed into short integers (INTEGER*2).  The array
    ! work will be used to hold the packed integers.  The array 'x'
    ! will contain the unpacked data.
    !
<<<<<<< HEAD
    if (typ == 'CH') then 
     nsp = 14
     varname(1:nsp) = gasname(1:nsp) 
     fname(1:nsp) = gfname(1:nsp)
    else if (typ == 'AE') then 
     nsp = 13
=======
    if (typ == 'CH') then
     nsp = 12
     varname(1:nsp) = gasname(1:nsp)
     fname(1:nsp) = gfname(1:nsp)
    else if (typ == 'AE') then
     nsp = 12
>>>>>>> 5706c3d7
     varname(1:nsp) = aername(1:nsp)
     fname(1:nsp) = afname(1:nsp)
    end if

    k4 = 1
    call split_idate(idate,year,month,day,hour)

    if ( idate == idate0 .or. month /= lastmonth ) then
      lastmonth = month
      do kkrec = 1 , nsp ! boulce sur nbre variables gaz
        !verifie le path pour fichier CAMS !!
        write(inname,'(i4,a,a,a,i0.4,a,i0.2,a)') &
        year, pthsep, trim(fname(kkrec)), '_', year, '_', month,'.nc'
        pathaddname = trim(inpglob)//pthsep//chemtyp(1:4)//pthsep//inname
        istatus = nf90_open(pathaddname,nf90_nowrite,inet5(kkrec,1))

        call checkncerr(istatus,__FILE__,__LINE__, &
          'Error open file '//trim(pathaddname))
        istatus = nf90_inq_varid(inet5(kkrec,1),varname(kkrec), &
                                 ivar5(kkrec,1))
        call checkncerr(istatus,__FILE__,__LINE__, &
          'Error find var '//varname(kkrec))
        istatus = nf90_get_att(inet5(kkrec,1),ivar5(kkrec,1), &
                 'scale_factor',xscl(kkrec,1))
        call checkncerr(istatus,__FILE__,__LINE__, &
            'Error find att scale_factor')
        istatus = nf90_get_att(inet5(kkrec,1),ivar5(kkrec,1),  &
                   'add_offset',xoff(kkrec,1))
        call checkncerr(istatus,__FILE__,__LINE__, &
            'Error find att add_offset')
        write (stdout,*) inet5(kkrec,1) , trim(pathaddname) ,   &
                         xscl(kkrec,1) , xoff(kkrec,1)
        if ( kkrec == 1 ) then
          istatus = nf90_inq_dimid(inet5(1,1),'time',timid)
          call checkncerr(istatus,__FILE__,__LINE__, &
                          'Error find dim time')
          istatus = nf90_inquire_dimension(inet5(1,1),timid,len=timlen)
          call checkncerr(istatus,__FILE__,__LINE__, &
                          'Error inquire time')
          istatus = nf90_inq_varid(inet5(1,1),'time',timid)
          if ( istatus /= nf90_noerr ) then
            istatus = nf90_inq_varid(inet5(1,1),'date',timid)
            call checkncerr(istatus,__FILE__,__LINE__, &
                        'Error find var time/date')
          end if
          istatus = nf90_get_att(inet5(1,1),timid,'units',cunit)
          call checkncerr(istatus,__FILE__,__LINE__, &
                              'Error read time units')
          istatus = nf90_get_att(inet5(1,1),timid,'calendar',ccal)
          call checkncerr(istatus,__FILE__,__LINE__, &
                              'Error read time units')
          call getmem1d(itimes,1,timlen,'mod_cams:itimes')
          call getmem1d(xtimes,1,timlen,'mod_cams:xtimes')
          istatus = nf90_get_var(inet5(1,1),timid,xtimes)
          call checkncerr(istatus,__FILE__,__LINE__, &
                          'Error read time')
          do it = 1 , timlen
            itimes(it) = timeval2date(real(xtimes(it),rkx),cunit,ccal)
          end do
        end if
      end do
    end if
    tdif = idate - itimes(1)
    it = nint(tohours(tdif))/6 + 1

    istart(3) = 1
    icount(3) = klev
    istart(4) = it
    icount(4) = 1
<<<<<<< HEAD
    
    if (typ=='CH') then 
    do kkrec = 1 , nsp ! loop on number variables
      inet = inet5(kkrec,k4)
      ivar = ivar5(kkrec,k4)
      xscale = xscl(kkrec,k4)
      xadd = xoff(kkrec,k4)
      call getwork(kkrec)
      !care the order must match varname data - could be more elegant,
 
      if ( kkrec == 1 ) hzvar(1:ilon,1:jlat,:) = real(real(work(1:ilon,1:jlat,:),rkx)*xscale+xadd,rkx)/9.80616_rk4
      if ( kkrec == 2 ) o3var(1:ilon,1:jlat,:) = real(real(work(1:ilon,1:jlat,:),rkx)*xscale+xadd,rkx)
      if ( kkrec == 3 ) covar(1:ilon,1:jlat,:) = real(real(work(1:ilon,1:jlat,:),rkx)*xscale+xadd,rkx)
      if ( kkrec == 4 ) ethvar(1:ilon,1:jlat,:) = real(real(work(1:ilon,1:jlat,:),rkx)*xscale+xadd,rkx)
      if ( kkrec == 5 ) xch2ovar(1:ilon,1:jlat,:) = real(real(work(1:ilon,1:jlat,:),rkx)*xscale+xadd,rkx)
      if ( kkrec == 6 ) c3h8var(1:ilon,1:jlat,:) = real(real(work(1:ilon,1:jlat,:),rkx)*xscale+xadd,rkx)
      if ( kkrec == 7 ) novar(1:ilon,1:jlat,:) = real(real(work(1:ilon,1:jlat,:),rkx)*xscale+xadd,rkx)
      if ( kkrec == 8 ) no2var(1:ilon,1:jlat,:) = real(real(work(1:ilon,1:jlat,:),rkx)*xscale+xadd,rkx)
      if ( kkrec == 9 ) h2o2var(1:ilon,1:jlat,:) = real(real(work(1:ilon,1:jlat,:),rkx)*xscale+xadd,rkx)
      if ( kkrec == 10 ) isopvar(1:ilon,1:jlat,:) = real(real(work(1:ilon,1:jlat,:),rkx)*xscale+xadd,rkx)
      if ( kkrec == 11 ) so2var(1:ilon,1:jlat,:) = real(real(work(1:ilon,1:jlat,:),rkx)*xscale+xadd,rkx)
      if ( kkrec == 12 ) hno3var(1:ilon,1:jlat,:) = real(real(work(1:ilon,1:jlat,:),rkx)*xscale+xadd,rkx)
      if ( kkrec == 13 ) ch4var(1:ilon,1:jlat,:) = real(real(work(1:ilon,1:jlat,:),rkx)*xscale+xadd,rkx)
      if ( kkrec == 14 ) panvar(1:ilon,1:jlat,:) = real(real(work(1:ilon,1:jlat,:),rkx)*xscale+xadd,rkx)

     end do

      else if(typ=='AE') then
       do kkrec = 1 , nsp ! loop on number variables
         inet = inet5(kkrec,k4)
         ivar = ivar5(kkrec,k4)
         xscale = xscl(kkrec,k4)
         xadd = xoff(kkrec,k4)
          call getwork(kkrec)
      !care the order must match varname data - could be more elegant,
      if ( kkrec == 1 ) hzavar(1:ilon,1:jlat,:) = real(real(work(1:ilon,1:jlat,:),rkx)*xscale+xadd,rkx)\
                                                 /9.80616_rk4
      if ( kkrec == 2 ) dust1var(1:ilon,1:jlat,:) = real(real(work(1:ilon,1:jlat,:),rkx)*xscale+xadd,rkx)
      if ( kkrec == 3 ) dust2var(1:ilon,1:jlat,:) = real(real(work(1:ilon,1:jlat,:),rkx)*xscale+xadd,rkx)
      if ( kkrec == 4 ) dust3var(1:ilon,1:jlat,:) = real(real(work(1:ilon,1:jlat,:),rkx)*xscale+xadd,rkx)
      if ( kkrec == 5 ) bchlvar(1:ilon,1:jlat,:) = real(real(work(1:ilon,1:jlat,:),rkx)*xscale+xadd,rkx)
      if ( kkrec == 6 ) ochlvar(1:ilon,1:jlat,:) = real(real(work(1:ilon,1:jlat,:),rkx)*xscale+xadd,rkx)
      if ( kkrec == 7 ) bchbvar(1:ilon,1:jlat,:) = real(real(work(1:ilon,1:jlat,:),rkx)*xscale+xadd,rkx)
      if ( kkrec == 8 ) ochbvar(1:ilon,1:jlat,:) = real(real(work(1:ilon,1:jlat,:),rkx)*xscale+xadd,rkx)
      if ( kkrec == 9 ) sslt1var(1:ilon,1:jlat,:) = real(real(work(1:ilon,1:jlat,:),rkx)*xscale+xadd,rkx)
      if ( kkrec == 10 )sslt2var(1:ilon,1:jlat,:) = real(real(work(1:ilon,1:jlat,:),rkx)*xscale+xadd,rkx)
      if ( kkrec == 11 )sslt3var(1:ilon,1:jlat,:) = real(real(work(1:ilon,1:jlat,:),rkx)*xscale+xadd,rkx)
      if ( kkrec == 12 )so4var(1:ilon,1:jlat,:) = real(real(work(1:ilon,1:jlat,:),rkx)*xscale+xadd,rkx)
      if ( kkrec == 13 )aso2var(1:ilon,1:jlat,:) = real(real(work(1:ilon,1:jlat,:),rkx)*xscale+xadd,rkx)
        end do    
=======

    if (typ=='CH') then
      do kkrec = 1 , nsp ! loop on number variables
        inet = inet5(kkrec,k4)
        ivar = ivar5(kkrec,k4)
        xscale = xscl(kkrec,k4)
        xadd = xoff(kkrec,k4)
        call getwork(kkrec)
        !care the order must match varname data - could be more elegant,
        if ( kkrec == 1 ) hzvar(1:ilon,1:jlat,:) = &
          real(real(work(1:ilon,1:jlat,:),rkx)*xscale+xadd,rkx)/9.80616_rk4
        if ( kkrec == 2 ) o3var(1:ilon,1:jlat,:) = &
          real(real(work(1:ilon,1:jlat,:),rkx)*xscale+xadd,rkx)
        if ( kkrec == 3 ) covar(1:ilon,1:jlat,:) = &
          real(real(work(1:ilon,1:jlat,:),rkx)*xscale+xadd,rkx)
        if ( kkrec == 4 ) ethvar(1:ilon,1:jlat,:) = &
          real(real(work(1:ilon,1:jlat,:),rkx)*xscale+xadd,rkx)
        if ( kkrec == 5 ) xch2ovar(1:ilon,1:jlat,:) = &
          real(real(work(1:ilon,1:jlat,:),rkx)*xscale+xadd,rkx)
        if ( kkrec == 6 ) c3h8var(1:ilon,1:jlat,:) = &
          real(real(work(1:ilon,1:jlat,:),rkx)*xscale+xadd,rkx)
        if ( kkrec == 7 ) novar(1:ilon,1:jlat,:) = &
          real(real(work(1:ilon,1:jlat,:),rkx)*xscale+xadd,rkx)
        if ( kkrec == 8 ) no2var(1:ilon,1:jlat,:) = &
          real(real(work(1:ilon,1:jlat,:),rkx)*xscale+xadd,rkx)
        if ( kkrec == 9 ) h2o2var(1:ilon,1:jlat,:) = &
          real(real(work(1:ilon,1:jlat,:),rkx)*xscale+xadd,rkx)
        if ( kkrec == 10 ) isopvar(1:ilon,1:jlat,:) = &
          real(real(work(1:ilon,1:jlat,:),rkx)*xscale+xadd,rkx)
        if ( kkrec == 11 ) so2var(1:ilon,1:jlat,:) = &
          real(real(work(1:ilon,1:jlat,:),rkx)*xscale+xadd,rkx)
        if ( kkrec == 12 ) hno3var(1:ilon,1:jlat,:) = &
          real(real(work(1:ilon,1:jlat,:),rkx)*xscale+xadd,rkx)
      end do
    else if(typ=='AE') then
      do kkrec = 1 , nsp ! loop on number variables
        inet = inet5(kkrec,k4)
        ivar = ivar5(kkrec,k4)
        xscale = xscl(kkrec,k4)
        xadd = xoff(kkrec,k4)
        call getwork(kkrec)
        !care the order must match varname data - could be more elegant,
        if ( kkrec == 1 ) hzavar(1:ilon,1:jlat,:) = &
          real(real(work(1:ilon,1:jlat,:),rkx)*xscale+xadd,rkx) / 9.80616_rk4
        if ( kkrec == 2 ) dust1var(1:ilon,1:jlat,:) = &
          real(real(work(1:ilon,1:jlat,:),rkx)*xscale+xadd,rkx)
        if ( kkrec == 3 ) dust2var(1:ilon,1:jlat,:) = &
          real(real(work(1:ilon,1:jlat,:),rkx)*xscale+xadd,rkx)
        if ( kkrec == 4 ) dust3var(1:ilon,1:jlat,:) = &
          real(real(work(1:ilon,1:jlat,:),rkx)*xscale+xadd,rkx)
        if ( kkrec == 5 ) bchlvar(1:ilon,1:jlat,:) = &
          real(real(work(1:ilon,1:jlat,:),rkx)*xscale+xadd,rkx)
        if ( kkrec == 6 ) ochlvar(1:ilon,1:jlat,:) = &
          real(real(work(1:ilon,1:jlat,:),rkx)*xscale+xadd,rkx)
        if ( kkrec == 7 ) bchbvar(1:ilon,1:jlat,:) = &
          real(real(work(1:ilon,1:jlat,:),rkx)*xscale+xadd,rkx)
        if ( kkrec == 8 ) ochbvar(1:ilon,1:jlat,:) = &
          real(real(work(1:ilon,1:jlat,:),rkx)*xscale+xadd,rkx)
        if ( kkrec == 9 ) sslt1var(1:ilon,1:jlat,:) = &
          real(real(work(1:ilon,1:jlat,:),rkx)*xscale+xadd,rkx)
        if ( kkrec == 10 )sslt2var(1:ilon,1:jlat,:) = &
          real(real(work(1:ilon,1:jlat,:),rkx)*xscale+xadd,rkx)
        if ( kkrec == 11 )sslt3var(1:ilon,1:jlat,:) = &
          real(real(work(1:ilon,1:jlat,:),rkx)*xscale+xadd,rkx)
        if ( kkrec == 12 )so4var(1:ilon,1:jlat,:) = &
          real(real(work(1:ilon,1:jlat,:),rkx)*xscale+xadd,rkx)
      end do
>>>>>>> 5706c3d7
    end if

    contains

      subroutine getwork(irec)
        implicit none
        integer(ik4) , intent(in) :: irec
        integer(ik4) :: itile , iti , itf
        iti = 1
        do itile = 1 , gdomain%ntiles
          istart(1) = gdomain%igstart(itile)
          icount(1) = gdomain%ni(itile)
          ! Latitudes are reversed in original file
          istart(2) = gdomain%jgstart
          icount(2) = gdomain%nj
          itf = iti + gdomain%ni(itile) - 1
          istatus = nf90_get_var(inet,ivar,work(iti:itf,:,:),istart,icount)
          call checkncerr(istatus,__FILE__,__LINE__, &
                          'Error read var '//varname(irec))
          iti = iti + gdomain%ni(itile)
        end do
      end subroutine getwork
  end subroutine cams6hour

  subroutine conclude_cams
    implicit none
    call h_interpolator_destroy(cross_hint)
    call h_interpolator_destroy(udot_hint)
    if ( idynamic == 3 ) then
      call h_interpolator_destroy(vdot_hint)
    end if
  end subroutine conclude_cams

end module mod_cams
! vim: tabstop=8 expandtab shiftwidth=2 softtabstop=2<|MERGE_RESOLUTION|>--- conflicted
+++ resolved
@@ -44,34 +44,19 @@
   private
 
   integer(ik4) :: jlat , ilon , klev , timlen
-
-<<<<<<< HEAD
-  real(rkx) , pointer , dimension(:,:,:) :: b3, b3a
-  real(rkx) , pointer , dimension(:,:,:) :: b2, b2a
-
-  real(rkx) , pointer , dimension(:,:,:) :: hz,hza,o3,co,dust1,dust2,dust3,eth,xch2o,h2o2,bchl,ochl,bchb,ochb
-  real(rkx) , pointer , dimension(:,:,:) :: oh,isop,hno3,no,pan,c3h8,sslt1,sslt2,sslt3,so4,so2,no2,ch4,aso2 
-  real(rkx) , pointer , dimension(:,:,:) :: hzvar,hzavar,o3var,covar,dust1var,dust2var,dust3var,ethvar,xch2ovar, \
-                                            h2o2var,bchlvar,rochlvar,bchbvar,ochbvar,ochlvar
-  real(rkx) , pointer , dimension(:,:,:) :: ohvar,isopvar,hno3var,novar,panvar,c3h8var,sslt1var,sslt2var,\
-                                            sslt3var,so4var,so2var,no2var,ch4var,aso2var
-
-
-=======
   real(rkx) , pointer , dimension(:,:,:) :: b3 , b3a
   real(rkx) , pointer , dimension(:,:,:) :: b2 , b2a
 
   real(rkx) , pointer , dimension(:,:,:) :: hz , hza , o3 , co , &
     dust1 , dust2 , dust3 , eth , xch2o , h2o2 , bchl , ochl , bchb , ochb
   real(rkx) , pointer , dimension(:,:,:) :: oh , isop , hno3 , no , &
-    pan , c3h8 , sslt1 , sslt2 , sslt3 , so4 , so2 , no2
+    pan , c3h8 , sslt1 , sslt2 , sslt3 , so4 , so2 , no2, ch4,aso2
   real(rkx) , pointer , dimension(:,:,:) :: hzvar , hzavar , o3var , &
     covar , dust1var , dust2var , dust3var , ethvar , xch2ovar, &
     h2o2var , bchlvar , rochlvar , bchbvar , ochbvar , ochlvar
   real(rkx) , pointer , dimension(:,:,:) :: ohvar , isopvar , hno3var , &
     novar , panvar , c3h8var , sslt1var , sslt2var , sslt3var , so4var , &
-    so2var , no2var
->>>>>>> 5706c3d7
+    so2var , no2var, ch4var, aso2var
   real(rkx) , pointer , dimension(:,:) :: prvar , topou , topov
   real(rkx) , pointer , dimension(:) :: glat
   real(rkx) , pointer , dimension(:) :: grev
@@ -192,15 +177,9 @@
 
     call h_interpolator_create(cross_hint,glat,glon,xlat,xlon)
 
-<<<<<<< HEAD
     if(typ=='CH') then 
       call getmem3d(b3,1,jx,1,iy,1,klev*15,'mod_cams:b3')
       call getmem3d(b2,1,ilon,1,jlat,1,klev*15,'mod_cams:b2')
-=======
-    if ( typ == 'CH' ) then
-      call getmem3d(b3,1,jx,1,iy,1,klev*25,'mod_cams:b3')
-      call getmem3d(b2,1,ilon,1,jlat,1,klev*25,'mod_cams:b2')
->>>>>>> 5706c3d7
       call getmem3d(work,1,ilon,1,jlat,1,klev,'mod_cams:work')
       !
       ! Set up pointers
@@ -235,24 +214,16 @@
       c3h8var  => b2(:,:,11*klev+1:12*klev)
       so2var   => b2(:,:,12*klev+1:13*klev)
       no2var   => b2(:,:,13*klev+1:14*klev)
-<<<<<<< HEAD
       ch4var   => b2(:,:,14*klev+1:15*klev)
 
-
-      else if ( typ=='AE' ) then  
-        call getmem3d(b3a,1,jx,1,iy,1,klev*15,'mod_cams:b3a')
-        call getmem3d(b2a,1,ilon,1,jlat,1,klev*15,'mod_cams:b2a')
-        call getmem3d(work,1,ilon,1,jlat,1,klev,'mod_cams:awork')
-=======
-    else if ( typ == 'AE' ) then
-      call getmem3d(b3a,1,jx,1,iy,1,klev*25,'mod_cams:b3a')
-      call getmem3d(b2a,1,ilon,1,jlat,1,klev*25,'mod_cams:b2a')
+    else if(typ =='AE') then 
+      call getmem3d(b3a,1,jx,1,iy,1,klev*15,'mod_cams:b3a')
+      call getmem3d(b2a,1,ilon,1,jlat,1,klev*15,'mod_cams:b2a')
       call getmem3d(work,1,ilon,1,jlat,1,klev,'mod_cams:work')
->>>>>>> 5706c3d7
       !
       ! Set up pointers
       !
-      hza    => b3a(:,:,1:klev)
+      hza   => b3a(:,:,1:klev)
       dust1 => b3a(:,:,klev+1:2*klev)
       dust2 => b3a(:,:,2*klev+1:3*klev)
       dust3 => b3a(:,:,3*klev+1:4*klev)
@@ -278,15 +249,8 @@
       sslt2var => b2a(:,:,9*klev+1:10*klev)
       sslt3var => b2a(:,:,10*klev+1:11*klev)
       so4var   => b2a(:,:,11*klev+1:12*klev)
-<<<<<<< HEAD
       aso2var   => b2a(:,:,12*klev+1:13*klev)
-
-      end if 
-=======
-      so2var   => b2a(:,:,12*klev+1:13*klev)
-    end if
->>>>>>> 5706c3d7
-
+    end if
   end subroutine init_cams
 
   subroutine get_cams(idate,typ)
@@ -334,13 +298,9 @@
 !$OMP SECTION
       call top2btm(so2)
 !$OMP SECTION
-<<<<<<< HEAD
     call top2btm(no2)
 !$OMP SECTION
     call top2btm(ch4)
-=======
-      call top2btm(no2)
->>>>>>> 5706c3d7
 !$OMP END SECTIONS
     else if ( typ == 'AE' ) then
       call cams6hour(dattyp,idate,globidate1,'AE')
@@ -376,32 +336,19 @@
 !$OMP SECTION
       call top2btm(so4)
 !$OMP SECTION
-<<<<<<< HEAD
     call top2btm(aso2)
-=======
-      call top2btm(so2)
->>>>>>> 5706c3d7
 !$OMP END SECTIONS
     end if
     ! New calculation of p* on rcm topography.
     !
     ! Interpolate chemicals.
     !
-<<<<<<< HEAD
     if ( idynamic < 3 ) call die('mod_ch_cams','CAMSR only works for idynamic=3')
     if (typ == 'CH') then 
-
 !$OMP SECTIONS
 !$OMP SECTION
-      call intz1(chv4(:,:,:,cb_O3),o3,z0,hz,topogm,jx,iy,kz,klev,0.7_rkx,0.4_rkx,0.7_rkx)
-=======
-    if ( idynamic == 3 ) then
-      if ( typ == 'CH' ) then
-!$OMP SECTIONS
-!$OMP SECTION
-        call intz1(chv4(:,:,:,cb_O3),o3,z0,hz,topogm, &
-          jx,iy,kz,klev,0.7_rkx,0.4_rkx,0.7_rkx)
->>>>>>> 5706c3d7
+      call intz1(chv4(:,:,:,cb_O3),o3,z0,hz,topogm, &
+         jx,iy,kz,klev,0.7_rkx,0.4_rkx,0.7_rkx)
 !$OMP SECTION
         call intz1(chv4(:,:,:,cb_CO),co,z0,hz,topogm, &
           jx,iy,kz,klev,0.7_rkx,0.4_rkx,0.7_rkx)
@@ -409,12 +356,8 @@
         call intz1(chv4(:,:,:,cb_C2H6),eth,z0,hz,topogm, &
           jx,iy,kz,klev,0.7_rkx,0.4_rkx,0.7_rkx)
 !$OMP SECTION
-<<<<<<< HEAD
-      call intz1(chv4(:,:,:,cb_HCHO),xch2o,z0,hz,topogm,jx,iy,kz,klev,0.7_rkx,0.4_rkx,0.7_rkx)            
-=======
-        call intz1(chv4(:,:,:,cb_ALD2),xch2o,z0,hz,topogm, &
-          jx,iy,kz,klev,0.7_rkx,0.4_rkx,0.7_rkx)
->>>>>>> 5706c3d7
+      call intz1(chv4(:,:,:,cb_HCHO),xch2o,z0,hz,topogm, &
+          jx,iy,kz,klev,0.7_rkx,0.4_rkx,0.7_rkx)            
 !$OMP SECTION
         call intz1(chv4(:,:,:,cb_H2O2),h2o2,z0,hz,topogm, &
           jx,iy,kz,klev,0.7_rkx,0.4_rkx,0.7_rkx)
@@ -437,23 +380,15 @@
         call intz1(chv4(:,:,:,cb_SO2),so2,z0,hz,topogm, &
           jx,iy,kz,klev,0.7_rkx,0.4_rkx,0.7_rkx)
 !$OMP SECTION
-<<<<<<< HEAD
-      call intz1(chv4(:,:,:,cb_NO2),no2,z0,hz,topogm,jx,iy,kz,klev,0.7_rkx,0.4_rkx,0.7_rkx)
-!$OMP SECTION
-      call intz1(chv4(:,:,:,cb_CH4),ch4,z0,hz,topogm,jx,iy,kz,klev,0.7_rkx,0.4_rkx,0.7_rkx)
+      call intz1(chv4(:,:,:,cb_NO2),no2,z0,hz,topogm, &
+          jx,iy,kz,klev,0.7_rkx,0.4_rkx,0.7_rkx)
+!$OMP SECTION
+      call intz1(chv4(:,:,:,cb_CH4),ch4,z0,hz,topogm, &
+          jx,iy,kz,klev,0.7_rkx,0.4_rkx,0.7_rkx)
 !$OMP END SECTIONS
 ! treat special case of functional groups 
       chv4(:,:,:,cb_PAR) = 3._rkx* chv4(:,:,:,cb_PAR)
 ! consider putting OH
-=======
-        call intz1(chv4(:,:,:,cb_NO2),no2,z0,hz,topogm, &
-          jx,iy,kz,klev,0.7_rkx,0.4_rkx,0.7_rkx)
-!$OMP END SECTIONS
-
-!!$OMP SECTION
-!       call intz1(chv4(:,:,:,cb_OH),oh,z0,hz,topogm, &
-!         jx,iy,kz,klev,0.7_rkx,0.4_rkx,0.7_rkx)
->>>>>>> 5706c3d7
 
       else if ( typ == 'AE' ) then
 !$OMP SECTIONS
@@ -487,11 +422,10 @@
         call intz1(aev4(:,:,:,ae_so4),so4,z0,hza,topogm, &
           jx,iy,kz,klev,0.7_rkx,0.4_rkx,0.7_rkx)
 !$OMP SECTION
-<<<<<<< HEAD
       call intz1(aev4(:,:,:,ae_so2),aso2,z0,hza,topogm,jx,iy,kz,klev,0.7_rkx,0.4_rkx,0.7_rkx)
 !$OMP END SECTIONS
 
-! perform mass reditribution from cams bins to regcm bins for dust and seasalt
+! perform mass redistribution from cams bins to regcm bins for dust and seasalt
 ! the weights are roughly estimated from bin size and dust volume distribution between 0 and 20ùm
 ! 
       aev4(:,:,:,ae_dust1) = aev4(:,:,:,ae_dust1) + aev4(:,:,:,ae_dust2) 
@@ -509,18 +443,6 @@
     if(typ=='CH')   call  write_ch_icbc(idate)
     if(typ=='AE')   call  write_ae_icbc(idate)
 
-=======
-        call intz1(aev4(:,:,:,ae_so2),so2,z0,hza,topogm, &
-          jx,iy,kz,klev,0.7_rkx,0.4_rkx,0.7_rkx)
-!$OMP END SECTIONS
-      end if
-    else
-      write(stderr,*) 'Not compatible with idynamic < 3'
-    end if
-    ! write out chv4
-    if ( typ == 'CH' ) call write_ch_icbc(idate)
-    if ( typ == 'AE' ) call write_ae_icbc(idate)
->>>>>>> 5706c3d7
   end subroutine get_cams
 
   subroutine cams6hour(dattyp,idate,idate0,typ)
@@ -544,24 +466,15 @@
     integer(ik4) , save :: lastmonth
     type(rcm_time_interval) :: tdif
 
-<<<<<<< HEAD
-    data gasname /'z','go3' , 'co', 'c2h6','hcho','c3h8','no','no2', 'h2o2','c5h8' ,'so2','hno3','ch4','pan'/
-    data gfname   /'geop','O3','CO','ETH', 'CH2O', 'C3H8','NO','NO2', 'H2O2', 'ISOP','SO2','HNO3','CH4','PAN'/
-    data aername /'z','aermr04' , 'aermr05', 'aermr06','aermr09','aermr07','aermr10','aermr08',\
-                      'aermr01','aermr02' ,'aermr03','aermr11','so2' /
-    data afname   /'geop','DUST1','DUST2','DUST3', 'BCHL','OCHL','BCHB', 'OCHB', 'SSLT1','SSLT2','SSLT3','SO4','SO2'/
-
-=======
     data gasname /'z','go3','co','c2h6','hcho','c3h8','no', &
-                  'no2','h2o2','c5h8' ,'so2','hno3' /
+                  'no2','h2o2','c5h8' ,'so2','hno3','ch4','pan' /
     data gfname  /'geop','O3','CO','ETH','CH2O','C3H8','NO', &
-                  'NO2','H2O2','ISOP','SO2','HNO3'/
+                  'NO2','H2O2','ISOP','SO2','HNO3','CH4','PAN'/
     data aername /'z','aermr04','aermr05','aermr06','aermr09',&
                   'aermr07','aermr10','aermr08','aermr01', &
-                  'aermr02' ,'aermr03','aermr11' /
+                  'aermr02' ,'aermr03','aermr11','so2' /
     data afname  /'geop','DUST1','DUST2','DUST3','BCHL','OCHL', &
-                  'BCHB','OCHB','SSLT1','SSLT2','SSLT3','SO4'/
->>>>>>> 5706c3d7
+                  'BCHB','OCHB','SSLT1','SSLT2','SSLT3','SO4','SO2'/
 
     !
     ! This is the latitude, longitude dimension of the grid to be read.
@@ -571,21 +484,12 @@
     ! work will be used to hold the packed integers.  The array 'x'
     ! will contain the unpacked data.
     !
-<<<<<<< HEAD
     if (typ == 'CH') then 
      nsp = 14
      varname(1:nsp) = gasname(1:nsp) 
      fname(1:nsp) = gfname(1:nsp)
     else if (typ == 'AE') then 
      nsp = 13
-=======
-    if (typ == 'CH') then
-     nsp = 12
-     varname(1:nsp) = gasname(1:nsp)
-     fname(1:nsp) = gfname(1:nsp)
-    else if (typ == 'AE') then
-     nsp = 12
->>>>>>> 5706c3d7
      varname(1:nsp) = aername(1:nsp)
      fname(1:nsp) = afname(1:nsp)
     end if
@@ -655,58 +559,6 @@
     icount(3) = klev
     istart(4) = it
     icount(4) = 1
-<<<<<<< HEAD
-    
-    if (typ=='CH') then 
-    do kkrec = 1 , nsp ! loop on number variables
-      inet = inet5(kkrec,k4)
-      ivar = ivar5(kkrec,k4)
-      xscale = xscl(kkrec,k4)
-      xadd = xoff(kkrec,k4)
-      call getwork(kkrec)
-      !care the order must match varname data - could be more elegant,
- 
-      if ( kkrec == 1 ) hzvar(1:ilon,1:jlat,:) = real(real(work(1:ilon,1:jlat,:),rkx)*xscale+xadd,rkx)/9.80616_rk4
-      if ( kkrec == 2 ) o3var(1:ilon,1:jlat,:) = real(real(work(1:ilon,1:jlat,:),rkx)*xscale+xadd,rkx)
-      if ( kkrec == 3 ) covar(1:ilon,1:jlat,:) = real(real(work(1:ilon,1:jlat,:),rkx)*xscale+xadd,rkx)
-      if ( kkrec == 4 ) ethvar(1:ilon,1:jlat,:) = real(real(work(1:ilon,1:jlat,:),rkx)*xscale+xadd,rkx)
-      if ( kkrec == 5 ) xch2ovar(1:ilon,1:jlat,:) = real(real(work(1:ilon,1:jlat,:),rkx)*xscale+xadd,rkx)
-      if ( kkrec == 6 ) c3h8var(1:ilon,1:jlat,:) = real(real(work(1:ilon,1:jlat,:),rkx)*xscale+xadd,rkx)
-      if ( kkrec == 7 ) novar(1:ilon,1:jlat,:) = real(real(work(1:ilon,1:jlat,:),rkx)*xscale+xadd,rkx)
-      if ( kkrec == 8 ) no2var(1:ilon,1:jlat,:) = real(real(work(1:ilon,1:jlat,:),rkx)*xscale+xadd,rkx)
-      if ( kkrec == 9 ) h2o2var(1:ilon,1:jlat,:) = real(real(work(1:ilon,1:jlat,:),rkx)*xscale+xadd,rkx)
-      if ( kkrec == 10 ) isopvar(1:ilon,1:jlat,:) = real(real(work(1:ilon,1:jlat,:),rkx)*xscale+xadd,rkx)
-      if ( kkrec == 11 ) so2var(1:ilon,1:jlat,:) = real(real(work(1:ilon,1:jlat,:),rkx)*xscale+xadd,rkx)
-      if ( kkrec == 12 ) hno3var(1:ilon,1:jlat,:) = real(real(work(1:ilon,1:jlat,:),rkx)*xscale+xadd,rkx)
-      if ( kkrec == 13 ) ch4var(1:ilon,1:jlat,:) = real(real(work(1:ilon,1:jlat,:),rkx)*xscale+xadd,rkx)
-      if ( kkrec == 14 ) panvar(1:ilon,1:jlat,:) = real(real(work(1:ilon,1:jlat,:),rkx)*xscale+xadd,rkx)
-
-     end do
-
-      else if(typ=='AE') then
-       do kkrec = 1 , nsp ! loop on number variables
-         inet = inet5(kkrec,k4)
-         ivar = ivar5(kkrec,k4)
-         xscale = xscl(kkrec,k4)
-         xadd = xoff(kkrec,k4)
-          call getwork(kkrec)
-      !care the order must match varname data - could be more elegant,
-      if ( kkrec == 1 ) hzavar(1:ilon,1:jlat,:) = real(real(work(1:ilon,1:jlat,:),rkx)*xscale+xadd,rkx)\
-                                                 /9.80616_rk4
-      if ( kkrec == 2 ) dust1var(1:ilon,1:jlat,:) = real(real(work(1:ilon,1:jlat,:),rkx)*xscale+xadd,rkx)
-      if ( kkrec == 3 ) dust2var(1:ilon,1:jlat,:) = real(real(work(1:ilon,1:jlat,:),rkx)*xscale+xadd,rkx)
-      if ( kkrec == 4 ) dust3var(1:ilon,1:jlat,:) = real(real(work(1:ilon,1:jlat,:),rkx)*xscale+xadd,rkx)
-      if ( kkrec == 5 ) bchlvar(1:ilon,1:jlat,:) = real(real(work(1:ilon,1:jlat,:),rkx)*xscale+xadd,rkx)
-      if ( kkrec == 6 ) ochlvar(1:ilon,1:jlat,:) = real(real(work(1:ilon,1:jlat,:),rkx)*xscale+xadd,rkx)
-      if ( kkrec == 7 ) bchbvar(1:ilon,1:jlat,:) = real(real(work(1:ilon,1:jlat,:),rkx)*xscale+xadd,rkx)
-      if ( kkrec == 8 ) ochbvar(1:ilon,1:jlat,:) = real(real(work(1:ilon,1:jlat,:),rkx)*xscale+xadd,rkx)
-      if ( kkrec == 9 ) sslt1var(1:ilon,1:jlat,:) = real(real(work(1:ilon,1:jlat,:),rkx)*xscale+xadd,rkx)
-      if ( kkrec == 10 )sslt2var(1:ilon,1:jlat,:) = real(real(work(1:ilon,1:jlat,:),rkx)*xscale+xadd,rkx)
-      if ( kkrec == 11 )sslt3var(1:ilon,1:jlat,:) = real(real(work(1:ilon,1:jlat,:),rkx)*xscale+xadd,rkx)
-      if ( kkrec == 12 )so4var(1:ilon,1:jlat,:) = real(real(work(1:ilon,1:jlat,:),rkx)*xscale+xadd,rkx)
-      if ( kkrec == 13 )aso2var(1:ilon,1:jlat,:) = real(real(work(1:ilon,1:jlat,:),rkx)*xscale+xadd,rkx)
-        end do    
-=======
 
     if (typ=='CH') then
       do kkrec = 1 , nsp ! loop on number variables
@@ -739,6 +591,10 @@
         if ( kkrec == 11 ) so2var(1:ilon,1:jlat,:) = &
           real(real(work(1:ilon,1:jlat,:),rkx)*xscale+xadd,rkx)
         if ( kkrec == 12 ) hno3var(1:ilon,1:jlat,:) = &
+          real(real(work(1:ilon,1:jlat,:),rkx)*xscale+xadd,rkx)
+        if ( kkrec == 13 ) ch4var(1:ilon,1:jlat,:) = &
+          real(real(work(1:ilon,1:jlat,:),rkx)*xscale+xadd,rkx)
+        if ( kkrec == 14 ) panvar(1:ilon,1:jlat,:) = &
           real(real(work(1:ilon,1:jlat,:),rkx)*xscale+xadd,rkx)
       end do
     else if(typ=='AE') then
@@ -773,8 +629,9 @@
           real(real(work(1:ilon,1:jlat,:),rkx)*xscale+xadd,rkx)
         if ( kkrec == 12 )so4var(1:ilon,1:jlat,:) = &
           real(real(work(1:ilon,1:jlat,:),rkx)*xscale+xadd,rkx)
+        if ( kkrec == 13 )aso2var(1:ilon,1:jlat,:) = &
+          real(real(work(1:ilon,1:jlat,:),rkx)*xscale+xadd,rkx)
       end do
->>>>>>> 5706c3d7
     end if
 
     contains
