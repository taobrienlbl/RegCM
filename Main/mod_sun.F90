--- conflicted
+++ resolved
@@ -21,61 +21,6 @@
 !
 ! Sun zenith and declination
 !
-<<<<<<< HEAD
-      use mod_constants
-      use mod_dynparam
-      use mod_main
-      use mod_message
-      use mod_date
-      use mod_service
-!
-#ifdef CLM
-      use mod_clm
-      use clm_time_manager , only : get_curr_calday
-      use clm_varsur ,  only : numdays
-      use shr_orb_mod , only : shr_orb_cosz , shr_orb_decl , &
-                               shr_orb_params
-#endif
-!
-      private
-!
-      public :: solar1 , zenitm
-!
-      contains
-!
-!cccccccccccccccccccccccccccccccccccccccccccccccccccccccccccccccccccccc
-!                                                                     c
-!     this subroutine computes the solar declination angle from the   c
-!     julian date.                                                    c
-!                                                                     c
-!     xtime  : time of day in seconds                                 c
-!                                                                     c
-!cccccccccccccccccccccccccccccccccccccccccccccccccccccccccccccccccccccc
-!
-      subroutine solar1(xtime)
-
-      implicit none
-!
-      real(8) , intent(in) :: xtime
-!
-      real(8) :: calday , decdeg
-#ifdef CLM
-      real(8) :: mvelp , obliq
-      integer :: iyear_ad
-      logical :: log_print
-#else
-      real(8) :: theta
-#endif
-!
-!----------------------------------------------------------------------
-!
-      character (len=50) :: subroutine_name='solar1'
-      integer :: idindx=0
-!
-      call time_begin(subroutine_name,idindx)
-#ifdef CLM
-      log_print = .false.
-=======
    use mod_intkinds
    use mod_realkinds
    use mod_constants
@@ -89,103 +34,9 @@
    use mod_sunorbit
 
    implicit none
->>>>>>> 96c69505
 
    private
 
-<<<<<<< HEAD
-!     Get eccen,obliq,mvelp,obliqr,lambm0,mvelpp
-      call shr_orb_params(iyear_ad,r2ceccen,obliq,mvelp,r2cobliqr,      &
-                        & r2clambm0,r2cmvelpp,log_print)
-!
-      calday = idayofyear(idatex) + xtime/secpd
-
-!     Get declin,eccf
-      call shr_orb_decl(calday,r2ceccen,r2cmvelpp,r2clambm0,r2cobliqr,  &
-                      & declin,r2ceccf)
-
-!     convert declin to degrees
-      declin = declin
-      decdeg = declin/degrad
-#else
-      calday = idayofyear(idatex) + xtime/secpd
-      theta = twopi*calday/dayspy
-!
-!     Solar declination in radians:
-!
-      declin = 0.006918D0 - 0.399912D0*dcos(theta) + &
-               0.070257D0*dsin(theta) -              &
-               0.006758D0*dcos(2.0D0*theta) +        &
-               0.000907D0*dsin(2.0D0*theta) -        &
-               0.002697D0*dcos(3.0D0*theta) +        &
-               0.001480D0*dsin(3.0D0*theta)
-!
-      decdeg = declin/degrad
-!
-#endif
-      write (aline, 99001) calday, decdeg
-      call say
-99001 format (11x,'*** Day ',f12.4,' solar declination angle = ',f12.8,&
-          &   ' degrees.')
-!
-      call time_end(subroutine_name,idindx)
-      end subroutine solar1
-!
-!:::::::::::::::::::::::::::::::::::::::::::::::::::::::::::::::::::::::
-!
-!   this subroutine calculates the cosine of the solar zenith angle
-!   for all longitude points of the mm42d domain. it needs as inputs
-!   the longitude and latitude of the points, the initial date of the
-!   simulation and the gmt. all these quantities are specified
-!   in the initialization procedure of RegCM
-!
-!:::::::::::::::::::::::::::::::::::::::::::::::::::::::::::::::::::::::
-!
-      subroutine zenitm(coszrs,ivmx,jslc)
-!
-      implicit none
-!
-      integer, intent (in) :: ivmx , jslc
-      real(8) , intent (inout), dimension(iy) :: coszrs
-!
-      integer :: ill
-#ifdef CLM
-      real(8) :: cldy , declinp1 , xxlon
-#else
-      real(8) :: omga , tlocap , xt24
-#endif
-      character (len=50) :: subroutine_name='zenitm'
-      real(8) :: xxlat
-      integer :: idindx=0
-!
-      call time_begin(subroutine_name,idindx)
-!
-!***********************************************************************
-!
-#ifdef CLM
-      cldy = get_curr_calday()
-      call shr_orb_decl(cldy,r2ceccen,r2cmvelpp,r2clambm0,              &
-           &            r2cobliqr,declinp1,r2ceccf)
-      do ill = 1 , ivmx
-        xxlat = mddom%xlat(ill,jslc)*degrad
-        xxlon = mddom%xlong(ill,jslc)*degrad
-        coszrs(ill) = shr_orb_cosz(cldy,xxlat,xxlon,declinp1)
-        coszrs(ill) = dmax1(0.0D0,coszrs(ill))
-        coszrs(ill) = dmin1(1.0D0,coszrs(ill))
-      end do
-#else
-      xt24 = xtime/secph
-      do ill = 1 , ivmx
-        tlocap = xt24 + mddom%xlong(ill,jslc)/15.0D0
-        tlocap = dmod(tlocap+houpd,houpd)
-        omga = 15.0D0*(tlocap-12.0D0)*degrad
-        xxlat = mddom%xlat(ill,jslc)*degrad
-!       coszrs = cosine of solar zenith angle
-        coszrs(ill) = dsin(declin)*dsin(xxlat) +           &
-                      dcos(declin)*dcos(xxlat)*dcos(omga)
-        coszrs(ill) = dmax1(0.0D0,coszrs(ill))
-        coszrs(ill) = dmin1(1.0D0,coszrs(ill))
-=======
    real(rkx) , dimension(3,1610:2008) :: tsi
    real(rkx) , parameter :: tsifac = 0.9965_rkx
    integer(ik4) :: ii , jj
@@ -485,7 +336,6 @@
           coszrs(j,i) = max(0.0_rkx,coszrs(j,i))
           coszrs(j,i) = min(1.0_rkx,coszrs(j,i))
         end do
->>>>>>> 96c69505
       end do
     end if
 #ifdef DEBUG
