!::::::::::::::::::::::::::::::::::::::::::::::::::::::::::::::::::::::::::::::
!
!    This file is part of ICTP RegCM.
!
!    ICTP RegCM is free software: you can redistribute it and/or modify
!    it under the terms of the GNU General Public License as published by
!    the Free Software Foundation, either version 3 of the License, or
!    (at your option) any later version.
!
!    ICTP RegCM is distributed in the hope that it will be useful,
!    but WITHOUT ANY WARRANTY; without even the implied warranty of
!    MERCHANTABILITY or FITNESS FOR A PARTICULAR PURPOSE.  See the
!    GNU General Public License for more details.
!
!    You should have received a copy of the GNU General Public License
!    along with ICTP RegCM.  If not, see <http://www.gnu.org/licenses/>.
!
!::::::::::::::::::::::::::::::::::::::::::::::::::::::::::::::::::::::::::::::

module mod_cloud_xuran

  use mod_intkinds
  use mod_realkinds
  use mod_constants
  use mod_dynparam
  use mod_runparams

  implicit none

  private

  public :: xuran_cldfrac

  contains
  !
  ! This subroutine computes the fractional cloud fraction
  ! using the semi-empirical formula of Xu and Randall (1996, JAS)
  !
  subroutine xuran_cldfrac(p,qc,qs,rh,qcrit,fcc)
    implicit none
    real(rkx) , pointer , dimension(:,:,:) , intent(in) :: p , rh
    real(rkx) , pointer , dimension(:,:,:) , intent(in) :: qc , qs
    real(rkx) , pointer , dimension(:,:) , intent(in) :: qcrit
    real(rkx) , pointer , dimension(:,:,:) , intent(inout) :: fcc
    integer(ik4) :: i , j , k
    real(rkx) , parameter :: parm_p = 0.25_rkx
    real(rkx) , parameter :: parm_gamma = 0.49_rkx
    real(rkx) , parameter :: parm_alpha0 = 100.0_rkx
    real(rkx) :: botm , rm , qcld , rhrng

    !-----------------------------------------
    ! 1.  Determine large-scale cloud fraction
    !-----------------------------------------

#ifdef STDPAR
    do concurrent ( j = jci1:jci2, i = ici1:ici2, k = 1:kz ) &
      local(botm,rm,qcld,rhrng)
#else
    do k = 1 , kz
      do i = ici1 , ici2
        do j = jci1 , jci2
<<<<<<< HEAD
=======
#endif
>>>>>>> 8527a575
          if ( qc(j,i,k) > qcrit(j,i) ) then
            qcld = qc(j,i,k)
            rhrng = max(0.0_rkx,min(1.0_rkx,rh(j,i,k)))
            if ( rhrng > 0.99999 ) then
              fcc(j,i,k) = d_one
            else
              botm = rhrng ** parm_p
              rm = -min((parm_alpha0 * qcld) / &
                ((d_one-rhrng)*qs(j,i,k))**parm_gamma,25.0_rkx)
              fcc(j,i,k) = botm * (1.0_rkx - exp(rm))
            end if
          else
            fcc(j,i,k) = d_zero
          end if
#ifndef STDPAR
        end do
      end do
#endif
    end do

  end subroutine xuran_cldfrac

end module mod_cloud_xuran
! vim: tabstop=8 expandtab shiftwidth=2 softtabstop=2<|MERGE_RESOLUTION|>--- conflicted
+++ resolved
@@ -59,10 +59,7 @@
     do k = 1 , kz
       do i = ici1 , ici2
         do j = jci1 , jci2
-<<<<<<< HEAD
-=======
 #endif
->>>>>>> 8527a575
           if ( qc(j,i,k) > qcrit(j,i) ) then
             qcld = qc(j,i,k)
             rhrng = max(0.0_rkx,min(1.0_rkx,rh(j,i,k)))
