!:::::::::::::::::::::::::::::::::::::::::::::::::::::::::::::::::::::::::::::
!
!    This file is part of ICTP RegCM.
!
!    ICTP RegCM is free software: you can redistribute it and/or modify
!    it under the terms of the GNU General Public License as published by
!    the Free Software Foundation, either version 3 of the License, or
!    (at your option) any later version.
!
!    ICTP RegCM is distributed in the hope that it will be useful,
!    but WITHOUT ANY WARRANTY; without even the implied warranty of
!    MERCHANTABILITY or FITNESS FOR A PARTICULAR PURPOSE.  See the
!    GNU General Public License for more details.
!
!    You should have received a copy of the GNU General Public License
!    along with ICTP RegCM.  If not, see <http://www.gnu.org/licenses/>.
!
!::::::::::::::::::::::::::::::::::::::::::::::::::::::::::::::::::::::::::::::

!**********************************************************************
!     UW PBL SCHEME                                                   *
!     Questions? Contact breth@washington.edu                         *
!                 with questions about PBL physics,                   *
!                 or tobrien@ucsc.edu for technical questions about   *
!                 the coupling of this model to RegCM4                *
!**********************************************************************

! This moist turbulence parameterization is described in detail in
!   A New Parameterization for Shallow Cumulus Convection and Its Application to
!   Marine Subtropical Cloud-Topped Boundary Layers. Part I:
!   Description and 1D Results
!   CHRISTOPHER S. BRETHERTON, JAMES R. MCCAA, AND HERVE´ GRENIER
!   (2004), Monthly Weather Review
!
!     Order of events:
!     0.  Preliminaries:  Some things we only need to do once
!     1.  First, save initial values and calculate some derivatives.
!     2.  Calculate the buoyancy jump at flux levels
!     3.  Calculate the pbl height and length scale
!     4.  Compute diffusivity profiles
!     5.  Implicit diffusion of thetal, total water
!     6.  Implicit diffusion of momentum
!     7. Prediction of TKE
!     8. Calculation of tendencies for output to model
!
! Major Changes:
!   01/2010, TA O'Brien:
!     * Ported from MM5 code to RegCM3 code base
!   06/2010, TA O'Brien:
!     * Ported to RegCM4.0 code base
!     * Fixed momentum flux coupling
!   09/2010, TA O'Brien:
!     * Changed method for calculating N2 at surface; use
!       surface fluxes
!   01/2011-02/1011, TA O'Brien:
!     * Recoupled to RegCM4.1 code base from scratch
!     * Wrote new tridiagonal solver from scratch (GNU licence purposes)
!     * Split temp/humid solver to mod_thetal.
!     * Fixed non-convergence problem for temp/humid solver
!     * Implemented GB01/Bretherton 2010 length scale (optional)
!   07/2011 Graziano Giuliani
!     * Moved in RegCM core devel
!   02/2012 TA O'Brien:
!     * Added vertical aerosol mixing to UW TCM

module mod_pbl_uwtcm

  use mod_intkinds
  use mod_realkinds
  use mod_memutil
  use mod_dynparam
  use mod_constants
  use mod_mpmessage
  use mod_mppparam
  use mod_pbl_common
  use mod_pbl_thetal
  use mod_runparams , only : iqv , iqc , iqi , atwo , rstbl , &
          czero , nuk , dt , rdt , ichem , ipptls
  use mod_regcm_types
  use mod_service

  implicit none

  private

  real(rkx) , public , parameter :: uwtkemin = 1.0e-3_rkx

  ! Model constants
  ! fraction of turb layer to be considered in bbls
  real(rkx) , parameter :: xfr = 0.1_rkx
  ! see gb01 regarding the next three lines, atwo and rstbl can be tweaked
  real(rkx) , parameter :: aone = 1.9_rkx*xfr
  real(rkx) , parameter :: minn2 =  1.0e-7_rkx

  !real(rkx) , parameter :: svp1 =  0.6112_rkx
  !real(rkx) , parameter :: svp1pa = d_10*svp1
  !real(rkx) , parameter :: svp2 =  17.67_rkx
  !real(rkx) , parameter :: svp3 =  29.65_rkx

  ! Variables that hold frequently-done calculations
  real(rkx) :: rczero , tkefac , b1

  ! To enable original Travis code.
  !logical , parameter :: travis_code = .false.
  ! imethod = 1     ! Use the Brent 1973 method to solve for T
  ! imethod = 2     ! Use Bretherton's iterative method to solve for T
  ! imethod = 3     ! Use a finite difference method to solve for T
  !integer(ik4) , parameter :: imethod = 2
  ! Do a maximum of 100 iterations (usually are no more than about 30)
  !integer(ik4) , parameter :: itbound = 100

  ! Flag for implicit diffusion of ice
  logical , parameter :: implicit_ice = .true.

  public :: allocate_tcm_state
  public :: init_mod_pbl_uwtcm
  public :: uwtcm

  contains

  subroutine allocate_tcm_state(tcmstate)
    implicit none
    type(tcm_state) , intent(out) :: tcmstate
    call getmem3d(tcmstate%kzm,jci1,jci2,ici1,ici2,1,kzp1,'pbl_common:kzm')
    call getmem3d(tcmstate%kth,jci1,jci2,ici1,ici2,1,kzp1,'pbl_common:kth')
  end subroutine allocate_tcm_state

  subroutine init_mod_pbl_uwtcm
    implicit none
    rczero = d_one/czero
    tkefac = czero**(2.0_rkx/3.0_rkx)
    b1 = czero*d_two**(3.0_rkx/2.0_rkx)
  end subroutine init_mod_pbl_uwtcm

  subroutine uwtcm(m2p,p2m)
    implicit none
    type(mod_2_pbl) , intent(in) :: m2p
    type(pbl_2_mod) , intent(inout) :: p2m
    integer(ik4) ::  i , j
    real(rkx) :: temps , templ , deltat , rvls , pfac , rpfac , tbbls
    real(rkx) :: uflxp , vflxp , rhoxsf , tskx , tvcon , fracz , dudz , &
                 dvdz , thgb , pblx , ustxsq , qfxx , hfxx , uvdragx , &
                 thvflx , q0s , tvfac , svs , cpoxlv , pfcor , ustx
    ! real(rkx) :: kh0
    real(rkx) :: thv0 , thx_t , thvx_t , dthv , dthv_t
    integer(ik4) :: kpbl2dx  ! Top of PBL
    real(rkx) , dimension(kzp2) :: zqx
    real(rkx) , dimension(kzp1) :: kth , kzm , rhoxfl , rcldb , tke , &
         tkes , bbls , nsquar , presfl , exnerfl , rexnerfl !, epo , richnum
    real(rkx) , dimension(kz) :: shear , buoyan , rdza , rrhoxfl ! , svs
    integer(ik4) ::  k , itr ! , ibnd
    integer(ik4) :: ilay , kpbconv , iteration
    real(rkx) , dimension(kz) :: ux , vx , qx , thx , uthvx , zax , &
         kethl , thlx , thlxs , thxs , tx , tvx , rttenx , preshl , &
         qcx , qwx , qwxs , rrhoxhl , uxs , qxs , rhoxhl , exnerhl , &
         rexnerhl , rdzq , vxs , qcxs , aimp , bimp , cimp , uimp1 ,  &
         rimp1 , uimp2 , rimp2 , rlv , orlv , cp , ocp
    real(rkx) , dimension(kz) :: qix , qixs
    real(rkx) , dimension(kz,ntr) :: chix , chixs
    real(rkx) , dimension(ntr) :: chifxx
    integer(ik4) , dimension(kz) :: ktop , kbot
#ifdef DEBUG
    character(len=dbgslen) :: subroutine_name = 'uwtcm'
    integer(ik4) , save :: idindx = 0
    call time_begin(subroutine_name,idindx)
#endif

    ! Main do loop
#ifdef STDPAR
    do concurrent ( j = jci1:jci2, i = ici1:ici2 ) &
      local(temps,templ,deltat,rvls,pfac,rpfac,tbbls,uflxp,vflxp,rhoxsf,   &
            tskx,tvcon,fracz,dudz,dvdz,thgb,pblx,ustxsq,qfxx,hfxx,uvdragx, &
            thvflx,q0s,tvfac,svs,cpoxlv,pfcor,ustx,thv0,thx_t,thvx_t,dthv, &
            dthv_t,zqx,kth,kzm,rhoxfl,rcldb,tke,tkes,bbls,nsquar,presfl,   &
            exnerfl,rexnerfl,shear,buoyan,rdza,rrhoxfl,ux,vx,qx,thx,uthvx, &
            zax,kethl,thlx,thlxs,thxs,tx,tvx,rttenx,preshl,qcx,qwx,qwxs,   &
            rrhoxhl,uxs,qxs,rhoxhl,exnerhl,rexnerhl,rdzq,vxs,qcxs,aimp,    &
            bimp,cimp,uimp1,rimp1,uimp2,rimp2,rlv,orlv,cp,ocp,qix,qixs,    &
            chix,chixs,chifxx,ktop,kbot,itr,ilay,kpbconv,iteration,k)
#else
    do i = ici1 , ici2
      do j = jci1 , jci2
#endif

!*******************************************************************************
!*******************************************************************************
!*********** Initialization of UW TCM for Current Grid Column ******************
!*******************************************************************************
!*******************************************************************************

        ! Copy in local versions of necessary variables
        if ( idynamic == 3 ) then
          pfac = dt
          rpfac = rdt
        else
          pfac = dt / m2p%psb(j,i)
          rpfac = rdt * m2p%psb(j,i)
        end if
        tskx = m2p%tg(j,i)
        qfxx = m2p%qfx(j,i)
        hfxx = m2p%hfx(j,i)
        uvdragx = m2p%uvdrag(j,i)
        pfcor = max(abs(m2p%coriol(j,i)),2.546e-5_rkx)

        ! Integrate the hydrostatic equation to calculate the level height
        ! Set variables that are on full levels
        do k = 1 , kzp1
          presfl(k) = m2p%patmf(j,i,k)
          !epop(k) = ep2/m2p%patmf(j,i,k)
          zqx(k) = m2p%zq(j,i,k)
          tke(k) = max(m2p%tkests(j,i,k),uwtkemin)
        end do
        zqx(kzp2) = d_zero

        do k = 1 , kz
          tx(k)  = m2p%tatm(j,i,k)
          qx(k)  = m2p%qxatm(j,i,k,iqv)
          qcx(k) = m2p%qxatm(j,i,k,iqc)
        end do

        do k = 1 , kz
          ux(k)  = m2p%uxatm(j,i,k)
          vx(k)  = m2p%vxatm(j,i,k)
          zax(k) = m2p%za(j,i,k)
          rttenx(k) = m2p%heatrt(j,i,k)
          preshl(k) = m2p%patm(j,i,k)
          rlv(k) = wlh(tx(k))
          cp(k) = cpd*(d_one-qx(k)) + cpv*qx(k)
          orlv(k) = d_one/rlv(k)
          ocp(k) = d_one/cp(k)
        end do

        if ( implicit_ice .and. ipptls > 1 ) then
          do k = 1 , kz
            qix(k) = m2p%qxatm(j,i,k,iqi)
          end do
        end if

        if ( ichem == 1 ) then
          do itr = 1 , ntr
            chifxx(itr) = m2p%chifxuw(j,i,itr)
            do k = 1 , kz
              chix(k,itr) = m2p%chib(j,i,k,itr)
            end do
          end do
        end if

        ! Set all the save variables (used for determining the tendencies)
        do k = 1 , kz
          ! Level spacing
          rdzq(k) = d_one/m2p%dzq(j,i,k)
          ! Exner function
          exnerhl(k) = (preshl(k)/p00)**rovcp
          rexnerhl(k) = d_one/exnerhl(k)
          ! Potential temperature
          thx(k) = tx(k)*rexnerhl(k)
          ! Total water mixing ratio
          qwx(k) = qx(k) + qcx(k)
          ! Virtual temperature and potential temperature
          tvcon = d_one + ep1*qx(k)-qcx(k)
          tvx(k) = tx(k)*tvcon ! virtual temperature
          uthvx(k) = thx(k)*tvcon ! vitual potential temperature
          ! Liquid water potential temperature (accounting for ice)
          thlx(k) = thx(k) - rlv(k)*qcx(k)*ocp(k)*rexnerhl(k)
        end do

        ! save initial values
        do k = 1 , kz
          uxs(k)  = ux(k)
          vxs(k)  = vx(k)
          thxs(k) = thx(k)
          qxs(k) = qx(k)
          qwxs(k) = qwx(k)
          qcxs(k) = qcx(k)
          thlxs(k) = thlx(k)
        end do
        do k = 1 , kzp1
          tkes(k) = tke(k)
        end do

        ! density at half levels
        do k = 1 , kz
          rhoxhl(k) = preshl(k)/(rgas*tvx(k))
          rrhoxhl(k) = d_one/rhoxhl(k)
        end do

        if ( implicit_ice .and. ipptls > 1 ) then
          do k = 1 , kz
            qixs(k) = qix(k)
          end do
        end if

        if ( ichem == 1 ) then
          do itr = 1 , ntr
            do k = 1 , kz
              chixs(k,itr) = chix(k,itr)
            end do
          end do
        end if

        rdza(1) = d_zero
        rhoxfl(1) = rhoxhl(1)
        do k = 2 , kz
          ! Level spacing
          rdza(k) = d_one/(zax(k-1)-zax(k))
          ! Density
          fracz = (zqx(k)-zax(k))*rdza(k)
          rhoxfl(k) = rhoxhl(k) + (rhoxhl(k-1)-rhoxhl(k))*fracz
        end do
        rhoxfl(kzp1) = presfl(kzp1)/(rgas*tvx(kz))
        do k = 1 , kz
          rrhoxfl(k) = d_one/rhoxfl(k)
        end do

        ! Exner function
        do k = 1 , kzp1
          exnerfl(k) = (presfl(k)/p00)**rovcp
          rexnerfl(k) = d_one/exnerfl(k)
        end do
        ! Wind gradient and shear
        !do k = 1 , kz
        !  dudz = (ux(k-1) - ux(k)) * rdza(k)
        !  dvdz = (vx(k-1) - vx(k)) * rdza(k)
        !  svs(k) = dudz*dudz + dvdz*dvdz
        !end do

!*******************************************************************************
!*******************************************************************************
!*********** Calculation (and Conversion) of Surface Fluxes ********************
!*******************************************************************************
!*******************************************************************************

        ! more surface variables
        thgb = tskx * rexnerfl(kzp1)
        ! Calculate the saturation mixing ratio just above the surface
        if ( m2p%ldmsk(j,i) > 0 ) then
          q0s = m2p%q2m(j,i)/(d_one-m2p%q2m(j,i))
        else
          q0s = pfwsat(tskx,presfl(kzp1))
        end if
        tvfac = d_one + ep1*q0s
        ! density at the surface
        rhoxsf = presfl(kzp1)/(rgas*tvx(kz))
        ! Calculate the virtual temperature right above the surface
        thv0 = thgb * tvfac
        ! Calculate the change in virtual potential temperature from
        ! the surface to the first interface
        dthv = uthvx(kz) - thv0
        ! Calculate the change in potential temperature from the surface
        ! to the first interface
        ! dth = thx(kz) - thgb

        ! Calculate surface momentum fluxes
        uflxp = -uvdragx*ux(kz)/rhoxsf
        vflxp = -uvdragx*vx(kz)/rhoxsf
        ! Estimate of the surface virtual heat flux
        thvflx = hfxx/rhoxsf*ocp(kz)*tvfac + ep1/thgb*qfxx*rhoxsf
        ! Estimate of surface eddy diffusivity, for estimating the
        ! surface N^2 from the surface virtual heat flux
        ustxsq = sqrt(uflxp*uflxp+vflxp*vflxp)
        ustx = sqrt(ustxsq)
        ! kh0 = vonkar*d_one*sqrt(max(uwtkemin,tkefac*ustxsq))

!*******************************************************************************
!*******************************************************************************
!********************* Calculation of boundary layer height ********************
!*******************************************************************************
!*******************************************************************************

        ! Calculate nsquared Set N^2 based on the current potential
        ! temperature profile
        call n2(kz,thlx,qwx,exnerfl,rexnerfl,presfl,cp,rlv,ocp,orlv,rdza, &
                rcldb,nsquar)
        ! Estimate the surface N^2 from the surface virtual heat flux
        ! nsquar(kzp1) = -egrav/thgb*thvflx/kh0
        nsquar(kzp1) = egrav/uthvx(kz) * dthv / zax(kz)

        ! Calculate the bulk richardson number
        !richnum = nsquar/max(svs,1.0e-8_rkx)

        ! Calculate the boundary layer height
        call pblhgt(kz,thlx,qwx,qcx,nsquar,tke,zqx,ocp,rlv,rexnerhl,thx, &
                    rttenx,uthvx,presfl,rhoxfl,exnerfl,rcldb,ustx,pfcor, &
                    kpbconv,ktop,kbot,kpbl2dx,bbls,pblx,rstbl,atwo)
        ! call pblhgt_tao(kz,zqx,richnum,rcldb,presfl,tke, &
        !                 kpbconv,kpbl2dx,kmix2dx,pblx,ktop,kbot,bbls,nsquar)

!*******************************************************************************
!*******************************************************************************
!************************* Semi-implicit Integration ***************************
!*******************************************************************************
!*******************************************************************************

        ! Calculate the diffusivity profiles, update total water and
        ! liquid water potential temperature, then re-calculate the
        ! diffusivity profiles using the updated values, and re-integrate.
        ! Also update N^2 along the way.
        melloryamadaiteration: &
        do iteration = 1 , 2
          !*************************************************************
          !***** Semi-implicit calculation of diffusivity profiles *****
          !*************************************************************
          call melloryamada(kz,thlx,qwx,ocp,rlv,tke,rcldb,nsquar,bbls, &
                            thx,rexnerhl,ktop,kpbconv,kethl,kzm,kth, &
                            nuk,atwo,b1)
          !*************************************************************
          !****** Implicit Diffusion of Thetal and Qtot ****************
          !*************************************************************
          ! first find the coefficients that apply to
          ! all scalars at half-levels
          aimp(1) = d_zero
          do k = 2 , kz
            aimp(k) = -(rhoxfl(k)*rrhoxhl(k))*kth(k)*dt*rdzq(k)*rdza(k)
          end do
          do k = 1 , kzm1
            cimp(k) = -(rhoxfl(k+1)*rrhoxhl(k))*kth(k+1)*dt*rdzq(k)*rdza(k+1)
          end do
          cimp(kz) = d_zero
          do k = 1 , kz
            bimp(k) = d_one - aimp(k) - cimp(k)
          end do
          do k = 1 , kz
            rimp1(k) = thlx(k)
            rimp2(k) = qwx(k)
          end do
          ! include surface sensible heat flux
          rimp1(kz) = rimp1(kz) + &
                   dt*hfxx*rrhoxhl(kz)*ocp(kz)*rdzq(kz)*rexnerhl(kz)
          ! include surface latent heat flux
          rimp2(kz) = rimp2(kz) + dt*qfxx*rrhoxhl(kz)*rdzq(kz)
          ! Solve total water
          call solve_tridiag(aimp,bimp,cimp,rimp2,uimp2,kz)
          ! Solve liquid water potential temperature
          call solve_tridiag(aimp,bimp,cimp,rimp1,uimp1,kz)
          ! Calculate nsquared Set N^2 based on the updated potential
          ! temperature profile (this is for the semi-implicit integration)
          uimp2 = max(uimp2,minqq)
          call n2(kz,uimp1,uimp2,exnerfl,rexnerfl,presfl,cp,rlv,ocp, &
                  orlv,rdza,rcldb,nsquar)
          thx_t = uimp1(kz) + ocp(kz)*rlv(kz)*qcx(kz)*rexnerhl(kz)
          tvcon = d_one + ep1*qx(kz)-qcx(kz)
          thvx_t = thx_t*tvcon
          dthv_t = (thvx_t-thv0)
          nsquar(kzp1) = egrav/thvx_t * dthv_t/zax(kz)
        end do melloryamadaiteration

        !*************************************************************
        !************ Re-calculate thx, qx, and qcx ******************
        !*************************************************************
        !if ( travis_code ) then
        !  do k = 1 , kz
        !    thlx(k) = uimp1(k)
        !    qwx(k) = uimp2(k)
        !    ! Determine the temperature and qc and qv
        !    ibnd = itbound
        !    temps = solve_for_t(thlx(k),qwx(k),preshl(k),thxs(k)*exnerhl(k), &
        !                        qwxs(k),qcxs(k),thlxs(k),ibnd,imethod,       &
        !                        qx(k),qcx(k))
        !    if ( ibnd == -999 ) then
        !      call fatal(__FILE__,__LINE__, &
        !                   'UW PBL SCHEME ALGO ERROR')
        !    end if
        !    thx(k) = temps*rexnerhl(k)
        !    uthvx(k) = thx(k)*(d_one + ep1*qx(k)-qcx(k))
        !  end do
        !else
          do k = 1 , kz
            ! Set thlx and qwx to their updated values
            thlx(k) = uimp1(k)
            qwx(k) = uimp2(k)
            templ = thlx(k)*exnerhl(k)
            temps = templ
            !rvls = ep2/(preshl(k)/(d_100*svp1pa * &
            !         exp(svp2*(temps-tzero)/(temps-svp3)))-d_one)
            rvls = pfwsat(temps,preshl(k))
            cpoxlv = cp(k)*orlv(k)
            do iteration = 1 , 3
              deltat = ((templ-temps)*cpoxlv + qwx(k)-rvls) / &
                (cpoxlv + ep2*rlv(k)*rvls/rgas/templ/templ)
              if ( abs(deltat) < 0.01_rkx ) exit
              temps = temps + deltat
              !rvls = ep2/(preshl(k)/(d_100*svp1pa * &
              !       exp(svp2*(temps-tzero)/(temps-svp3)))-d_one)
              rvls = pfwsat(temps,preshl(k))
            end do
            qcx(k) = max(qwx(k)-rvls, d_zero)
            qx(k) = qwx(k)-qcx(k)
            thx(k) = (templ + ocp(k)*rlv(k)*qcx(k))*rexnerhl(k)
            uthvx(k) = thx(k)*(d_one + ep1*qx(k)-qcx(k))
          end do
        !end if

        !*************************************************************
        !****** Implicit Diffusion of U and V ************************
        !*************************************************************
        aimp(1) = d_zero
        do k = 2 , kz
          aimp(k) = -(rhoxfl(k)*rrhoxhl(k)) * kzm(k)*dt*rdzq(k)*rdza(k)
        end do
        do k = 1 , kzm1
          cimp(k) = -(rhoxfl(k+1)*rrhoxhl(k)) * kzm(k+1)*dt*rdzq(k)*rdza(k+1)
        end do
        cimp(kz) = d_zero
        do k = 1 , kz
          bimp(k) = d_one - aimp(k) - cimp(k)
        end do
        do k = 1 , kz
          rimp1(k) = ux(k)
          rimp2(k) = vx(k)
        end do
        ! at surface include surface momentum fluxes
        rimp1(kz) = rimp1(kz) + dt * uflxp * (rhoxsf*rrhoxhl(kz))*rdzq(kz)
        rimp2(kz) = rimp2(kz) + dt * vflxp * (rhoxsf*rrhoxhl(kz))*rdzq(kz)
        call solve_tridiag(aimp,bimp,cimp,rimp1,uimp1,kz)
        call solve_tridiag(aimp,bimp,cimp,rimp2,uimp2,kz)

        ! update the winds
        updatewind: &
        do  k = 1 , kz
          ux(k) = uimp1(k)
          vx(k) = uimp2(k)
        end do updatewind

        if ( implicit_ice .and. ipptls > 1 ) then
          !
          ! Implicit diffusion of cloud ice
          !
          aimp(1) = d_zero
          do  k = 2 , kz
            aimp(k) = -(rhoxfl(k)*rrhoxhl(k))*kth(k)*dt*rdzq(k)*rdza(k)
          end do
          do  k = 1 , kzm1
            cimp(k) = -(rhoxfl(k+1)*rrhoxhl(k))*kth(k+1)*dt*rdzq(k)*rdza(k+1)
          end do
          cimp(kz) = d_zero
          do  k = 1 , kz
            bimp(k) = d_one - aimp(k) - cimp(k)
          end do
          do  k = 1 , kz
            rimp1(k) = qix(k)
          end do
          call solve_tridiag(aimp,bimp,cimp,rimp1,uimp1,kz)
          do  k = 1 , kz
            qix(k) = max(uimp1(k),d_zero)
          end do
        end if

        !*************************************************************
        !****** Implicit Diffusion of tracers ************************
        !*************************************************************

        if ( ichem == 1 ) then
          ! Set the tridiagonal coefficients that apply to all of the tracers
          aimp(1) = d_zero
          do k = 2 , kz
            aimp(k) = -(rhoxfl(k)*rrhoxhl(k))*kth(k)*dt*rdzq(k)*rdza(k)
          end do
          do k = 1 , kzm1
            cimp(k) = -(rhoxfl(k+1)*rrhoxhl(k))*   &
                       kth(k+1) * dt*rdzq(k)*rdza(k+1)
          end do
          cimp(kz) = d_zero
          do k = 1 , kz
            bimp(k) = d_one - aimp(k) - cimp(k)
          end do
          !Loop through all of the tracers
          ! set the tridiagonal coefficients that are tracer-specific
          ! and solve the tridiagonal matrix for each tracer to get
          ! the tracer value implied for the next timestep
          do itr = 1 , ntr
            ! set the right side
            do k = 1 , kz
              rimp1(k) = chix(k,itr)
            end do
            ! at surface include surface momentum fluxes
            rimp1(kz) = rimp1(kz) + dt*chifxx(itr)*rrhoxhl(kz)*rdzq(kz)
            !Run the tridiagonal solver
            call solve_tridiag(aimp,bimp,cimp,rimp1,uimp1,kz)

            !Get the chi value implied for the next timestep
            do k = 1 , kz
              chix(k,itr) = max(uimp1(k),d_zero)
            end do
          end do
        end if !End tracer diffusion

        !
        ! Re-update N^2 at the surface; this requires recalculation
        ! of the surface momentum fluxes
        !
        ! Calculate surface momentum fluxes
        uflxp = -uvdragx*ux(kz)/rhoxsf
        vflxp = -uvdragx*vx(kz)/rhoxsf
        ustxsq = sqrt(uflxp*uflxp+vflxp*vflxp)
        ustx = sqrt(ustxsq)

        ! Estimate of surface eddy diffusivity, for estimating the
        ! surface N^2 from the surface virtual heat flux
        ! kh0 = vonkar*2*sqrt(max(uwtkemin,tkefac*ustxsq))

        ! Estimate the surface N^2 from the surface virtual heat flux
        dthv = uthvx(kz) - thv0
        nsquar(kzp1) = egrav/uthvx(kz) * dthv / zax(kz)
        ! nsquar(kzp1) = -egrav/thgb*thvflx/kh0
!*******************************************************************************
!*******************************************************************************
!************************* Integration of TKE Budget Equation ******************
!*******************************************************************************
!*******************************************************************************

        ! features:
        !   a. explicit calculation of buoyancy and shear terms using
        !      time = t+1 values of thetal, qw, and winds
        !   b. surface tke is diagnosed
        !   c. semi-implicit calculation of dissipation term and
        !      implicit calculation of turbulent transfer term
        ! first, buoyancy and shear terms
        buoyan(:) = d_zero
        shear(:) = d_zero
        sandb: &
        do k = 2 , kz
          ! Recalculate the shear and the squared
          ! magnitude of the shear
          dudz = (ux(k-1) - ux(k)) * rdza(k)
          dvdz = (vx(k-1) - vx(k)) * rdza(k)
          svs = dudz*dudz + dvdz*dvdz
          ! compute buoyancy term with new values of thetal
          buoyan(k) = -kth(k) * nsquar(k)
          ! compute shear term with new values of svs
          shear(k)  = kzm(k) * svs
        end do sandb
        ! Add radiative divergence contribution to the buoyancy term
        ! (only if there is cloud water at the current level)
        radib:&
        do ilay = 1 , kpbconv
          k = ktop(ilay)
          if ( k > 1 .and. k <= kz ) then
            if ( qcx(k) > 1.0e-4_rkx ) then
              buoyan(k) = buoyan(k) - rttenx(k)*(presfl(k+1)-presfl(k)) * &
                          rrhoxfl(k) * rexnerfl(k) / uthvx(k)
            end if
          end if
        end do radib
        ! tke at top is fixed
        tke(1) = d_zero
        bbls(1)= d_zero
        ! diagnose tke at surface, following my 82, b1 ** (2/3) / 2 = 3.25
        tke(kzp1) = max(tkefac*ustxsq,uwtkemin) ! normal

        ! now the implicit calculations
        ! first find the coefficients that apply for full levels
        imptkeflux: &
        do k = 2 , kz
          if ( k == 2 ) then
            aimp(k-1) = d_zero
          else
            aimp(k-1) = -(rhoxhl(k-1)*rrhoxfl(k))*    &
                          kethl(k-1)*dt*rdzq(k-1)*rdza(k)
          end if
          if ( k == kz ) then
            cimp(k-1) = d_zero
            ! account for implicit part of flux between level kz and surface
            if ( abs(bbls(k)) > d_zero ) then
              bimp(k-1) = d_one - aimp(k-1) - cimp(k-1) + dt *    &
                          ( sqrt(tke(k))*rczero/bbls(k) +         &
                          (rhoxhl(k)*rrhoxfl(k))*kethl(k)*rdzq(k)*rdza(k) )
            else
              bimp(k-1) = d_one - aimp(k-1) - cimp(k-1) + dt *    &
                          (rhoxhl(k)*rrhoxfl(k))*kethl(k)*rdzq(k)*rdza(k)
            end if
          else
            cimp(k-1) = -(rhoxhl(k)*rrhoxfl(k))*kethl(k)*dt*rdzq(k)*rdza(k)
            tbbls = max(bbls(k),bbls(k+1))
            if ( abs(tbbls) > d_zero ) then
              bimp(k-1) = d_one - aimp(k-1) - cimp(k-1) + &
                           dt * sqrt(tke(k))*rczero/tbbls
            else
              bimp(k-1) = d_one - aimp(k-1) - cimp(k-1)
            end if
          end if
          ! now find right side
          if ( k == kz ) then
            ! account for fixed part of flux between level kz and surface
            rimp1(k-1) = tke(k) + dt * ( shear(k)+buoyan(k) +   &
                           tke(kzp1)*(rhoxhl(k)*rrhoxfl(k))*    &
                           kethl(k)*rdzq(k)*rdza(k) )
          else
            rimp1(k-1) = tke(k) + dt * (shear(k)+buoyan(k))
          end if
        end do imptkeflux
        call solve_tridiag(aimp,bimp,cimp,rimp1,uimp1,kzm1)
        ! update the tke
        do  k = 2 , kz
          tke(k) = max(uimp1(k-1),uwtkemin) ! background tke .001
        end do

!*******************************************************************************
!*******************************************************************************
!**************** Calculation of Tendencies for Model Output *******************
!*******************************************************************************
!*******************************************************************************

        ! Calculate the TCM tendencies for the model's prognostic variables
        ! For everything but TKE, couple the tendency (multiply by pstar)
        do k = 1 , kz
          p2m%tten(j,i,k) = p2m%tten(j,i,k)+rpfac*((thx(k)-thxs(k))*exnerhl(k))
          p2m%qxten(j,i,k,iqv) = p2m%qxten(j,i,k,iqv)+rpfac*(qx(k)-qxs(k))
          p2m%qxten(j,i,k,iqc) = p2m%qxten(j,i,k,iqc)+rpfac*(qcx(k)-qcxs(k))
          p2m%uxten(j,i,k) = (ux(k)-uxs(k))*rdt
          p2m%vxten(j,i,k) = (vx(k)-vxs(k))*rdt
          ! Momentum diffusivity
          uwstate%kzm(j,i,k) = kzm(k)
          ! Scalar diffusivity
          uwstate%kth(j,i,k) = kth(k)
        end do

        do k = 1 , kzp1
          p2m%tketen(j,i,k) = p2m%tketen(j,i,k) + (tke(k)-tkes(k))*rdt
        end do

        if ( implicit_ice .and. ipptls > 1 ) then
          do k = 1 , kz
            p2m%qxten(j,i,k,iqi) = p2m%qxten(j,i,k,iqi)+rpfac*(qix(k)-qixs(k))
          end do
        end if

        if ( ichem == 1 ) then
          do itr = 1 , ntr
            do k = 1 , kz
              p2m%chiten(j,i,k,itr) = p2m%chiten(j,i,k,itr) + &
                         rpfac*(chix(k,itr)-chixs(k,itr))
            end do
          end do
        end if

        p2m%kpbl(j,i) = kpbl2dx
        p2m%zpbl(j,i) = pblx
#ifndef STDPAR
      end do
#endif
    end do

#ifdef DEBUG
    call time_end(subroutine_name,idindx)
#endif

  end subroutine uwtcm

#include <wlh.inc>
#include <pfesat.inc>
#include <pfwsat.inc>

  pure subroutine solve_tridiag(a,b,c,v,x,n)
!$acc routine seq
    ! n - number of equations
    ! a - sub-diagonal (means it is the diagonal below the main diagonal)
    ! b - the main diagonal
    ! c - sup-diagonal (means it is the diagonal above the main diagonal)
    ! v - right part
    ! x - the answer
    ! solves tridiagonal matrix
    ! see http://en.wikipedia.org/wiki/Tridiagonal_matrix_algorithm
    ! Written and validated by Travis A. O'Brien 01/04/11
    implicit none
    integer(ik4) , intent(in) :: n
    real(rkx) , dimension(:) , intent(in) :: a , b , c , v
    real(rkx) , dimension(:) , intent(out) :: x
    real(rkx) , dimension(n) :: bp , vp
    real(rkx) :: m
    integer(ik4) :: i
    bp(1) = b(1)
    vp(1) = v(1)
    ! The first pass (setting coefficients):
    firstpass: &
    do i = 2 , n
      m = a(i)/bp(i-1)
      bp(i) = b(i) - m*c(i-1)
      vp(i) = v(i) - m*vp(i-1)
    end do firstpass
    x(n) = vp(n)/bp(n)
    ! The second pass (back-substition)
    backsub: &
    do i = n-1, 1, -1
      x(i) = (vp(i) - c(i)*x(i+1))/bp(i)
    end do backsub
  end subroutine solve_tridiag

  pure subroutine n2(kz,thlxin,qwxin,exnerfl,rexnerfl,presfl,cp,rlv,ocp,orlv, &
                     rdza,rcldb,nsquar)
!$acc routine seq
    implicit none
    integer(ik4) , intent(in) :: kz
    real(rkx) , intent(in) , dimension(kz) :: thlxin , qwxin , rdza
    real(rkx) , intent(in) , dimension(kz+1) :: exnerfl, rexnerfl , presfl
    real(rkx) , intent(in) , dimension(kz) :: cp , rlv
    real(rkx) , intent(in) , dimension(kz) :: ocp , orlv
    real(rkx) , intent(out) , dimension(kz+1) :: rcldb
    real(rkx) , intent(out) , dimension(kz+1) :: nsquar
    ! local variables
    real(rkx) :: tvbl , rcld , tvab , thvxfl , dtvdz
    real(rkx) :: temps , templ , tempv , rvls , cpoxlv
    integer(ik4) :: k

    do k = 2 , kz
      ! buoyancy is jump in thetav across flux level/dza
      ! first, layer below, go up and see if anything condenses.
      templ = thlxin(k)*exnerfl(k)
      !rvls = d_100*svp1pa*exp(svp2*(templ-tzero)/(templ-svp3))*epop(k)
      rvls = pfwsat(templ,presfl(k))
      cpoxlv = cp(k)*orlv(k)
      temps = templ + (qwxin(k)-rvls)/(cpoxlv + &
                    ep2*rlv(k)*rvls/(rgas*templ*templ))
      !rvls = d_100*svp1pa*exp(svp2*(temps-tzero)/(temps-svp3))*epop(k)
      rvls = pfwsat(temps,presfl(k))
      rcldb(k) = max(qwxin(k)-rvls,d_zero)
      tempv = (templ + ocp(k)*rlv(k)*rcldb(k)) * &
              (d_one + ep1*(qwxin(k)-rcldb(k))-rcldb(k))
      ! tempv = (templ + wlhvocp*rcldb(k)) * &
      !   (d_one + ep1*(qwxin(k)-rcldb(k))-rcldb(k))
      tvbl = tempv*rexnerfl(k)
      ! now do layer above; go down to see how much evaporates
      templ = thlxin(k-1)*exnerfl(k)
      !rvls = d_100*svp1pa*exp(svp2*(templ-tzero)/(templ-svp3))*epop(k)
      rvls = pfwsat(templ,presfl(k))
      temps = templ + (qwxin(k-1)-rvls)/(cpoxlv + &
              ep2*rlv(k)*rvls/(rgas*templ*templ))
      !rvls = d_100*svp1pa*exp(svp2*(temps-tzero)/(temps-svp3))*epop(k)
      rvls = pfwsat(temps,presfl(k))
      rcld = max(qwxin(k-1)-rvls,d_zero)
      !tempv = (templ + wlhvocp*rcld) *    &
      !        (d_one + ep1*(qwxin(k-1)-rcld) - rcld)
      tempv = (templ + ocp(k)*rlv(k)*rcld) * &
              (d_one + ep1*(qwxin(k-1)-rcld) - rcld)
      tvab = tempv*rexnerfl(k)

      thvxfl = d_half * (tvab+tvbl)
      dtvdz = (tvab - tvbl) * rdza(k)
      nsquar(k) = egrav/thvxfl * dtvdz
    end do
    nsquar(1) = nsquar(2)
  end subroutine n2

  pure subroutine melloryamada(kz,thlxin,qwxin,ocp,rlv,tke,rcldb,nsquar,bbls, &
                               thx,rexnerhl,ktop,kpbconv,kethl,kzm,kth,nuk, &
                               atwo,b1)
!$acc routine seq
    implicit none
    integer(ik4) , intent(in) :: kpbconv , kz
    real(rkx) , intent(in) :: nuk , atwo , b1
    real(rkx) , intent(in) , dimension(kz) :: thlxin , qwxin , ocp , rlv
    real(rkx) , intent(in) , dimension(kz+1) :: tke , rcldb , nsquar , bbls
    real(rkx) , intent(in) , dimension(kz) :: thx , rexnerhl
    integer(ik4) , intent(in) , dimension(kz) :: ktop
    real(rkx) , intent(out), dimension(kz) :: kethl
    real(rkx) , intent(out) , dimension(kz+1) :: kzm , kth
    real(rkx) :: gh , a1ob1 , delthvl , elambda , bige , biga
    real(rkx) , parameter :: a1 = 0.92_rkx , c1 = 0.08_rkx , &
                             a2 = 0.74_rkx , b2 = 10.1_rkx
    integer(ik4) :: k , ilay
    real(rkx) , parameter :: kthmax = 1.0e4_rkx
    real(rkx) , parameter :: kzmmax = 1.0e4_rkx
    real(rkx) , dimension(kz+1) :: sm , sh

    a1ob1 = a1/b1

    ! calculate the diffusivities for momentum, thetal, qw and tke
    ! kth and kzm are at full levels.
    ! kethl is at half levels.

    kethl(:) = d_zero
    kzm(kz+1) = d_zero
    kth(kz+1) = d_zero
    kzm(1) = d_zero
    kth(1) = d_zero
    sm(kz+1) = d_one
    sh(kz+1) = d_one
    sm(1) = d_one
    sh(1) = d_one

    kloop: &
    do k = kz , 2, -1
      gh = -bbls(k)*bbls(k)*nsquar(k)/(d_two*tke(k)+1.0e-9_rkx)
      ! TAO: Added the -0.28 minimum for the G function, as stated
      ! in Galperin (1988), eq 30
      gh = max(min(gh,0.0233_rkx),-0.28_rkx)
      sm(k) = a1 * (d_one - 3.0_rkx*c1 - 6.0_rkx*a1ob1 - 3.0_rkx*a2*gh*   &
                   ((b2-3.0_rkx*a2)*(d_one - 6.0_rkx*a1ob1) -             &
                     3.0_rkx*c1 * (b2 + 6.0_rkx*a1))) /                   &
                   ((d_one - 3.0_rkx*a2*gh * (6.0_rkx*a1 + b2)) *         &
                    (d_one - 9.0_rkx*a1*a2*gh))
      sh(k) = a2 * (d_one-6.0_rkx*a1ob1) / &
                   (d_one-3.0_rkx*a2*gh*(6.0_rkx*a1+b2))

      ! kzm(k) = min(bbls(k)*sqrt(2*tke(k))*sm(k),10000.0_rkx)
      ! kth(k) = min(bbls(k)*sqrt(2*tke(k))*sh(k),10000.0_rkx)

      ! Limit the diffusivity to be the vertical grid spacing squared
      ! over the time step; this implies that the entrainment rate
      ! can only be so large that the BL height would change by
      ! one grid level over one time step -- TAO
      ! kthmax = max(min((zax(k-1)-zax(k))**2/dt,1.0e4_rkx),1.0e3_rkx)
      ! kthmax = 1.0e4_rkx

      ! Calculate the diffusion coefficients
      kth(k) = min(bbls(k)*sqrt(d_two*tke(k))*sh(k),kthmax)
      kzm(k) = min(bbls(k)*sqrt(d_two*tke(k))*sm(k),kzmmax)
      ! Smoothly limit kth to a maximum value
      !kth(k) = d_two/mathpi*kthmax*atan(kth(k)/kthmax)
      !kzm(k) = d_two/mathpi*kthmax*atan(kzm(k)/kzmmax)
      kethl(k) = nuk*sqrt(kzm(k)*kzm(k+1))
      kethl(k) = min(kethl(k),kzmmax)
    end do kloop

    ! special case for tops of convective layers
    conv: &
    do ilay = 1 , kpbconv
      k = ktop(ilay)
      if ( nsquar(k) >= minn2 ) then
        kethl(k) = nuk*kzm(k+1)
        if ( k >= 3 ) then
          kethl(k-1) = 0.0_rkx
          delthvl = (thlxin(k-2)+thx(k-2)*ep1*qwxin(k-2)) -   &
                    (thlxin(k) + thx(k)  *ep1*qwxin(k))
          elambda = ocp(k)*rlv(k)*rcldb(k)*rexnerhl(k)/max(delthvl,0.1_rkx)
          bige = 0.8_rkx * elambda
          biga = aone * (d_one + atwo * bige)

          ! kth(k) = min(10000.0_rkx, biga * sqrt(tke(k)**3)/nsquar(k)/    &
          !          max(bbls(k),bbls(k+1)))
          ! Limit the diffusivity to be the vertical grid spacing squared
          ! over the time step; this implies that the entrainment rate
          ! can only be so large that the BL height would change by
          ! one grid level over one time step -- TAO
          ! kthmax = max(min((zax(k-1)-zax(k))**2/dt,1.0e4_rkx),1.0e3_rkx)
          ! kthmax = 1.0e4_rkx
          kth(k) = min(kth(k), biga*sqrt(tke(k)**3)/nsquar(k)/ &
                   max(bbls(k),bbls(k+1)))
          kth(k) = min(kth(k),kthmax)
          ! kth(k) = biga * sqrt(tke(k)**3)/nsquar(k)/max(bbls(k),bbls(k+1))
          ! Smoothly limit kth to a maximum value
          ! kth(k) = d_two/mathpi*kthmax*atan(kth(k)/kthmax)
          ! prandtl number from layer below
          ! kzm(k) = kth(k) / sh(k+1) * sm(k+1)
          kzm(k) = min(kzm(k),kth(k)/sh(k+1)*sm(k+1))
          kzm(k) = min(kzm(k),kzmmax)
        end if
      end if
    end do conv

    ! need kethl at top
    kethl(1) = kethl(2)
    ! replace kethl at surface with something non-zero
    kethl(kz) = nuk*d_half*kzm(kz)
  end subroutine melloryamada

  pure subroutine pblhgt(kz,thlxin,qwxin,qcx,nsquar,tke,zqx,ocp,rlv,rexnerhl, &
                         thx,rttenx,uthvx,presfl,rhoxfl,exnerfl,rcldb,ustx, &
                         pfcor,kpbconv,ktop,kbot,kpbl2dx,bbls,pblx,rstbl,atwo)
!$acc routine seq
    implicit none
    integer(ik4) , intent(in) :: kz
    real(rkx) , intent(in) , dimension(kz) :: thlxin , qwxin , qcx
    real(rkx) , intent(in) :: pfcor , ustx , rstbl , atwo
    real(rkx) , intent(in) , dimension(kz) :: ocp , rlv , uthvx
    real(rkx) , intent(in) , dimension(kz+1) :: nsquar , tke , rcldb
    real(rkx) , intent(in) , dimension(kz+1) :: presfl , rhoxfl , exnerfl
    real(rkx) , intent(in) , dimension(kz) :: rexnerhl , thx , rttenx
    real(rkx) , intent(in) , dimension(kz+2) :: zqx
    integer(ik4) , intent(out) , dimension(kz) :: ktop , kbot
    integer(ik4) , intent(out) :: kpbconv
    integer(ik4) , intent(out) :: kpbl2dx
    real(rkx) , intent(out) , dimension(kz+1) :: bbls
    real(rkx) , intent(out) :: pblx
    integer(ik4) , dimension(kz) :: ktop_save
    integer(ik4) :: istabl , ibeg , ilay , nlev , k , itemp , kstart
    real(rkx) :: blinf , rnnll , tkeavg , trnnll , radnnll , delthvl , &
                elambda , bige , biga , entnnll , tbbls
    integer(ik4) :: kmix2dx  ! Top of mixed layer (decoupled layer)

    ! find noncontiguous convectively unstable layers

    ktop(:) = 0
    kbot(:) = 0
    kpbl2dx = 0

    kpbconv = 0
    istabl = 1
    do k = 1 , kz+1
      bbls(k) = d_zero
    end do
    do k = 2 , kz
      if ( nsquar(k) <= d_zero ) then
        if ( istabl == 1 ) then
          kpbconv = kpbconv + 1
          ktop(kpbconv) = k
        end if
        istabl = 0
        kbot(kpbconv) = k
      else
        istabl = 1
        bbls(k) = min(rstbl*sqrt(tke(k)/nsquar(k)),vonkar*zqx(k))
      end if
    end do

    ! now see if they have sufficient buoyant convection to connect
    ktop_save(:) = ktop(:)
    if ( kpbconv >= 1 ) then
      ibeg = 1
      convlayerloop: &
      do ilay = ibeg , kpbconv
        blinf = xfr*(zqx(ktop(ilay)-1) - zqx(kbot(ilay)+1))
        ! find average n*n*l*l for layer
        rnnll = d_zero
        tkeavg = d_zero
        nlev = kbot(ilay)-ktop(ilay)+1
        ! Average layer
        do k = ktop(ilay) , kbot(ilay)
          bbls(k) = min(blinf,vonkar*zqx(k))
          rnnll = rnnll + nsquar(k)*bbls(k)*bbls(k)
          tkeavg = tkeavg + tke(k) / real(nlev,rkx)
        end do
        ! first extend up
        kstart = ktop(ilay) - 1
        searchup1: &
        do k = kstart , 2 , -1
          ! we always go up at least one, for the entrainment interface
          ktop(ilay) = k
          bbls(k) = min(blinf,vonkar*zqx(k))
          trnnll = nsquar(k)*bbls(k)*bbls(k)
          ! If this is the top of the layer, stop searching upward
          if ( trnnll*real(nlev,rkx) >= -d_half*rnnll ) exit searchup1
          if ( ilay > 1 ) then
            ! did we merge with layer above?
            if ( ktop(ilay) == kbot(ilay-1) ) then
              ibeg = ilay - 1
              ktop(ibeg) = ktop_save(ibeg)
              kbot(ibeg) = kbot(ibeg+1)
              kpbconv = kpbconv - 1
              do itemp = ibeg+1 , kpbconv
                ktop(itemp) = ktop(itemp+1)
                kbot(itemp) = kbot(itemp+1)
                ktop_save(itemp) = ktop_save(itemp+1)
              end do
              cycle convlayerloop ! recompute for the new, deeper layer
                                  ! (restart the do loop)
            end if
<<<<<<< HEAD
            rnnll = rnnll + trnnll
            bbls(k) = tbbls
            nlev = nlev + 1
          end do searchdown1
        end do convlayerloop
        setbbls: &
        do ilay = 1 , kpbconv
          blinf = xfr*(zqx(ktop(ilay)-1) - zqx(kbot(ilay)+1))
          convkloop: &
          do k = ktop(ilay) , kbot(ilay)
            bbls(k) = min(blinf,vonkar*zqx(k))
          end do convkloop
        end do setbbls
      end if
      ! we should now have tops and bottoms for kpbconv layers
      if ( kpbconv > 0 ) then
        if ( kbot(kpbconv) == kzp1 ) then
          kmix2dx = ktop(kpbconv)
          pblx = zqx(kmix2dx)
        else
          pblx = (0.07_rkx*ustx)/pfcor
          kmix2dx = kz
          do k = kz-1 , 1 , -1
            if ( zqx(k) > pblx ) exit
            kmix2dx = k
          end do
=======
          end if
          rnnll = rnnll + trnnll
          nlev = nlev + 1
        end do searchup1
        ! add radiative/entrainment contribution to total
        k = ktop(ilay)
        if ( qcx(k) > 1.0e-8_rkx ) then
          radnnll = rttenx(k)*(presfl(k+1)-presfl(k)) /  &
                    (rhoxfl(k)*uthvx(k)*exnerfl(k))
        else
          radnnll = d_zero
        end if
        entnnll = d_zero
        if ( k >= 3 ) then
          delthvl = (thlxin(k-2)+thx(k-2)*ep1*qwxin(k-2)) - &
                    (thlxin(k)  +thx(k)  *ep1*qwxin(k))
          elambda = ocp(k)*rlv(k)*rcldb(k)*rexnerhl(k)/max(delthvl,0.1_rkx)
          bige = 0.8_rkx * elambda
          biga = aone * (d_one + atwo * bige)
          entnnll = biga * sqrt(tkeavg**3) / bbls(k)
        end if
        if ( tkeavg > d_zero ) then
          rnnll = rnnll + min(d_zero,bbls(k)/sqrt(tkeavg)*(radnnll+entnnll))
>>>>>>> 8527a575
        end if
        ! now extend down
        searchdown1: &
        do k = kbot(ilay)+1 , kz+1
          tbbls = min(blinf,vonkar*zqx(k))
          trnnll = nsquar(k)*tbbls*tbbls
          ! is it the bottom?
          if ( trnnll*real(nlev,rkx) >= -d_half*rnnll ) exit searchdown1
          ! (skip the rest of this iteration of the do loop)
          kbot(ilay) = k
          if ( ilay < kpbconv .and. kbot(ilay) == ktop(ilay+1) ) then
            ! did we merge with layer below?
            ktop(ilay) = ktop_save(ilay)
            kbot(ilay) = kbot(ilay+1)
            kpbconv = kpbconv - 1
            shiftarray2: &
            do itemp = ilay+1 , kpbconv
              ktop(itemp) = ktop(itemp+1)
              kbot(itemp) = kbot(itemp+1)
              ktop_save(itemp) = ktop_save(itemp+1)
            end do shiftarray2
            cycle convlayerloop ! recompute for the new, deeper layer
                                ! (restart the do loop)
          end if
          rnnll = rnnll + trnnll
          bbls(k) = tbbls
          nlev = nlev + 1
        end do searchdown1
      end do convlayerloop
      setbbls: &
      do ilay = 1 , kpbconv
        blinf = xfr*(zqx(ktop(ilay)-1) - zqx(kbot(ilay)+1))
        convkloop: &
        do k = ktop(ilay) , kbot(ilay)
          bbls(k) = min(blinf,vonkar*zqx(k))
        end do convkloop
      end do setbbls
    end if
    ! we should now have tops and bottoms for kpbconv layers
    if ( kpbconv > 0 ) then
      if ( kbot(kpbconv) == kz+1 ) then
        kmix2dx = ktop(kpbconv)
        pblx = zqx(kmix2dx)
      else
        pblx = (0.07_rkx*ustx)/pfcor
        kmix2dx = kz
<<<<<<< HEAD
        pblx = (0.07_rkx*ustx)/pfcor
=======
>>>>>>> 8527a575
        do k = kz-1 , 1 , -1
          if ( zqx(k) > pblx ) exit
          kmix2dx = k
        end do
      end if
<<<<<<< HEAD
      kpbl2dx = kmix2dx
    end subroutine pblhgt

    ! Returns the saturation vapor pressure over water in units (cb)
    ! given the input pressure in cb and Temperature in K
    ! Modified from Buck (1981), J. App. Met. v 20
    !function esatw(p,t)
    !  implicit none
    !  real(rkx) , intent(in) :: p , t
    !  real(rkx) :: esatw
    !  real(rkx) :: dum , arg , tdum
    !  ! Limit T to reasonable values.  I believe that this is necessary because
    !  ! in the iterative calculation of T and QV from the liquid water
    !  ! temperature, the temperature can take on some crazy values before it
    !  ! converges. --TAO 01/05/2011
    !  tdum = max(100.0_rkx,min(399.99_rkx,t))
    !  dum = 1.0007_rkx + 3.46e-5_rkx*p
    !  ! arg = 17.502_rkx*(t-tzero)/(t-32.18_rkx)
    !  arg = 17.502_rkx*(tdum-tzero)/(tdum-32.18_rkx)
    !  esatw = dum*0.61121_rkx*exp(arg)
    !end function esatw

    ! Returns the saturation vapor pressure over ice in units (cb)
    ! given the input pressure in cb and Temperature in K
    ! Modified from Buck (1981), J. App. Met. v 20
    !function esati(p,t)
    !  implicit none
    !  real(rkx) , intent(in) :: p , t
    !  real(rkx) :: esati
    !  real(rkx) :: dum , arg , tdum
    !  ! Limit T to reasonable values.  I believe that this is necessary because
    !  ! in the iterative calculation of T and QV from the liquid water
    !  ! temperature, the temperature can take on some crazy values before it
    !  ! converges. --TAO 01/05/2011
    !  tdum = max(100.0_rkx,min(399.99_rkx,t))
    !  dum = 1.0003_rkx + 4.18e-5_rkx*p
    !  ! arg = 22.452_rkx*(t-tzero)/(t-0.6_rkx)
    !  arg = 22.452_rkx*(tdum-tzero)/(tdum-0.6_rkx)
    !  esati = dum*0.61115_rkx*exp(arg)
    !end function esati

!    subroutine pblhgt_tao(kpbconv)
!      implicit none
!      integer(ik4) , intent(out) :: kpbconv
!      real(rkx) , dimension(kz) :: ktimesz
!      real(rkx) :: lambda
!      logical , dimension(kz) :: issaturated1d , isstable1d , isbelow7001d
!      logical :: foundlayer
!      integer(ik4) :: k
!      issaturated1d = .false.
!      isstable1d = .false.
!      isbelow7001d = .false.
!      foundlayer = .false.
!      where ( rcldb > d_zero )
!       issaturated1d = .true.
!      end where
!      where ( richnum > rcrit )
!        isstable1d = .true.
!      end where
!      where ( presfl >= 70000.0_rkx )
!        isbelow7001d = .true.
!      end where
!      ! First see if there is a cloud-topped boundary layer: its top will be
!      ! stable, saturated, and below 700 mb
!      do k = kzm1 , 1 , -1
!        if ( issaturated1d(k) .and. isstable1d(k) .and. isbelow7001d(k) ) then
!          kmix2dx = k
!          foundlayer = .true.
!          exit
!        end if
!      end do
!      ! If we didn't find a cloud-topped boundary layer, then find the first
!      ! layer where the richardson number exceeds its threshold
!      if ( .not. foundlayer ) then
!        do k = kzm1 , 1 , -1
!          if ( isstable1d(k) ) then
!            kmix2dx = k
!            foundlayer = .true.
!            exit
!          end if
!        end do
!      end if
!      ! If we still didn't find a cloud-topped boundary layer, then
!      ! set the top to be the first interface layer
!      if ( .not. foundlayer ) then
!        kmix2dx = kz - 1
!      end if
!      ! Set the boundary layer top and the top of the convective layer
!      kmix2dx = max(kmix2dx,3)
!      kmix2dx = min(kmix2dx,kzm1)
!      kpbl2dx = kmix2dx
!      ! Set that there is only one convective layer
!      kpbconv = 1
!      ktop(kpbconv) = kmix2dx
!      ! Set the boundary layer height
!      pblx = zqx(ktop(kpbconv))
!      ! Smoothly interpolate the boundary layer height
!      if ( (richnum(kmix2dx) >= rcrit) .and. &
!           (richnum(kmix2dx+1) < rcrit) ) then
!        pblx = zqx(kmix2dx+1) + (zqx(kmix2dx) - zqx(kmix2dx+1)) * &
!                 ( (rcrit - richnum(kmix2dx+1)) /                 &
!                   (richnum(kmix2dx) - richnum(kmix2dx+1)) )
!      end if
!      ! Set the master length scale
!      lambda = etal*pblx
!      ktimesz = vonkar*zqx(1:kz)
!      ! Within the boundary layer, the length scale is propor. to the height
!      bbls = ktimesz/(d_one+ktimesz/lambda)
!      ! Otherwise use a Stability-related length scale
!      do k = kmix2dx-1 , 1 , -1
!        if ( nsquar(k) > d_zero ) then
!          bbls(k) = max(min(rstbl*sqrt(tke(k) / &
!                        nsquar(k)),ktimesz(k)),1.0e-8_rkx)
!        else
!          bbls(k) = ktimesz(k) - ktimesz(k+1)
!        end if
!      end do
!    end subroutine pblhgt_tao

  end subroutine uwtcm
=======
    else
      ! Lowermost layer
      kmix2dx = kz
      pblx = (0.07_rkx*ustx)/pfcor
      do k = kz-1 , 1 , -1
        if ( zqx(k) > pblx ) exit
        kmix2dx = k
      end do
    end if
    kpbl2dx = kmix2dx
  end subroutine pblhgt

  ! Returns the saturation vapor pressure over water in units (cb)
  ! given the input pressure in cb and Temperature in K
  ! Modified from Buck (1981), J. App. Met. v 20
  !function esatw(p,t)
  !  implicit none
  !  real(rkx) , intent(in) :: p , t
  !  real(rkx) :: esatw
  !  real(rkx) :: dum , arg , tdum
  !  ! Limit T to reasonable values.  I believe that this is necessary because
  !  ! in the iterative calculation of T and QV from the liquid water
  !  ! temperature, the temperature can take on some crazy values before it
  !  ! converges. --TAO 01/05/2011
  !  tdum = max(100.0_rkx,min(399.99_rkx,t))
  !  dum = 1.0007_rkx + 3.46e-5_rkx*p
  !  ! arg = 17.502_rkx*(t-tzero)/(t-32.18_rkx)
  !  arg = 17.502_rkx*(tdum-tzero)/(tdum-32.18_rkx)
  !  esatw = dum*0.61121_rkx*exp(arg)
  !end function esatw

  ! Returns the saturation vapor pressure over ice in units (cb)
  ! given the input pressure in cb and Temperature in K
  ! Modified from Buck (1981), J. App. Met. v 20
  !function esati(p,t)
  !  implicit none
  !  real(rkx) , intent(in) :: p , t
  !  real(rkx) :: esati
  !  real(rkx) :: dum , arg , tdum
  !  ! Limit T to reasonable values.  I believe that this is necessary because
  !  ! in the iterative calculation of T and QV from the liquid water
  !  ! temperature, the temperature can take on some crazy values before it
  !  ! converges. --TAO 01/05/2011
  !  tdum = max(100.0_rkx,min(399.99_rkx,t))
  !  dum = 1.0003_rkx + 4.18e-5_rkx*p
  !  ! arg = 22.452_rkx*(t-tzero)/(t-0.6_rkx)
  !  arg = 22.452_rkx*(tdum-tzero)/(tdum-0.6_rkx)
  !  esati = dum*0.61115_rkx*exp(arg)
  !end function esati

  !pure subroutine pblhgt_tao(kz,zqx,richnum,rcldb,presfl,tke, &
  !                           kpbconv,kpbl2dx,kmix2dx,pblx, &
  !                           ktop,kbot,bbls,nsquar)
  !  implicit none
  !  integer(ik4) , intent(in) :: kz
  !  real(rkx) , intent(in) , dimension(kz) :: zqx
  !  real(rkx) , intent(in) , dimension(kz+1) :: richnum , rcldb , presfl
  !  real(rkx) , intent(in) , dimension(kz+1) :: tke
  !  integer(ik4) , intent(out) :: kpbconv , kpbl2dx , kmix2dx
  !  real(rkx) , intent(out) :: pblx
  !  integer(ik4) , intent(out) , dimension(kz) :: ktop , kbot
  !  real(rkx) , intent(out) , dimension(kz+1) :: nsquar , bbls
  !  real(rkx) , dimension(kz) :: ktimesz
  !  real(rkx) :: lambda
  !  logical , dimension(kz+1) :: issaturated1d , isstable1d , isbelow7001d
  !  logical :: foundlayer
  !  integer(ik4) :: k
  !  real(rkx) , parameter :: rcrit = 0.3_rkx
  !  real(rkx) , parameter :: etal =  0.085_rkx

  !  issaturated1d = .false.
  !  isstable1d = .false.
  !  isbelow7001d = .false.
  !  foundlayer = .false.
  !  where ( rcldb > d_zero )
  !   issaturated1d = .true.
  !  end where
  !  where ( richnum > rcrit )
  !    isstable1d = .true.
  !  end where
  !  where ( presfl >= 70000.0_rkx )
  !    isbelow7001d = .true.
  !  end where
  !  ! First see if there is a cloud-topped boundary layer: its top will be
  !  ! stable, saturated, and below 700 mb
  !  do k = kzm1 , 1 , -1
  !    if ( issaturated1d(k) .and. isstable1d(k) .and. isbelow7001d(k) ) then
  !      kmix2dx = k
  !      foundlayer = .true.
  !      exit
  !    end if
  !  end do
  !  ! If we didn't find a cloud-topped boundary layer, then find the first
  !  ! layer where the richardson number exceeds its threshold
  !  if ( .not. foundlayer ) then
  !    do k = kzm1 , 1 , -1
  !      if ( isstable1d(k) ) then
  !        kmix2dx = k
  !        foundlayer = .true.
  !        exit
  !      end if
  !    end do
  !  end if
  !  ! If we still didn't find a cloud-topped boundary layer, then
  !  ! set the top to be the first interface layer
  !  if ( .not. foundlayer ) then
  !    kmix2dx = kz - 1
  !  end if
  !  ! Set the boundary layer top and the top of the convective layer
  !  kmix2dx = max(kmix2dx,3)
  !  kmix2dx = min(kmix2dx,kzm1)
  !  kpbl2dx = kmix2dx
  !  ! Set that there is only one convective layer
  !  kpbconv = 1
  !  ktop(kpbconv) = kmix2dx
  !  ! Set the boundary layer height
  !  pblx = zqx(ktop(kpbconv))
  !  ! Smoothly interpolate the boundary layer height
  !  if ( (richnum(kmix2dx) >= rcrit) .and. &
  !       (richnum(kmix2dx+1) < rcrit) ) then
  !    pblx = zqx(kmix2dx+1) + (zqx(kmix2dx) - zqx(kmix2dx+1)) * &
  !             ( (rcrit - richnum(kmix2dx+1)) /                 &
  !               (richnum(kmix2dx) - richnum(kmix2dx+1)) )
  !  end if
  !  ! Set the master length scale
  !  lambda = etal*pblx
  !  ktimesz = vonkar*zqx(1:kz)
  !  ! Within the boundary layer, the length scale is propor. to the height
  !  bbls = ktimesz/(d_one+ktimesz/lambda)
  !  ! Otherwise use a Stability-related length scale
  !  do k = kmix2dx-1 , 1 , -1
  !    if ( nsquar(k) > d_zero ) then
  !      bbls(k) = max(min(rstbl*sqrt(tke(k) / &
  !                    nsquar(k)),ktimesz(k)),1.0e-8_rkx)
  !    else
  !      bbls(k) = ktimesz(k) - ktimesz(k+1)
  !    end if
  !  end do
  !end subroutine pblhgt_tao
>>>>>>> 8527a575

end module mod_pbl_uwtcm
! vim: tabstop=8 expandtab shiftwidth=2 softtabstop=2<|MERGE_RESOLUTION|>--- conflicted
+++ resolved
@@ -1044,34 +1044,6 @@
               cycle convlayerloop ! recompute for the new, deeper layer
                                   ! (restart the do loop)
             end if
-<<<<<<< HEAD
-            rnnll = rnnll + trnnll
-            bbls(k) = tbbls
-            nlev = nlev + 1
-          end do searchdown1
-        end do convlayerloop
-        setbbls: &
-        do ilay = 1 , kpbconv
-          blinf = xfr*(zqx(ktop(ilay)-1) - zqx(kbot(ilay)+1))
-          convkloop: &
-          do k = ktop(ilay) , kbot(ilay)
-            bbls(k) = min(blinf,vonkar*zqx(k))
-          end do convkloop
-        end do setbbls
-      end if
-      ! we should now have tops and bottoms for kpbconv layers
-      if ( kpbconv > 0 ) then
-        if ( kbot(kpbconv) == kzp1 ) then
-          kmix2dx = ktop(kpbconv)
-          pblx = zqx(kmix2dx)
-        else
-          pblx = (0.07_rkx*ustx)/pfcor
-          kmix2dx = kz
-          do k = kz-1 , 1 , -1
-            if ( zqx(k) > pblx ) exit
-            kmix2dx = k
-          end do
-=======
           end if
           rnnll = rnnll + trnnll
           nlev = nlev + 1
@@ -1095,7 +1067,6 @@
         end if
         if ( tkeavg > d_zero ) then
           rnnll = rnnll + min(d_zero,bbls(k)/sqrt(tkeavg)*(radnnll+entnnll))
->>>>>>> 8527a575
         end if
         ! now extend down
         searchdown1: &
@@ -1142,137 +1113,11 @@
       else
         pblx = (0.07_rkx*ustx)/pfcor
         kmix2dx = kz
-<<<<<<< HEAD
-        pblx = (0.07_rkx*ustx)/pfcor
-=======
->>>>>>> 8527a575
         do k = kz-1 , 1 , -1
           if ( zqx(k) > pblx ) exit
           kmix2dx = k
         end do
       end if
-<<<<<<< HEAD
-      kpbl2dx = kmix2dx
-    end subroutine pblhgt
-
-    ! Returns the saturation vapor pressure over water in units (cb)
-    ! given the input pressure in cb and Temperature in K
-    ! Modified from Buck (1981), J. App. Met. v 20
-    !function esatw(p,t)
-    !  implicit none
-    !  real(rkx) , intent(in) :: p , t
-    !  real(rkx) :: esatw
-    !  real(rkx) :: dum , arg , tdum
-    !  ! Limit T to reasonable values.  I believe that this is necessary because
-    !  ! in the iterative calculation of T and QV from the liquid water
-    !  ! temperature, the temperature can take on some crazy values before it
-    !  ! converges. --TAO 01/05/2011
-    !  tdum = max(100.0_rkx,min(399.99_rkx,t))
-    !  dum = 1.0007_rkx + 3.46e-5_rkx*p
-    !  ! arg = 17.502_rkx*(t-tzero)/(t-32.18_rkx)
-    !  arg = 17.502_rkx*(tdum-tzero)/(tdum-32.18_rkx)
-    !  esatw = dum*0.61121_rkx*exp(arg)
-    !end function esatw
-
-    ! Returns the saturation vapor pressure over ice in units (cb)
-    ! given the input pressure in cb and Temperature in K
-    ! Modified from Buck (1981), J. App. Met. v 20
-    !function esati(p,t)
-    !  implicit none
-    !  real(rkx) , intent(in) :: p , t
-    !  real(rkx) :: esati
-    !  real(rkx) :: dum , arg , tdum
-    !  ! Limit T to reasonable values.  I believe that this is necessary because
-    !  ! in the iterative calculation of T and QV from the liquid water
-    !  ! temperature, the temperature can take on some crazy values before it
-    !  ! converges. --TAO 01/05/2011
-    !  tdum = max(100.0_rkx,min(399.99_rkx,t))
-    !  dum = 1.0003_rkx + 4.18e-5_rkx*p
-    !  ! arg = 22.452_rkx*(t-tzero)/(t-0.6_rkx)
-    !  arg = 22.452_rkx*(tdum-tzero)/(tdum-0.6_rkx)
-    !  esati = dum*0.61115_rkx*exp(arg)
-    !end function esati
-
-!    subroutine pblhgt_tao(kpbconv)
-!      implicit none
-!      integer(ik4) , intent(out) :: kpbconv
-!      real(rkx) , dimension(kz) :: ktimesz
-!      real(rkx) :: lambda
-!      logical , dimension(kz) :: issaturated1d , isstable1d , isbelow7001d
-!      logical :: foundlayer
-!      integer(ik4) :: k
-!      issaturated1d = .false.
-!      isstable1d = .false.
-!      isbelow7001d = .false.
-!      foundlayer = .false.
-!      where ( rcldb > d_zero )
-!       issaturated1d = .true.
-!      end where
-!      where ( richnum > rcrit )
-!        isstable1d = .true.
-!      end where
-!      where ( presfl >= 70000.0_rkx )
-!        isbelow7001d = .true.
-!      end where
-!      ! First see if there is a cloud-topped boundary layer: its top will be
-!      ! stable, saturated, and below 700 mb
-!      do k = kzm1 , 1 , -1
-!        if ( issaturated1d(k) .and. isstable1d(k) .and. isbelow7001d(k) ) then
-!          kmix2dx = k
-!          foundlayer = .true.
-!          exit
-!        end if
-!      end do
-!      ! If we didn't find a cloud-topped boundary layer, then find the first
-!      ! layer where the richardson number exceeds its threshold
-!      if ( .not. foundlayer ) then
-!        do k = kzm1 , 1 , -1
-!          if ( isstable1d(k) ) then
-!            kmix2dx = k
-!            foundlayer = .true.
-!            exit
-!          end if
-!        end do
-!      end if
-!      ! If we still didn't find a cloud-topped boundary layer, then
-!      ! set the top to be the first interface layer
-!      if ( .not. foundlayer ) then
-!        kmix2dx = kz - 1
-!      end if
-!      ! Set the boundary layer top and the top of the convective layer
-!      kmix2dx = max(kmix2dx,3)
-!      kmix2dx = min(kmix2dx,kzm1)
-!      kpbl2dx = kmix2dx
-!      ! Set that there is only one convective layer
-!      kpbconv = 1
-!      ktop(kpbconv) = kmix2dx
-!      ! Set the boundary layer height
-!      pblx = zqx(ktop(kpbconv))
-!      ! Smoothly interpolate the boundary layer height
-!      if ( (richnum(kmix2dx) >= rcrit) .and. &
-!           (richnum(kmix2dx+1) < rcrit) ) then
-!        pblx = zqx(kmix2dx+1) + (zqx(kmix2dx) - zqx(kmix2dx+1)) * &
-!                 ( (rcrit - richnum(kmix2dx+1)) /                 &
-!                   (richnum(kmix2dx) - richnum(kmix2dx+1)) )
-!      end if
-!      ! Set the master length scale
-!      lambda = etal*pblx
-!      ktimesz = vonkar*zqx(1:kz)
-!      ! Within the boundary layer, the length scale is propor. to the height
-!      bbls = ktimesz/(d_one+ktimesz/lambda)
-!      ! Otherwise use a Stability-related length scale
-!      do k = kmix2dx-1 , 1 , -1
-!        if ( nsquar(k) > d_zero ) then
-!          bbls(k) = max(min(rstbl*sqrt(tke(k) / &
-!                        nsquar(k)),ktimesz(k)),1.0e-8_rkx)
-!        else
-!          bbls(k) = ktimesz(k) - ktimesz(k+1)
-!        end if
-!      end do
-!    end subroutine pblhgt_tao
-
-  end subroutine uwtcm
-=======
     else
       ! Lowermost layer
       kmix2dx = kz
@@ -1412,7 +1257,6 @@
   !    end if
   !  end do
   !end subroutine pblhgt_tao
->>>>>>> 8527a575
 
 end module mod_pbl_uwtcm
 ! vim: tabstop=8 expandtab shiftwidth=2 softtabstop=2