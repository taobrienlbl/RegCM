--- conflicted
+++ resolved
@@ -35,6 +35,11 @@
   use mod_micro_wdm7
   use mod_cloud_subex
   use mod_cloud_xuran
+  use mod_cloud_thomp
+  use mod_cloud_guli2007
+  use mod_cloud_texeira
+  use mod_cloud_tompkins
+  use mod_cloud_echam5
 
   implicit none
 
@@ -57,13 +62,8 @@
   real(rkx) , dimension(0:nchi-1) :: chis
 
   logical , parameter :: do_cfscaling = .true.
-<<<<<<< HEAD
-  real(rkx) , parameter :: qccrit_lnd = 1.0e-6_rkx
-  real(rkx) , parameter :: qccrit_oce = 5.0e-6_rkx
-=======
   real(rkx) , parameter :: qccrit_lnd = 1.0e-9_rkx
   real(rkx) , parameter :: qccrit_oce = 5.0e-9_rkx
->>>>>>> 8527a575
 
   public :: qck1 , cgul , rh0 , cevap , xcevap , caccr
 
@@ -239,21 +239,12 @@
   subroutine cldfrac(cldlwc,cldfra)
     use mod_atm_interface , only : atms
     implicit none
-<<<<<<< HEAD
-    real(rkx) :: exlwc , conv_exlwc , ls_exlwc
-=======
->>>>>>> 8527a575
     real(rkx) , pointer , dimension(:,:,:) , intent(inout) :: cldlwc , cldfra
     integer(ik4) :: i , j , k
     real(rkx) :: ls_exlwc , conv_exlwc , exlwc
     integer(ik4) :: ichi
 
     if ( ipptls > 1 ) then
-<<<<<<< HEAD
-      do concurrent ( j = jci1:jci2, i = ici1:ici2, k = 1:kz )
-        totc(j,i,k) = (mo2mc%qcn(j,i,k) + alphaice*mo2mc%qin(j,i,k))
-      end do
-=======
       if ( icldfrac == 3 ) then
         do concurrent ( j = jci1:jci2, i = ici1:ici2, k = 1:kz )
           totc(j,i,k) = mo2mc%qcn(j,i,k) + mo2mc%qin(j,i,k) + &
@@ -264,7 +255,6 @@
           totc(j,i,k) = (mo2mc%qcn(j,i,k) + alphaice*mo2mc%qin(j,i,k))
         end do
       end if
->>>>>>> 8527a575
     else
       do concurrent ( j = jci1:jci2, i = ici1:ici2, k = 1:kz )
         totc(j,i,k) = mo2mc%qcn(j,i,k)
@@ -287,12 +277,6 @@
         call xuran_cldfrac(mo2mc%phs,totc,mo2mc%qs,mo2mc%rh, &
                            qtcrit,mc2mo%fcc)
       case (2)
-<<<<<<< HEAD
-        mc2mo%fcc = d_zero
-        where ( totc * mo2mc%delz > 1.0e-2_rkx )
-          mc2mo%fcc = 1.0_rkx
-        end where
-=======
         call thomp_cldfrac(mo2mc%phs,mo2mc%t,mo2mc%rho,mo2mc%qvn, &
                            totc,mo2mc%qsn,mo2mc%qin,mo2mc%ldmsk,  &
                            ds,mc2mo%fcc)
@@ -315,7 +299,6 @@
             mc2mo%fcc(j,i,k) = 0.0_rkx
           end if
         end do
->>>>>>> 8527a575
       case default
         mc2mo%fcc = d_zero
         if ( myid == italk ) then
@@ -324,14 +307,10 @@
     end select
 
     if ( ipptls == 1 ) then
-<<<<<<< HEAD
-      rh0adj = d_one - (d_one-mo2mc%rh)/max((d_one-mc2mo%fcc),1.0e-5_rkx)**2
-=======
       do concurrent ( j = jci1:jci2, i = ici1:ici2, k = 1:kz )
         rh0adj(j,i,k) = d_one - (d_one-mo2mc%rh(j,i,k)) / &
                         max((d_one-mc2mo%fcc(j,i,k)),1.0e-5_rkx)**2
       end do
->>>>>>> 8527a575
     end if
 
     !------------------------------------------
@@ -386,10 +365,7 @@
         do k = 1 , kz
           do i = ici1 , ici2
             do j = jci1 , jci2
-<<<<<<< HEAD
-=======
-#endif
->>>>>>> 8527a575
+#endif
               ! Cloud Water Volume
               ! kg gq / kg dry air * kg dry air / m3 * 1000 = g qc / m3
               ls_exlwc = (totc(j,i,k)*d_1000)*mo2mc%rho(j,i,k)
@@ -427,10 +403,7 @@
         do k = 1 , kz
           do i = ici1 , ici2
             do j = jci1 , jci2
-<<<<<<< HEAD
-=======
-#endif
->>>>>>> 8527a575
+#endif
               ! Cloud Water Volume
               ! kg gq / kg dry air * kg dry air / m3 * 1000 = g qc / m3
               cldfra(j,i,k) = min(max(mc2mo%fcc(j,i,k),d_zero),d_one)
