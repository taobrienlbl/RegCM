--- conflicted
+++ resolved
@@ -195,14 +195,6 @@
   real(rkx) , pointer, dimension(:,:,:) :: heatrt
   real(rkx) , pointer, dimension(:,:,:) :: fcc
   real(rkx) , pointer, dimension(:,:,:) :: remrat
-<<<<<<< HEAD
-  ! Initial values
-  real(rkx) , pointer, dimension(:) :: qx0
-  real(rkx) , pointer, dimension(:) :: qxfg
-  ! new values for qxx at time+1
-  real(rkx) , pointer, dimension(:) :: qxn
-=======
->>>>>>> 8527a575
   ! saturation mixing ratio with respect to water
   real(rkx) , pointer, dimension(:,:,:) :: qsliq
   ! koop
@@ -232,18 +224,9 @@
   real(rkx) , parameter :: zerocf = 0.01_rkx
   real(rkx) , parameter :: onecf  = 0.99_rkx
 
-<<<<<<< HEAD
-  real(rkx) , parameter :: zerocf = 0.0001_rkx
-  real(rkx) , parameter :: onecf  = 0.9999_rkx
-
-  real(rkx) , parameter :: activqx = 1.0e-12_rkx
-  real(rkx) , parameter :: verylowqx = 1.0e-12_rkx
-  real(rkx) , parameter :: activcf = zerocf
-=======
   real(rkx) , parameter :: activqx = 1.0e-12_rkx
   real(rkx) , parameter :: verylowqx = 1.0e-20_rkx
   real(rkx) , parameter :: activcf = 2.0_rkx*zerocf
->>>>>>> 8527a575
   real(rkx) , parameter :: maxsat  = 0.5_rkx
 
   contains
@@ -257,10 +240,6 @@
     call getmem3d(qliq,1,kz,jci1,jci2,ici1,ici2,'cmicro:qliq')
     call getmem3d(eewmt,1,kz,jci1,jci2,ici1,ici2,'cmicro:eewmt')
     call getmem3d(qsmix,1,kz,jci1,jci2,ici1,ici2,'cmicro:qsmix')
-<<<<<<< HEAD
-    call getmem1d(iorder,1,nqx,'cmicro:iorder')
-=======
->>>>>>> 8527a575
     call getmem3d(ttendc,1,kz,jci1,jci2,ici1,ici2,'cmicro:ttendc')
     call getmem1d(convsrce,1,nqx,'cmicro:convsrce')
     call getmem3d(eew,1,kz,jci1,jci2,ici1,ici2,'cmicro:eew')
@@ -280,13 +259,6 @@
     end if
     call getmem3d(pf,1,kzp1,jci1,jci2,ici1,ici2,'cmicro:pf')
     call getmem3d(qsliq,1,kz,jci1,jci2,ici1,ici2,'cmicro:qsliq')
-<<<<<<< HEAD
-    call getmem1d(fallsink,1,nqx,'cmicro:fallsink')
-    call getmem1d(fallsrce,1,nqx,'cmicro:fallsrce')
-    call getmem1d(ratio,1,nqx,'cmicro:ratio')
-    call getmem1d(sinksum,1,nqx,'cmicro:sinksum')
-=======
->>>>>>> 8527a575
     call getmem3d(cldtopdist,1,kz,jci1,jci2,ici1,ici2,'cmicro:cldtopdist')
     call getmem3d(dqsatdt,jci1,jci2,ici1,ici2,1,kz,'cmicro:dqsatdt')
     call getmem3d(pfplsl,1,kzp1,jci1,jci2,ici1,ici2,'cmicro:pfplsl')
@@ -294,25 +266,10 @@
     call getmem3d(koop,1,kz,jci1,jci2,ici1,ici2,'cmicro:koop')
     call getmem2d(xlcrit,jci1,jci2,ici1,ici2,'cmicro:xlcrit')
     call getmem2d(rhcrit,jci1,jci2,ici1,ici2,'cmicro:rhcrit')
-<<<<<<< HEAD
-    call getmem2d(covptot,jci1,jci2,ici1,ici2,'cmicro:covptot')
-    call getmem2d(covpclr,jci1,jci2,ici1,ici2,'cmicro:covpclr')
-=======
->>>>>>> 8527a575
     call getmem3d(eeliq,1,kz,jci1,jci2,ici1,ici2,'cmicro:eeliq')
     call getmem3d(eeice,1,kz,jci1,jci2,ici1,ici2,'cmicro:eeice')
     call getmem3d(eeliqt,1,kz,jci1,jci2,ici1,ici2,'cmicro:eeliqt')
     call getmem4d(qxtendc,1,nqx,1,kz,jci1,jci2,ici1,ici2,'cmicro:qxtendc')
-<<<<<<< HEAD
-    call getmem1d(qx0,1,nqx,'cmicro:qx0')
-    call getmem1d(qxfg,1,nqx,'cmicro:qxfg')
-    call getmem1d(qxn,1,nqx,'cmicro:qxn')
-    call getmem2d(qlhs,1,nqx,1,nqx,'cmicro:qlhs')
-    call getmem2d(qsexp,1,nqx,1,nqx,'cmicro:qsexp')
-    call getmem2d(qsimp,1,nqx,1,nqx,'cmicro:qsimp')
-    call getmem2d(lind2,1,nqx,1,nqx,'cmicro:lind2')
-=======
->>>>>>> 8527a575
     call getmem4d(pfplsx,1,nqx,1,kzp1,jci1,jci2,ici1,ici2,'cmicro:pfplsx')
     call getmem3d(dpfs,1,kz,jci1,jci2,ici1,ici2,'cmicro:dpfs')
     if ( budget_compute ) then
@@ -428,16 +385,6 @@
     ! constants for condensation and turbulent mixing erosion of clouds
     real(rkx) :: dpmxdt , wtot , dtdiab , dtforc , &
                  qp , qsat , cond1 , levap , leros
-<<<<<<< HEAD
-    real(rkx) :: qsmixv , ccover , lccover
-    real(rkx) :: tk , tc , dens , pbot
-    real(rkx) :: snowp , rainp
-
-#ifndef __PGI
-    procedure (voidsub) , pointer :: selautoconv => null()
-    procedure (voidsub) , pointer :: selnss => null()
-#endif
-=======
     real(rkx) :: qsmixv , ccover , lccover , rain , rainh
     real(rkx) :: precip , cfpr , acrit
     logical :: lccn , lerror , ldetr , lconden , lactiv , locast
@@ -447,7 +394,6 @@
     real(rkx) :: aamax , dum , xsum , swap
     real(rkx) , dimension(nqx) :: vv
     integer(ik4) , dimension(nqx) :: indx
->>>>>>> 8527a575
 
 #ifdef DEBUG
     character(len=dbgslen) :: subroutine_name = 'microphys'
@@ -474,14 +420,6 @@
       end do
     end if
 
-<<<<<<< HEAD
-    ! Define the initial array qx
-    do concurrent ( n = 1:nqx, k = 1:kz, j = jci1:jci2, i = ici1:ici2 )
-      qx(n,k,j,i) = mo2mc%qxx(j,i,k,n)
-    end do
-
-    ! Define the initial array qx
-=======
     ! Define the initial array qx and reset total precipitation variables
     do concurrent ( n = 1:nqx, k = 1:kz, j = jci1:jci2, i = ici1:ici2 )
       qx(n,k,j,i) = mo2mc%qxx(j,i,k,n)
@@ -489,7 +427,6 @@
     end do
 
     ! Copy with transpose all the other variables
->>>>>>> 8527a575
     do concurrent ( k = 1:kz, j = jci1:jci2, i = ici1:ici2 )
       tx(k,j,i) = mo2mc%t(j,i,k)
       ph(k,j,i) = mo2mc%phs(j,i,k)
@@ -553,30 +490,10 @@
       end do
       do concurrent ( k = 1:kz, j = jci1:jci2, i = ici1:ici2 )
         tentkp(k,j,i) = ttendc(k,j,i)
-<<<<<<< HEAD
-=======
         sumq0(k,j,i)  = d_zero
         sumh0(k,j,i)  = d_zero
->>>>>>> 8527a575
       end do
       ! initialize the flux arrays
-<<<<<<< HEAD
-      sumq0(:,:,:)     = d_zero
-      sumh0(:,:,:)     = d_zero
-
-      do i = ici1 , ici2
-        do j = jci1 , jci2
-          do k = 1 , kz
-            tnew = tx(k,j,i)
-            dp = dpfs(k,j,i)
-            qe = qdetr(k,j,i)
-
-            if ( k > 1 ) then
-              sumq0(k,j,i) = sumq0(k-1,j,i) ! total water
-              sumh0(k,j,i) = sumh0(k-1,j,i) ! liquid water temperature
-            end if
-
-=======
 #ifdef STDPAR
       do concurrent ( j = jci1:jci2, i = ici1:ici2 ) &
         local(tnew , dp , qe , tmpl , tmpi , alfaw)
@@ -617,15 +534,10 @@
             qe = qdetr(k,j,i)
             sumq0(k,j,i) = qprev ! total water
             sumh0(k,j,i) = hprev ! liquid water temperature
->>>>>>> 8527a575
             tmpl = qx(iqql,k,j,i)+qx(iqqr,k,j,i)
             tmpi = qx(iqqi,k,j,i)+qx(iqqs,k,j,i)
             tnew = tnew - wlhvocp*tmpl - wlhsocp*tmpi
             sumq0(k,j,i) = sumq0(k,j,i)+(tmpl+tmpi+qx(iqqv,k,j,i))*dp*regrav
-<<<<<<< HEAD
-
-=======
->>>>>>> 8527a575
             ! Detrained water treated here
             if ( lmicro .and. abs(qe) > activqx ) then
               sumq0(k,j,i) = sumq0(k,j,i) + qe*dp*regrav
@@ -633,11 +545,8 @@
               tnew = tnew-(wlhvocp*alfaw+wlhsocp*(d_one-alfaw))*qe
             end if
             sumh0(k,j,i) = sumh0(k,j,i) + dp*tnew
-<<<<<<< HEAD
-=======
             qprev = sumq0(k,j,i)
             hprev = sumh0(k,j,i)
->>>>>>> 8527a575
           end do
 #ifndef STDPAR
         end do
@@ -651,11 +560,6 @@
     ! -------------------------------
     ! Define saturation values
     !---------------------------
-<<<<<<< HEAD
-    do i = ici1 , ici2
-      do j = jci1 , jci2
-        do k = 1 , kz
-=======
 #ifdef STDPAR
     do concurrent ( k = 1:kz, j = jci1:jci2, i = ici1:ici2 ) &
       local(zdelta , phases)
@@ -664,7 +568,6 @@
       do i = ici1 , ici2
         do j = jci1 , jci2
 #endif
->>>>>>> 8527a575
           ! zdelta = 1 if t > tzero
           ! zdelta = 0 if t < tzero
           zdelta = max(d_zero,sign(d_one,tx(k,j,i)-tzero))
@@ -696,10 +599,7 @@
           eeliqt(k,j,i) = min(eeliq(k,j,i)/ph(k,j,i),maxsat)
           qsliq(k,j,i) = eeliqt(k,j,i)
           qsliq(k,j,i) = qsliq(k,j,i)/(d_one-ep1*qsliq(k,j,i))
-<<<<<<< HEAD
-=======
 #ifndef STDPAR
->>>>>>> 8527a575
         end do
       end do
 #endif
@@ -710,11 +610,6 @@
     ! defined by cloudy layer below a layer with cloud frac <0.01
     !--------------------------------------------------------------
 
-<<<<<<< HEAD
-    cldtopdist(:,:,:) = d_zero
-    do i = ici1 , ici2
-      do j = jci1 , jci2
-=======
     do concurrent ( k = 1:kz, j = jci1:jci2, i = ici1:ici2 )
       cldtopdist(k,j,i) = d_zero
     end do
@@ -724,7 +619,6 @@
     do i = ici1 , ici2
       do j = jci1 , jci2
 #endif
->>>>>>> 8527a575
         do k = 2 , kz
           do kk = 2 , k
             if ( fcc(kk-1,j,i) > cldtopcf .and. &
@@ -764,13 +658,6 @@
     !                       START OF VERTICAL LOOP
     !----------------------------------------------------------------------
     !
-<<<<<<< HEAD
-    ! Loop over points amd level
-    !
-    do i = ici1 , ici2
-      do j = jci1 , jci2
-        pbot = pf(kzp1,j,i)
-=======
     ! Loop over points
     !
 #ifdef STDPAR
@@ -800,7 +687,6 @@
 
         ! Loop over levels
 
->>>>>>> 8527a575
         do k = 1 , kz
 
           supsat      = d_zero
@@ -883,10 +769,6 @@
             end if
           end do
 
-<<<<<<< HEAD
-          critauto = xlcrit(j,i)
-=======
->>>>>>> 8527a575
           dp       = dpfs(k,j,i)
           tk       = tx(k,j,i)
           tc       = tk - tzero
@@ -1728,13 +1610,8 @@
             ! humidity in moistest covpclr part of domain
             !---------------------------------------------
             qe = max(min(qe,qsliq(k,j,i)),d_zero)
-<<<<<<< HEAD
-            lactiv = covpclr(j,i) > d_zero .and. &
-                     covptot(j,i) > d_zero .and. &
-=======
             lactiv = covpclr > d_zero .and. &
                      covptot > d_zero .and. &
->>>>>>> 8527a575
                      qpretot > d_zero .and.      &
                      qx0(iqqr) > activqx .and.   &
                      qe < zrh*qsliq(k,j,i)
@@ -1747,19 +1624,11 @@
               ! actual microphysics formula in beta
               !--------------------------------------
               ! sensitivity test showed multiply rain evap rate by 0.5
-<<<<<<< HEAD
-              beta1 = sqrt(ph(k,j,i)/pbot)/5.09e-3_rkx*preclr/covpclr(j,i)
-              if ( beta1 > d_zero ) then
-                beta = d_half*egrav*rpecons*(beta1)**0.5777_rkx
-                denom = d_one + beta*dt*corqsliq
-                dpr = covpclr(j,i) * beta * (qsliq(k,j,i)-qe)/denom*dp*regrav
-=======
               beta1 = sqrt(ph(k,j,i)/pbot)/5.09e-3_rkx*preclr/covpclr
               if ( beta1 > d_zero ) then
                 beta = d_half*egrav*rpecons*(beta1)**0.5777_rkx
                 denom = d_one + beta*dt*corqsliq
                 dpr = covpclr * beta * (qsliq(k,j,i)-qe)/denom*dp*regrav
->>>>>>> 8527a575
                 dpevap = dpr*dtgdp
 
                 !---------------------------------------------------------
@@ -1798,13 +1667,8 @@
             ! humidity in moistest covpclr part of domain
             !---------------------------------------------
             qe = max(min(qe,qsice(k,j,i)),d_zero)
-<<<<<<< HEAD
-            lactiv = covpclr(j,i) > d_zero .and. &
-                     covptot(j,i) > d_zero .and. &
-=======
             lactiv = covpclr > d_zero .and. &
                      covptot > d_zero .and. &
->>>>>>> 8527a575
                      qpretot > d_zero .and.      &
                      qx0(iqqs) > activqx .and.   &
                      qe < zrh*qsice(k,j,i)
@@ -1816,19 +1680,11 @@
               !--------------------------------------
               ! actual microphysics formula in beta
               !--------------------------------------
-<<<<<<< HEAD
-              beta1 = sqrt(ph(k,j,i)/pbot)/5.09e-3_rkx*preclr/covpclr(j,i)
-              if ( beta1 >= d_zero ) then
-                beta = d_half*egrav*rpecons*(beta1)**0.5777_rkx
-                denom = d_one + beta*dt*corqsice
-                dpr = covpclr(j,i) * beta * (qsice(k,j,i)-qe)/denom*dp*regrav
-=======
               beta1 = sqrt(ph(k,j,i)/pbot)/5.09e-3_rkx*preclr/covpclr
               if ( beta1 >= d_zero ) then
                 beta = d_half*egrav*rpecons*(beta1)**0.5777_rkx
                 denom = d_one + beta*dt*corqsice
                 dpr = covpclr * beta * (qsice(k,j,i)-qe)/denom*dp*regrav
->>>>>>> 8527a575
                 dpevap = dpr*dtgdp
 
                 ! sublimation of  snow
@@ -1919,17 +1775,11 @@
           ! recalculate scaling factor
           !---------------------------
           do n = 1 , nqx
-<<<<<<< HEAD
-            jo = iorder(n)
-            ratio(jo) = max(qx0(jo),verylowqx) / &
-               max(sinksum(jo),max(qx0(jo),verylowqx))
-=======
             !jo = iorder(n)
             !ratio(jo) = max(qx0(jo),verylowqx) / &
             !   max(sinksum(jo),max(qx0(jo),verylowqx))
             ratio(n) = max(qx0(n),verylowqx) / &
                max(sinksum(n),max(qx0(n),verylowqx))
->>>>>>> 8527a575
           end do
           !------
           ! scale
@@ -2103,15 +1953,10 @@
             end if
           end do
         end do  ! kz : end of vertical loop
-<<<<<<< HEAD
-      end do    ! jx : end of longitude loop
-    end do      ! iy : end of latitude loop
-=======
 #ifndef STDPAR
       end do
 #endif
     end do      ! jx, iy : end of latitude-longitude loop
->>>>>>> 8527a575
 
     if ( idynamic == 3 ) then
       do concurrent ( j = jci1:jci2, i = ici1:ici2, k = 1:kz, n = 1:nqx )
@@ -2138,23 +1983,6 @@
     if ( budget_compute ) then
 
       ! Initialize the flux arrays
-<<<<<<< HEAD
-      sumh1(:,:,:)   = d_zero
-      sumq1(:,:,:)   = d_zero
-      errorq(:,:)    = d_zero
-      errorh(:,:)    = d_zero
-
-      do i = ici1 , ici2
-        do j = jci1 , jci2
-          do k = 1 , kz
-            dp = dpfs(k,j,i)
-            tnew = tx(k,j,i)+dt*(ttendc(k,j,i)-tentkp(k,j,i))
-            qvnew = qx(iqqv,k,j,i)+dt*(qxtendc(iqqv,k,j,i)-tenqkp(iqqv,k,j,i))
-            if ( k > 1 ) then
-              sumq1(k,j,i) = sumq1(k-1,j,i)
-              sumh1(k,j,i) = sumh1(k-1,j,i)
-            end if
-=======
       do concurrent ( k = 1:kz, j = jci1:jci2, i = ici1:ici2 )
         sumh1(k,j,i) = d_zero
         sumq1(k,j,i) = d_zero
@@ -2197,7 +2025,6 @@
             qvnew = qx(iqqv,k,j,i)+dt*(qxtendc(iqqv,k,j,i)-tenqkp(iqqv,k,j,i))
             sumq1(k,j,i) = sumq1(k-1,j,i)
             sumh1(k,j,i) = sumh1(k-1,j,i)
->>>>>>> 8527a575
             tmpl = qx(iqql,k,j,i)+dt*(qxtendc(iqql,k,j,i)-tenqkp(iqql,k,j,i))+&
                    qx(iqqr,k,j,i)+dt*(qxtendc(iqqr,k,j,i)-tenqkp(iqqr,k,j,i))
             tmpi = qx(iqqi,k,j,i)+dt*(qxtendc(iqqi,k,j,i)-tenqkp(iqqi,k,j,i))+&
@@ -2210,10 +2037,6 @@
         end do
 #endif
       end do
-<<<<<<< HEAD
-      do i = ici1 , ici2
-        do j = jci1 , jci2
-=======
 #ifdef STDPAR
       do concurrent ( j = jci1:jci2, i = ici1:ici2 ) &
         local(dp,dtgdp,rain,rainh,k,n)
@@ -2221,7 +2044,6 @@
       do i = ici1 , ici2
         do j = jci1 , jci2
 #endif
->>>>>>> 8527a575
           do k = 1 , kz
             dp = dpfs(k,j,i)
             dtgdp = dt*egrav/dp
@@ -2242,12 +2064,6 @@
         end do
 #endif
       end do
-<<<<<<< HEAD
-      do i = ici1 , ici2
-        do j = jci1 , jci2
-          do k = 1 , kz
-            sumh1(k,j,i) = sumh1(k,j,i) / pf(k+1,j,i)
-=======
       do concurrent ( k = 1:kz, j = jci1:jci2, i = ici1:ici2 )
         sumh1(k,j,i) = sumh1(k,j,i) / pf(k+1,j,i)
       end do
@@ -2258,7 +2074,6 @@
         do j = jci1 , jci2
 #endif
           do k = 1 , kz
->>>>>>> 8527a575
             errorq(j,i) = errorq(j,i) + (sumq1(k,j,i)-sumq0(k,j,i))
             errorh(j,i) = errorh(j,i) + (sumh1(k,j,i)-sumh0(k,j,i))
           end do
@@ -2308,14 +2123,6 @@
 
     ! Rain+liquid, snow+ice
     ! for each level k = 1 , kzp1, sum of the same phase elements
-<<<<<<< HEAD
-    do concurrent ( n = 1:nqx, k = 1:kzp1, j = jci1:jci2, i = ici1:ici2 )
-      if ( iphase(n) == 1 ) then
-        pfplsl(k,j,i) = pfplsl(k,j,i) + pfplsx(n,k,j,i)
-      else if ( iphase(n) == 2 ) then
-        pfplsn(k,j,i) = pfplsn(k,j,i) + pfplsx(n,k,j,i)
-      end if
-=======
     do n = 1 , nqx
       do concurrent ( k = 1:kzp1, j = jci1:jci2, i = ici1:ici2 )
         if ( iphase(n) == 1 ) then
@@ -2324,7 +2131,6 @@
           pfplsn(k,j,i) = pfplsn(k,j,i) + pfplsx(n,k,j,i)
         end if
       end do
->>>>>>> 8527a575
     end do
     !
     if ( ichem == 1 ) then
@@ -2344,10 +2150,7 @@
 #else
     do i = ici1 , ici2
       do j = jci1 , jci2
-<<<<<<< HEAD
-=======
-#endif
->>>>>>> 8527a575
+#endif
         prainx = pfplsl(kzp1,j,i)*dt
         psnowx = pfplsn(kzp1,j,i)*dt
         if ( prainx > d_zero ) then
@@ -2378,263 +2181,6 @@
     real(rkx) , intent(in):: t , phase
     edem = phase * c5alvcp * (d_one/(t-c4les)**2) + &
                (d_one - phase) * c5alscp * (d_one/(t-c4ies)**2)
-<<<<<<< HEAD
-    end function edem
-
-    pure real(rkx) function eldcpm(t)
-      implicit none
-      real(rkx) , intent(in):: t
-      real(rkx) :: phase
-      phase = max(min(d_one,((max(rtice,min(tzero,t))-rtice)* &
-                              rtwat_rtice_r)**2),d_zero)
-      eldcpm = phase*wlhvocp + (d_one-phase)*wlhsocp
-    end function eldcpm
-
-    pure real(rkx) function eewm(t,phase)
-      implicit none
-      real(rkx) , intent(in) :: t , phase
-      real(rkx) :: eliq , eice
-      eliq = c2es*exp(c3les*((t-tzero)/(t-c4les)))
-      eice = c2es*exp(c3ies*((t-tzero)/(t-c4ies)))
-      eewm = phase * eliq + (d_one-phase) * eice
-    end function eewm
-
-    subroutine nss_tompkins
-      implicit none
-      qexc = max((qxfg(iqqv)-ccover*qsmixv)/(d_one-ccover),d_zero)
-    end subroutine nss_tompkins
-
-    subroutine nss_lohmann_and_karcher
-      implicit none
-      qexc = qxfg(iqqv)
-    end subroutine nss_lohmann_and_karcher
-
-    subroutine nss_gierens
-      implicit none
-      qexc = qxfg(iqqv)/totcond
-    end subroutine nss_gierens
-
-    subroutine klein_and_pincus
-      implicit none
-      rainaut = dt*auto_rate_klepi*(ql_incld**(2.3_rkx))
-      qsimp(iqql,iqqv) = d_zero
-      qsimp(iqqr,iqql) = qsimp(iqqr,iqql) + rainaut
-      qsexp(iqqr,iqql) = d_zero
-    end subroutine klein_and_pincus
-
-    subroutine khairoutdinov_and_kogan
-      implicit none
-      rainaut = dt*auto_rate_khair*(ql_incld**(auto_expon_khair))
-      qsimp(iqql,iqqv) = d_zero
-      qsimp(iqqr,iqql) = qsimp(iqqr,iqql) + rainaut
-    end subroutine khairoutdinov_and_kogan
-
-    subroutine kessler
-      implicit none
-      rainaut = dt*auto_rate_kessl*autocrit_kessl
-      qsimp(iqql,iqqv) = d_zero
-      qsexp(iqqr,iqql) = qsexp(iqqr,iqql) - rainaut
-      qsexp(iqql,iqqr) = qsexp(iqql,iqqr) + rainaut
-      qsimp(iqqr,iqql) = qsimp(iqqr,iqql) + rainaut
-    end subroutine kessler
-
-    subroutine sundqvist
-      implicit none
-      real(rkx) :: precip , cfpr , arg , acrit
-      real(rkx) , parameter :: spherefac = (4.0_rkx/3.0_rkx)*mathpi
-      !alpha1 = min(rkconv*dt,ql_incld)
-      alpha1 = rkconv*dt
-      acrit = critauto
-      if ( lccn ) then
-        if ( ccn(k,j,i) > 0._rkx ) then
-          ! aerosol second indirect effect on autoconversion
-          ! threshold, rcrit is a critical cloud radius for cloud
-          ! water undergoing autoconversion
-          ! ccn = number of ccn /m3
-          acrit = ccn(k,j,i)*spherefac*((rcrit*1e-6_rkx)**3)*rhoh2o
-        endif
-      endif
-      !-----------------------------------------------------------
-      ! parameters for cloud collection by rain and snow.
-      ! note that with new prognostic variable it is now possible
-      ! to replace this with an explicit collection
-      ! parametrization to be replaced by Khairoutdinov and Kogan [2000]:
-      !-----------------------------------------------------------
-      if ( covptot(j,i) > d_zero ) then
-        precip = (rainp+snowp)/covptot(j,i)
-        cfpr = d_one + rprc1*sqrt(max(precip,d_zero))
-        alpha1 = alpha1*cfpr
-        acrit = acrit/cfpr
-      end if
-
-      ! security for exp for some compilers
-      arg = (ql_incld/acrit)**2
-      if ( arg < 25.0_rkx ) then
-        rainaut = alpha1*(d_one - exp(-arg))
-      else
-        rainaut = alpha1
-      end if
-      ! clean up
-      qsimp(iqql,iqqv) = d_zero
-      if ( ltkgt0 ) then
-        qsimp(iqqr,iqql) = qsimp(iqqr,iqql) + rainaut
-      else
-        !-----------------------
-        ! rain freezes instantly
-        !-----------------------
-        qsimp(iqqs,iqql) = qsimp(iqqs,iqql) + rainaut
-      end if
-    end subroutine sundqvist
-
-    subroutine mysolve
-      implicit none
-      integer(ik4) :: ii , jj , kk , ll , imax , n , nn
-      real(rkx) :: aamax , dum , xsum , swap
-      ! find implicit scaling information
-      do n = 1 , nqx
-        aamax = d_zero
-        do jn = 1 , nqx
-          if ( abs(qlhs(n,jn)) > aamax ) aamax = abs(qlhs(n,jn))
-        end do
-        if ( aamax == d_zero ) then
-          do nn = 1 , nqx
-            write(stderr,'(a,i2,f20.9)') 'QX0 ', nn , qx0(nn)
-            do ll = 1 , nqx
-              write(stderr,'(a,i2,i2,f20.9)') 'QLHS ', ll , nn , qlhs(ll,nn)
-            end do
-          end do
-          call fatal(__FILE__,__LINE__, &
-                     'System does not have a solution. Cannot solve.')
-        end if
-        vv(n) = d_one/aamax ! Save the scaling.
-      end do
-      !                                                Ux=y
-      ! solve A x = b-------------> LU x = b---------> Ly=b
-      !
-      do n = 1 , nqx
-        ! This is the loop over columns
-        if ( n > 1 ) then
-          do m = 1 , n - 1
-            xsum = qlhs(m,n)
-            do kk = 1 , m - 1
-              xsum = xsum - qlhs(m,kk)*qlhs(kk,n)
-            end do
-            qlhs(m,n) = xsum
-          end do
-        end if
-        ! Initialize the search for largest pivot element.
-        aamax = d_zero
-        imax = n
-        do m = n , nqx
-          xsum = qlhs(m,n)
-          if ( n > 1 ) then
-            do kk = 1 , n - 1
-              xsum = xsum - qlhs(m,kk)*qlhs(kk,n)
-            end do
-            qlhs(m,n) = xsum
-          end if
-          dum = vv(m)*abs(xsum)   ! Figure of merit for the pivot.
-          if ( dum >= aamax ) then
-            ! better than the best so far
-            imax = m
-            aamax = dum
-          end if
-        end do
-        if ( n /= imax ) then
-          ! Do we need to interchange rows? yes, do so...
-          ! D = -D !...and change the parity of D.
-          do ii = 1 , nqx
-            swap = qlhs(imax,ii)
-            qlhs(imax,ii) = qlhs(n,ii)
-            qlhs(n,ii) = swap
-          end do
-          vv(imax) = vv(n) ! Also interchange the scale factor.
-        end if
-        indx(n) = imax
-        if ( n /= nqx ) then
-          dum = d_one/max(qlhs(n,n),verylowqx)
-          do m = n + 1 , nqx
-            qlhs(m,n) = qlhs(m,n)*dum
-          end do
-        end if
-      end do
-      !
-      ! Now solve the set of n linear equations A * X = B.
-      ! B(1:N) is input as the right-hand side vector B,
-      ! and is used to store solution after back-substitution.
-      !
-      ii = 0
-      ! When ii is set to a positive value, it will become
-      ! the index of the  first nonvanishing element of B.
-      ! We now do the forward substitution, and the only new
-      ! wrinkle is to unscramble the permutation as we go.
-      do m = 1 , nqx
-        ll = indx(m)
-        xsum = qxn(ll)
-        qxn(ll) = qxn(m)
-        if ( ii == 0 ) then
-          if ( abs(xsum) > verylowqx ) ii = m
-        else
-          do jj = ii , m - 1
-            xsum = xsum - qlhs(m,jj)*qxn(jj)
-          end do
-        end if
-        qxn(m) = xsum
-      end do
-
-      ! Now we do the backsubstitution
-      do m = nqx , 1 , -1
-        xsum = qxn(m)
-        do jj = m + 1 , nqx
-          xsum = xsum - qlhs(m,jj)*qxn(jj)
-        end do
-        ! Store a component of the solution vector qxn.
-        qxn(m) = xsum/qlhs(m,m)
-      end do
-    end subroutine mysolve
-
-   ! subroutine addpath(src,snk,proc,zsqa,zsqb,beta,fg)
-   !   implicit none
-   !   real(rkx) , pointer , intent(inout) , dimension(:,:) :: zsqa , zsqb
-   !   real(rkx) , pointer , intent(inout) , dimension(:) :: fg
-   !   real(rkx) , intent(in) :: proc
-   !   integer(ik4) , intent(in) :: src , snk
-   !   real(rkx) , intent(in) :: beta
-   !   zsqa(src,snk) = zsqa(src,snk) + (d_one-beta)*proc
-   !   zsqa(snk,src) = zsqa(snk,src) - (d_one-beta)*proc
-   !   fg(src) = fg(src) + (d_one-beta)*proc
-   !   fg(snk) = fg(snk) - (d_one-beta)*proc
-   !   zsqb(src,snk) = zsqb(src,snk) + beta*proc
-   ! end subroutine addpath
-
-    pure function argsort(a) result(b)
-      implicit none
-      real(rk8) , intent(in) :: a(:)
-      integer(ik4) , dimension(size(a)) :: b
-      integer :: n , i , imin , temp1
-      real(rk8) :: temp2
-      real(rk8) , dimension(size(a)) :: a2
-      a2 = a
-      n = size(a)
-      do i = 1 , n
-        b(i) = i
-      end do
-      if ( n == 1 ) return
-      do i = 1 , n-1
-        imin = minloc(a2(i:),1) + i - 1
-        if ( imin /= i ) then
-          temp2 = a2(i)
-          a2(i) = a2(imin)
-          a2(imin) = temp2
-          temp1 = b(i)
-          b(i) = b(imin)
-          b(imin) = temp1
-        end if
-      end do
-    end function argsort
-
-  end subroutine nogtom
-=======
   end function edem
 
   pure real(rkx) function eldcpm(t)
@@ -2696,7 +2242,6 @@
  !     end if
  !   end do
  ! end function argsort
->>>>>>> 8527a575
 
 end module mod_micro_nogtom
 
