!::::::::::::::::::::::::::::::::::::::::::::::::::::::::::::::::::::::::::::::
!
!    This file is part of ICTP RegCM.
!
!    ICTP RegCM is free software: you can redistribute it and/or modify
!    it under the terms of the GNU General Public License as published by
!    the Free Software Foundation, either version 3 of the License, or
!    (at your option) any later version.
!
!    ICTP RegCM is distributed in the hope that it will be useful,
!    but WITHOUT ANY WARRANTY; without even the implied warranty of
!    MERCHANTABILITY or FITNESS FOR A PARTICULAR PURPOSE.  See the
!    GNU General Public License for more details.
!
!    You should have received a copy of the GNU General Public License
!    along with ICTP RegCM.  If not, see <http://www.gnu.org/licenses/>.
!
!::::::::::::::::::::::::::::::::::::::::::::::::::::::::::::::::::::::::::::::

module mod_rad_interface
!
  use mod_intkinds
  use mod_realkinds
  use mod_dynparam
  use mod_constants
  use mod_stdio
  use mod_mppparam , only : italk
  use mod_date
  use mod_memutil
  use mod_runparams
  use mod_regcm_types
  use mod_ipcc_scenario , only : set_scenario
  use mod_stdatm
  use mod_rad_common
  use mod_rad_colmod3 , only : allocate_mod_rad_colmod3 , colmod3
  use mod_rrtmg_driver , only : allocate_mod_rad_rrtmg , rrtmg_driver
  use mod_rad_o3blk , only : allocate_mod_rad_o3blk , o3data
  use mod_rad_o3blk , only : read_o3data , close_o3data
  use mod_rad_aerosol , only : allocate_mod_rad_aerosol
  use mod_rad_aerosol , only : init_aeroppdata , read_aeroppdata
  use mod_rad_aerosol , only : read_aerclima , close_aerclima
  use mod_rad_aerosol , only : cmip6_plume_profile
  use mod_rad_aerosol , only : aerclima_ntr , aerclima_nbin
<<<<<<< HEAD
  use mod_rad_radiation , only : allocate_mod_rad_radiation
=======
>>>>>>> 8527a575
  use mod_rad_outrad , only : allocate_mod_rad_outrad

  implicit none

  private

  ! Procedures
  public :: allocate_radiation
  public :: init_radiation
  public :: radiation
  public :: aerclima_ntr , aerclima_nbin
  public :: updateaerosol
  public :: updateaeropp
  public :: updateaeropp_cmip6
  public :: closeaerosol
  public :: inito3
  public :: updateo3
  public :: closeo3
  public :: export_data_from_rad

  ! Procedures exported from internal modules
  public :: set_scenario

  ! Data
  public :: o3prof
  public :: gasabsnxt
  public :: gasabstot
  public :: gasemstot
  public :: taucldsp

  type(mod_2_rad) :: m2r
  type(rad_2_mod) :: r2m

  contains

  subroutine allocate_radiation
    implicit none
    integer(ik4) :: k

    ! Define here the total number of vertical levels, including standard
    ! atmosphere hat replace kz by kth, kzp1 by ktf

    kth = kz
    ktf = kzp1

    if ( irrtm == 1 ) then
      if ( rrtm_extend ) then
        if ( idynamic /= 3 ) then
          do k = 1 , n_prehlev
            kclimh = k
            if ( ptop*d_10 > stdplevh(k) ) exit
          end do
          kth = n_prehlev - kclimh + 1 + kz
          ktf = kth + 1
          kclimf = kclimh + 1
        else
          do k = 1 , n_hrehlev
            kclimh = k
            if ( mo_ztop*d_r1000 < stdhlevh(k) ) exit
          end do
          kth  = n_hrehlev - kclimh + 1 + kz
          do k = 1 , n_hreflev
            kclimf = k
            if ( mo_ztop*d_r1000 < stdhlevf(k) ) exit
          end do
          ktf  = n_hreflev - kclimf + 1 + kzp1
        end if
      else
        kth = kz
        ktf = kzp1
      end if
      if ( myid == italk ) then
        write(stdout,*) 'Total number of the half RRTM levels is ', kth
        write(stdout,*) 'Total number of the full RRTM levels is ', ktf
      end if
    end if

    call getmem3d(o3prof,jci1,jci2,ici1,ici2,1,kzp1,'rad:o3prof')
    call allocate_mod_rad_aerosol
    call allocate_mod_rad_o3blk
    call allocate_mod_rad_outrad
    if ( irrtm == 1 ) then
      call allocate_mod_rad_rrtmg
    else
      call allocate_mod_rad_colmod3
      call getmem4d(gasabsnxt,jci1,jci2,ici1,ici2,1,kz,1,4,'rad:gasabsnxt')
      call getmem4d(gasabstot,jci1,jci2,ici1,ici2,1,kzp1,1,kzp1,'rad:gasabstot')
      call getmem3d(gasemstot,jci1,jci2,ici1,ici2,1,kzp1,'rad:gasemstot')
    end if
    if ( ichem == 1 .or. iclimaaer == 1 ) then
      call getmem4d(taucldsp,jci1,jci2,ici1,ici2,0,kz,1,nspi,'rad:taucldsp')
    end if
  end subroutine allocate_radiation

  subroutine init_radiation
    use mod_atm_interface
    implicit none
    ! Set pipings from atm_interface to radiation I/O data types

    ! INPUT
    call assignpnt(atms%tb3d,m2r%tatms)
    call assignpnt(atms%qxb3d,m2r%qxatms)
    call assignpnt(atms%rhb3d,m2r%rhatms)
    call assignpnt(atms%rhob3d,m2r%rhoatms)
    call assignpnt(atms%chib3d,m2r%chiatms)
    call assignpnt(atms%pb3d,m2r%phatms)
    call assignpnt(atms%pf3d,m2r%pfatms)
    call assignpnt(atms%za,m2r%za)
    call assignpnt(atms%dzq,m2r%deltaz)
    call assignpnt(atms%zq,m2r%zq)
    call assignpnt(atms%ps2d,m2r%psatms)
    call assignpnt(sfs%tgbb,m2r%tg)
    call assignpnt(mddom%xlat,m2r%xlat)
    call assignpnt(mddom%xlon,m2r%xlon)
    call assignpnt(mddom%ht,m2r%ht)
    call assignpnt(mddom%ldmsk,m2r%ldmsk)
    call assignpnt(coszrs,m2r%coszrs)
    call assignpnt(aldirs,m2r%aldirs)
    call assignpnt(aldifs,m2r%aldifs)
    call assignpnt(aldirl,m2r%aldirl)
    call assignpnt(aldifl,m2r%aldifl)
    call assignpnt(albvs,m2r%albvs)
    call assignpnt(albvl,m2r%albvl)
    call assignpnt(emiss,m2r%emiss)
    call assignpnt(cldfra,m2r%cldfrc)
    call assignpnt(cldlwc,m2r%cldlwc)
    call assignpnt(ptrop,m2r%ptrop)
    if ( idynamic == 2 ) then
      if ( ichem == 1 .or. iclimaaer == 1 ) then
        call assignpnt(atm0%ps,m2r%ps0)
        call assignpnt(nhbh0%ps,m2r%bps0)
        call assignpnt(nhbh1%ps,m2r%bps1)
        call assignpnt(nhbh0%tvirt,m2r%btv0)
        call assignpnt(nhbh1%tvirt,m2r%btv1)
      end if
    else if ( idynamic == 3 ) then
      if ( ichem == 1 .or. iclimaaer == 1 ) then
        call assignpnt(nhbh0%ps,m2r%bps0)
        call assignpnt(nhbh1%ps,m2r%bps1)
        call assignpnt(nhbh0%tvirt,m2r%btv0)
        call assignpnt(nhbh1%tvirt,m2r%btv1)
      end if
    end if
    ! OUTPUT
    call assignpnt(solis,r2m%solis)
    call assignpnt(sabveg,r2m%sabveg)
    call assignpnt(sinc,r2m%sinc)
    call assignpnt(solvs,r2m%solvs)
    call assignpnt(solvsd,r2m%solvsd)
    call assignpnt(solvl,r2m%solvl)
    call assignpnt(solvld,r2m%solvld)
    call assignpnt(fsw,r2m%fsw)
    call assignpnt(flw,r2m%flw)
    call assignpnt(flwd,r2m%flwd)
    call assignpnt(totcf,r2m%totcf)
    call assignpnt(heatrt,r2m%heatrt)
  end subroutine init_radiation

  subroutine radiation(iyear,imonth,iday,loutrad,labsem)
    implicit none
    integer(ik4) , intent(in) :: iyear , imonth , iday
    logical , intent(in) :: loutrad
    logical , intent(in) :: labsem
    if ( irrtm == 1 ) then
      call rrtmg_driver(iyear,imonth,iday,loutrad,m2r,r2m)
    else
      call colmod3(iyear,imonth,loutrad,labsem,m2r,r2m)
    end if
  end subroutine radiation

  subroutine inito3
    implicit none
    call o3data(m2r)
  end subroutine inito3

  subroutine updateaerosol(idatex)
    implicit none
    type (rcm_time_and_date) , intent(in) :: idatex
    call read_aerclima(idatex,m2r)
  end subroutine updateaerosol

  subroutine closeaerosol
    implicit none
    call close_aerclima
  end subroutine closeaerosol

  subroutine updateo3(idatex,scenario)
    implicit none
    type (rcm_time_and_date) , intent(in) :: idatex
    character(len=8) , intent(in) :: scenario
    call read_o3data(idatex,m2r)
  end subroutine updateo3

  subroutine updateaeropp(idatex)
    implicit none
    type (rcm_time_and_date) , intent(in) :: idatex
    call read_aeroppdata(idatex,m2r)
  end subroutine updateaeropp

  subroutine updateaeropp_cmip6(idatex)
    implicit none
    type (rcm_time_and_date) , intent(in) :: idatex
    call cmip6_plume_profile(idatex,m2r)
  end subroutine updateaeropp_cmip6

  subroutine closeo3
    implicit none
    call close_o3data
  end subroutine closeo3

  subroutine export_data_from_rad(expfie)
    implicit none
    type(exp_data3d) , intent(inout) :: expfie
    integer(ik4) :: k , j , i
    do concurrent ( j = jci1:jci2 , i = ici1:ici2 , k = 1:kz )
      expfie%cldfrc(j,i,k) = m2r%cldfrc(j,i,k)
      expfie%cldlwc(j,i,k) = m2r%cldlwc(j,i,k)
    end do
  end subroutine export_data_from_rad

end module mod_rad_interface

! vim: tabstop=8 expandtab shiftwidth=2 softtabstop=2<|MERGE_RESOLUTION|>--- conflicted
+++ resolved
@@ -41,10 +41,6 @@
   use mod_rad_aerosol , only : read_aerclima , close_aerclima
   use mod_rad_aerosol , only : cmip6_plume_profile
   use mod_rad_aerosol , only : aerclima_ntr , aerclima_nbin
-<<<<<<< HEAD
-  use mod_rad_radiation , only : allocate_mod_rad_radiation
-=======
->>>>>>> 8527a575
   use mod_rad_outrad , only : allocate_mod_rad_outrad
 
   implicit none
