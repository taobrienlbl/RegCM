!     path:      $Source$
!     author:    $Author$
!     revision:  $Revision$
!     created:   $Date$

      module rrtmg_sw_reftra

!----------------------------------------------------------------------------
! Copyright (c) 2002-2020, Atmospheric & Environmental Research, Inc. (AER)
! All rights reserved.
!
! Redistribution and use in source and binary forms, with or without
! modification, are permitted provided that the following conditions are met:
!  * Redistributions of source code must retain the above copyright
!    notice, this list of conditions and the following disclaimer.
!  * Redistributions in binary form must reproduce the above copyright
!    notice, this list of conditions and the following disclaimer in the
!    documentation and/or other materials provided with the distribution.
!  * Neither the name of Atmospheric & Environmental Research, Inc., nor
!    the names of its contributors may be used to endorse or promote products
!    derived from this software without specific prior written permission.
!
! THIS SOFTWARE IS PROVIDED BY THE COPYRIGHT HOLDERS AND CONTRIBUTORS "AS IS"
! AND ANY EXPRESS OR IMPLIED WARRANTIES, INCLUDING, BUT NOT LIMITED TO, THE
! IMPLIED WARRANTIES OF MERCHANTABILITY AND FITNESS FOR A PARTICULAR PURPOSE
! ARE DISCLAIMED. IN NO EVENT SHALL ATMOSPHERIC & ENVIRONMENTAL RESEARCH, INC.,
! BE LIABLE FOR ANY DIRECT, INDIRECT, INCIDENTAL, SPECIAL, EXEMPLARY, OR
! CONSEQUENTIAL DAMAGES (INCLUDING, BUT NOT LIMITED TO, PROCUREMENT OF
! SUBSTITUTE GOODS OR SERVICES; LOSS OF USE, DATA, OR PROFITS; OR BUSINESS
! INTERRUPTION) HOWEVER CAUSED AND ON ANY THEORY OF LIABILITY, WHETHER IN
! CONTRACT, STRICT LIABILITY, OR TORT (INCLUDING NEGLIGENCE OR OTHERWISE)
! ARISING IN ANY WAY OUT OF THE USE OF THIS SOFTWARE, EVEN IF ADVISED OF
! THE POSSIBILITY OF SUCH DAMAGE.
!                        (http://www.rtweb.aer.com/)
!----------------------------------------------------------------------------

! ------- Modules -------

      use parkind, only : im => kind_im, rb => kind_rb
      use rrsw_tbl, only : tblint, bpade, od_lo, exp_tbl
      use rrsw_vsn, only : hvrrft, hnamrft

      implicit none

      contains

! --------------------------------------------------------------------
      subroutine reftra_sw(nlayers, lrtchk, pgg, prmuz, ptau, pw, &
                           pref, prefd, ptra, ptrad)
! --------------------------------------------------------------------

! Purpose: computes the reflectivity and transmissivity of a clear or
!   cloudy layer using a choice of various approximations.
!
! Interface:  *rrtmg_sw_reftra* is called by *rrtmg_sw_spcvrt*
!
! Description:
! explicit arguments :
! --------------------
! inputs
! ------
!      lrtchk  = .t. for all layers in clear profile
!      lrtchk  = .t. for cloudy layers in cloud profile
!              = .f. for clear layers in cloud profile
!      pgg     = assymetry factor
!      prmuz   = cosine solar zenith angle
!      ptau    = optical thickness
!      pw      = single scattering albedo
!
! outputs
! -------
!      pref    : collimated beam reflectivity
!      prefd   : diffuse beam reflectivity
!      ptra    : collimated beam transmissivity
!      ptrad   : diffuse beam transmissivity
!
!
! Method:
! -------
!      standard delta-eddington, p.i.f.m., or d.o.m. layer calculations.
!      kmodts  = 1 eddington (joseph et al., 1976)
!              = 2 pifm (zdunkowski et al., 1980)
!              = 3 discrete ordinates (liou, 1973)
!
!
! Modifications:
! --------------
! Original: J-JMorcrette, ECMWF, Feb 2003
! Revised for F90 reformatting: MJIacono, AER, Jul 2006
! Revised to add exponential lookup table: MJIacono, AER, Aug 2007
!
! ------------------------------------------------------------------

! ------- Declarations ------

! ------- Input -------

      integer(kind=im), intent(in) :: nlayers

      logical, intent(in) :: lrtchk(:)                         ! Logical flag for reflectivity and
                                                               ! and transmissivity calculation;
                                                               !   Dimensions: (nlayers)

      real(kind=rb), intent(in) :: pgg(:)                      ! asymmetry parameter
                                                               !   Dimensions: (nlayers)
      real(kind=rb), intent(in) :: ptau(:)                     ! optical depth
                                                               !   Dimensions: (nlayers)
      real(kind=rb), intent(in) :: pw(:)                       ! single scattering albedo
                                                               !   Dimensions: (nlayers)
      real(kind=rb), intent(in) :: prmuz                       ! cosine of solar zenith angle

! ------- Output -------

      real(kind=rb), intent(inout) :: pref(:)                  ! direct beam reflectivity
                                                               !   Dimensions: (nlayers+1)
      real(kind=rb), intent(inout) :: prefd(:)                 ! diffuse beam reflectivity
                                                               !   Dimensions: (nlayers+1)
      real(kind=rb), intent(inout) :: ptra(:)                  ! direct beam transmissivity
                                                               !   Dimensions: (nlayers+1)
      real(kind=rb), intent(inout) :: ptrad(:)                 ! diffuse beam transmissivity
                                                               !   Dimensions: (nlayers+1)

! ------- Local -------

      integer(kind=im) :: jk
      integer(kind=im) :: itind

      real(kind=rb) :: tblind
      real(kind=rb) :: za, za1, za2
      real(kind=rb) :: zbeta, zdend, zdenr, zdent
      real(kind=rb) :: ze1, ze2, zem1, zem2, zemm, zep1, zep2
      real(kind=rb) :: zg, zg3, zgamma1, zgamma2, zgamma3, zgamma4, zgt
      real(kind=rb) :: zr1, zr2, zr3, zr4, zr5
      real(kind=rb) :: zrk, zrk2, zrkg, zrm1, zrp, zrp1, zrpp
      real(kind=rb) :: zt1, zt2, zt3, zt4, zt5, zto1
      real(kind=rb) :: zw, zwo
      real(kind=rb) :: denom

      real(kind=rb), parameter :: eps = 1.e-08_rb
      real(kind=rb), parameter :: zsr3 = sqrt(3._rb)
      real(kind=rb), parameter :: zwcrit = 0.9999995_rb

<<<<<<< HEAD
      integer , parameter :: kmodts = 2
=======
      integer(kind=im) , parameter :: kmodts = 2
>>>>>>> 8527a575

!     ------------------------------------------------------------------

! Initialize

      hvrrft = '$Revision$'

      do jk=1, nlayers
         if (.not.lrtchk(jk)) then
            pref(jk) =0._rb
            ptra(jk) =1._rb
            prefd(jk)=0._rb
            ptrad(jk)=1._rb
         else
            zto1=ptau(jk)
            zw  =pw(jk)
            zg  =pgg(jk)

! General two-stream expressions

            zg3= 3._rb * zg
            if (kmodts == 1) then
               zgamma1= (7._rb - zw * (4._rb + zg3)) * 0.25_rb
               zgamma2=-(1._rb - zw * (4._rb - zg3)) * 0.25_rb
               zgamma3= (2._rb - zg3 * prmuz ) * 0.25_rb
            else if (kmodts == 2) then
               zgamma1= (8._rb - zw * (5._rb + zg3)) * 0.25_rb
               zgamma2=  3._rb *(zw * (1._rb - zg )) * 0.25_rb
               zgamma3= (2._rb - zg3 * prmuz ) * 0.25_rb
            else if (kmodts == 3) then
               zgamma1= zsr3 * (2._rb - zw * (1._rb + zg)) * 0.5_rb
               zgamma2= zsr3 * zw * (1._rb - zg ) * 0.5_rb
               zgamma3= (1._rb - zsr3 * zg * prmuz ) * 0.5_rb
            end if
            zgamma4= 1._rb - zgamma3

! Recompute original s.s.a. to test for conservative solution
! Added protection for possible divide by zero condition

            zwo = 0._rb
            denom = 1._rb
            if (zg .ne. 1._rb) then
               denom = (1._rb - (1._rb - zw) * (zg / (1._rb - zg))**2)
            end if
            if (zw .gt. 0._rb .and. denom .ne. 0._rb) then
               zwo = zw / denom
            end if

            if (zwo >= zwcrit) then
! Conservative scattering

               za  = zgamma1 * prmuz
               za1 = za - zgamma3
               zgt = zgamma1 * zto1

! Homogeneous reflectance and transmittance,
! collimated beam

               ze1 = min ( zto1 / prmuz , 500._rb)
!               ze2 = exp( -ze1 )

! Use exponential lookup table for transmittance, or expansion of
! exponential for low tau
               if (ze1 .le. od_lo) then
                  ze2 = 1._rb - ze1 + 0.5_rb * ze1 * ze1
               else
                  tblind = ze1 / (bpade + ze1)
                  itind = int(tblint * tblind + 0.5_rb,im)
                  ze2 = exp_tbl(itind)
               endif
!

               pref(jk) = (zgt - za1 * (1._rb - ze2)) / (1._rb + zgt)
               ptra(jk) = 1._rb - pref(jk)

! isotropic incidence

               prefd(jk) = zgt / (1._rb + zgt)
               ptrad(jk) = 1._rb - prefd(jk)

! This is applied for consistency between total (delta-scaled) and direct (unscaled)
! calculations at very low optical depths (tau < 1.e-4) when the exponential lookup
! table returns a transmittance of 1.0.
               if (ze2 == 1.0_rb) then
                  pref(jk) = 0.0_rb
                  ptra(jk) = 1.0_rb
                  prefd(jk) = 0.0_rb
                  ptrad(jk) = 1.0_rb
               endif

            else
! Non-conservative scattering
               za1 = zgamma1 * zgamma4 + zgamma2 * zgamma3
               za2 = zgamma1 * zgamma3 + zgamma2 * zgamma4
               zrk = sqrt ( zgamma1**2 - zgamma2**2 )
               zrp = zrk * prmuz
               zrp1 = 1._rb + zrp
               zrm1 = 1._rb - zrp
               zrk2 = 2._rb * zrk
               zrpp = 1._rb - zrp*zrp
               zrkg = zrk + zgamma1
               zr1  = zrm1 * (za2 + zrk * zgamma3)
               zr2  = zrp1 * (za2 - zrk * zgamma3)
               zr3  = zrk2 * (zgamma3 - za2 * prmuz )
               zr4  = zrpp * zrkg
               zr5  = zrpp * (zrk - zgamma1)
               zt1  = zrp1 * (za1 + zrk * zgamma4)
               zt2  = zrm1 * (za1 - zrk * zgamma4)
               zt3  = zrk2 * (zgamma4 + za1 * prmuz )
               zt4  = zr4
               zt5  = zr5

! mji - reformulated code to avoid potential floating point exceptions
!               zbeta = - zr5 / zr4
               zbeta = (zgamma1 - zrk) / zrkg
!!

! Homogeneous reflectance and transmittance

               ze1 = min ( zrk * zto1, 500._rb)
               ze2 = min ( zto1 / prmuz , 500._rb)
!
! Original
!              zep1 = exp( ze1 )
!              zem1 = exp(-ze1 )
!              zep2 = exp( ze2 )
!              zem2 = exp(-ze2 )
!
! Revised original, to reduce exponentials
!              zep1 = exp( ze1 )
!              zem1 = 1._rb / zep1
!              zep2 = exp( ze2 )
!              zem2 = 1._rb / zep2
!
! Use exponential lookup table for transmittance, or expansion of
! exponential for low tau
               if (ze1 .le. od_lo) then
                  zem1 = 1._rb - ze1 + 0.5_rb * ze1 * ze1
                  zep1 = 1._rb / zem1
               else
                  tblind = ze1 / (bpade + ze1)
                  itind = int(tblint * tblind + 0.5_rb,im)
                  zem1 = exp_tbl(itind)
                  zep1 = 1._rb / zem1
               endif

               if (ze2 .le. od_lo) then
                  zem2 = 1._rb - ze2 + 0.5_rb * ze2 * ze2
                  zep2 = 1._rb / zem2
               else
                  tblind = ze2 / (bpade + ze2)
                  itind = int(tblint * tblind + 0.5_rb,im)
                  zem2 = exp_tbl(itind)
                  zep2 = 1._rb / zem2
               endif

! collimated beam

! mji - reformulated code to avoid potential floating point exceptions
!               zdenr = zr4*zep1 + zr5*zem1
!               pref(jk) = zw * (zr1*zep1 - zr2*zem1 - zr3*zem2) / zdenr
!               zdent = zt4*zep1 + zt5*zem1
!               ptra(jk) = zem2 - zem2 * zw * (zt1*zep1 - zt2*zem1 - zt3*zep2) / zdent

               zdenr = zr4*zep1 + zr5*zem1
               zdent = zt4*zep1 + zt5*zem1
               if (zdenr .ge. -eps .and. zdenr .le. eps) then
                  pref(jk) = eps
                  ptra(jk) = zem2
               else
                  pref(jk) = zw * &
                         (zr1*zep1 - zr2*zem1 - zr3*zem2) / zdenr
                  ptra(jk) = zem2 - zem2 * zw * &
                         (zt1*zep1 - zt2*zem1 - zt3*zep2) / zdent
               endif
!!

! diffuse beam

               zemm = zem1*zem1
               zdend = 1._rb / ( (1._rb - zbeta*zemm ) * zrkg)
               prefd(jk) =  zgamma2 * (1._rb - zemm) * zdend
               ptrad(jk) =  zrk2*zem1*zdend

            endif

         endif

      enddo

      end subroutine reftra_sw

      end module rrtmg_sw_reftra

! vim: tabstop=8 expandtab shiftwidth=2 softtabstop=2<|MERGE_RESOLUTION|>--- conflicted
+++ resolved
@@ -140,11 +140,7 @@
       real(kind=rb), parameter :: zsr3 = sqrt(3._rb)
       real(kind=rb), parameter :: zwcrit = 0.9999995_rb
 
-<<<<<<< HEAD
-      integer , parameter :: kmodts = 2
-=======
       integer(kind=im) , parameter :: kmodts = 2
->>>>>>> 8527a575
 
 !     ------------------------------------------------------------------
 
