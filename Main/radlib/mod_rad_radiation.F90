!::::::::::::::::::::::::::::::::::::::::::::::::::::::::::::::::::::::::::::::
!
!    This file is part of ICTP RegCM.
!
!    ICTP RegCM is free software: you can redistribute it and/or modify
!    it under the terms of the GNU General Public License as published by
!    the Free Software Foundation, either version 3 of the License, or
!    (at your option) any later version.
!
!    ICTP RegCM is distributed in the hope that it will be useful,
!    but WITHOUT ANY WARRANTY; without even the implied warranty of
!    MERCHANTABILITY or FITNESS FOR A PARTICULAR PURPOSE.  See the
!    GNU General Public License for more details.
!
!    You should have received a copy of the GNU General Public License
!    along with ICTP RegCM.  If not, see <http://www.gnu.org/licenses/>.
!
!::::::::::::::::::::::::::::::::::::::::::::::::::::::::::::::::::::::::::::::

module mod_rad_radiation

  use mod_intkinds
  use mod_realkinds
  use mod_dynparam
  use mod_constants
  use mod_mpmessage
  use mod_service
  use mod_runparams , only : idirect , ichem , iclimaaer , rcmtimer
  use mod_runparams , only : scon , cftotmax , lsrfhack , scenario , mincld
  use mod_mppparam , only : italk
  use mod_memutil
  use mod_ipcc_scenario

  ! Used by this module only

  use mod_rad_common
  use mod_rad_aerosol

  implicit none

  private

  public :: radctl , radtype

  type radtype
    integer(ik4) :: n1 , n2
    real(rkx) :: eccf
    logical :: labsem
    integer(ik4) , dimension(:) , pointer :: ioro
    real(rkx) , dimension(:) , pointer :: dlat
    real(rkx) , dimension(:) , pointer :: xptrop
    real(rkx) , dimension(:) , pointer :: ts
    real(rkx) , dimension(:) , pointer :: ps
    real(rkx) , dimension(:) , pointer :: totcl
    real(rkx) , dimension(:) , pointer :: totci
    real(rkx) , dimension(:) , pointer :: totwv
<<<<<<< HEAD
    real(rkx) , dimension(:,:) , pointer :: pmid
    real(rkx) , dimension(:,:) , pointer :: pint
    real(rkx) , dimension(:,:) , pointer :: pmln
    real(rkx) , dimension(:,:) , pointer :: piln
    real(rkx) , dimension(:,:) , pointer :: t
    real(rkx) , dimension(:,:) , pointer :: q
    real(rkx) , dimension(:,:) , pointer :: ql
    real(rkx) , dimension(:,:) , pointer :: qi
    real(rkx) , dimension(:,:) , pointer :: dz
    real(rkx) , dimension(:,:) , pointer :: rh
    real(rkx) , dimension(:,:) , pointer :: rho
    real(rkx) , dimension(:,:) , pointer :: cld
    real(rkx) , dimension(:,:) , pointer :: effcld
    real(rkx) , dimension(:,:) , pointer :: clwp
    real(rkx) , dimension(:,:) , pointer :: qrs
    real(rkx) , dimension(:,:) , pointer :: qrl
=======
>>>>>>> 8527a575
    real(rkx) , dimension(:) , pointer :: fsns
    real(rkx) , dimension(:) , pointer :: flwds
    real(rkx) , dimension(:) , pointer :: sols
    real(rkx) , dimension(:) , pointer :: soll
    real(rkx) , dimension(:) , pointer :: solsd
    real(rkx) , dimension(:) , pointer :: solld
    real(rkx) , dimension(:) , pointer :: emiss
    real(rkx) , dimension(:) , pointer :: fsnt
    real(rkx) , dimension(:) , pointer :: fsntc
    real(rkx) , dimension(:) , pointer :: fsnsc
    real(rkx) , dimension(:) , pointer :: flnt
    real(rkx) , dimension(:) , pointer :: lwout
    real(rkx) , dimension(:) , pointer :: lwin
    real(rkx) , dimension(:) , pointer :: flns
    real(rkx) , dimension(:) , pointer :: flntc
    real(rkx) , dimension(:) , pointer :: flnsc
    real(rkx) , dimension(:) , pointer :: solin
    real(rkx) , dimension(:) , pointer :: solout
    real(rkx) , dimension(:) , pointer :: alb
    real(rkx) , dimension(:) , pointer :: albc
    real(rkx) , dimension(:) , pointer :: fsds
    real(rkx) , dimension(:) , pointer :: fsnirt
    real(rkx) , dimension(:) , pointer :: fsnrtc
    real(rkx) , dimension(:) , pointer :: fsnirtsq
    real(rkx) , dimension(:) , pointer :: totcf
    real(rkx) , dimension(:) , pointer :: czen
    logical , dimension(:) , pointer :: czengt0
    real(rkx) , dimension(:) , pointer :: adirsw
    real(rkx) , dimension(:) , pointer :: adifsw
    real(rkx) , dimension(:) , pointer :: adirlw
    real(rkx) , dimension(:) , pointer :: adiflw
    real(rkx) , dimension(:) , pointer :: asw
    real(rkx) , dimension(:) , pointer :: alw
    real(rkx) , dimension(:) , pointer :: abv
    real(rkx) , dimension(:) , pointer :: sol
    real(rkx) , dimension(:) , pointer :: aeradfo
    real(rkx) , dimension(:) , pointer :: aeradfos
    real(rkx) , dimension(:) , pointer :: aerlwfo
    real(rkx) , dimension(:) , pointer :: aerlwfos
    real(rkx) , dimension(:) , pointer :: asaeradfo
    real(rkx) , dimension(:) , pointer :: asaeradfos
    real(rkx) , dimension(:) , pointer :: asaerlwfo
    real(rkx) , dimension(:) , pointer :: asaerlwfos
    real(rkx) , dimension(:,:) , pointer :: pmid
    real(rkx) , dimension(:,:) , pointer :: pint
    real(rkx) , dimension(:,:) , pointer :: pmln
    real(rkx) , dimension(:,:) , pointer :: piln
    real(rkx) , dimension(:,:) , pointer :: t
    real(rkx) , dimension(:,:) , pointer :: q
    real(rkx) , dimension(:,:) , pointer :: ql
    real(rkx) , dimension(:,:) , pointer :: qi
    real(rkx) , dimension(:,:) , pointer :: dz
    real(rkx) , dimension(:,:) , pointer :: rh
    real(rkx) , dimension(:,:) , pointer :: rho
    real(rkx) , dimension(:,:) , pointer :: cld
    real(rkx) , dimension(:,:) , pointer :: effcld
    real(rkx) , dimension(:,:) , pointer :: clwp
    real(rkx) , dimension(:,:) , pointer :: qrs
    real(rkx) , dimension(:,:) , pointer :: qrl
    real(rkx) , dimension(:,:) , pointer :: rel
    real(rkx) , dimension(:,:) , pointer :: rei
    real(rkx) , dimension(:,:) , pointer :: fice
    real(rkx) , dimension(:,:) , pointer :: o3vmr
    real(rkx) , dimension(:,:) , pointer :: emsgastot
    real(rkx) , dimension(:,:,:) , pointer :: absgasnxt
    real(rkx) , dimension(:,:,:) , pointer :: absgastot
    real(rkx) , dimension(:,:,:) , pointer :: tauxcl
    real(rkx) , dimension(:,:,:) , pointer :: tauxci
    real(rkx) , dimension(:,:,:) , pointer :: outtaucl
    real(rkx) , dimension(:,:,:) , pointer :: outtauci
  end type radtype

  integer(ik4) , parameter :: nlwspi = 14

  logical , save :: linteract = .false.
  logical , save :: lzero = .false.

  ! GTS system constants
  real(rkx) , parameter :: egravgts = egrav*d_100
  real(rkx) , parameter :: regravgts = d_one/egravgts
  real(rkx) , parameter :: cpdgts = cpd*1.0e4_rkx
  real(rkx) , parameter :: gocp = egravgts/cpdgts
  real(rkx) , parameter :: sslp = stdp*d_10 ! dynes/cm^2
  real(rkx) , parameter :: rsslp = d_one/sslp
  real(rkx) , parameter :: stebol = sigm*d_1000
  real(rkx) , parameter :: rgsslp = d_half/(egravgts*sslp)
  ! Effective molecular weight of dry air (kg/mol)
  real(rkx) , parameter :: amdk = amd*d_r1000
  ! Avogadro Constant in lit/cm3
  real(rkx) , parameter :: avogadrl = navgdr*d_1000

<<<<<<< HEAD
  real(rkx) , dimension(4) :: c1 , c2 , c3 , c4 , c5 , c6 , c7
  real(rkx) :: c10 , c11 , c12 , c13 , c14 , c15 , c16 , c17 , c18 ,  &
             c19 , c20 , c21 , c22 , c23 , c24 , c25 , c26 , c27 ,    &
             c28 , c29 , c30 , c31 , c8 , c9 , cfa1
=======
  ! Radiation constants
  real(rkx) , parameter :: dpfco2 = 5.0e-3_rkx
  real(rkx) , parameter :: dpfo3 = 2.5e-3_rkx
>>>>>>> 8527a575

  real(rkx) , parameter :: verynearone = 0.999999_rkx
  ! r80257   - Conversion factor for h2o pathlength
  real(rkx) , parameter :: r80257 = d_one/8.0257e-4_rkx
  real(rkx) , parameter :: r293 = d_one/293.0_rkx
  real(rkx) , parameter :: r250 = d_one/250.0_rkx
  ! r3205    - Line width factor for o3 (see R&Di)
  real(rkx) , parameter :: r3205 = d_one/0.3205_rkx
  real(rkx) , parameter :: r300 = d_one/300.0_rkx
  ! r2sslp   - 1/2 of rsslp
  real(rkx) , parameter :: r2sslp = d_one/(d_two*sslp)
  ! r296   - Inverse stand temp for h2o continuum
  real(rkx) , parameter :: r296 = d_one/296.0_rkx
  ! repsil - Inver ratio mol weight h2o to dry air
  real(rkx) , parameter :: repsil = d_one/ep2
  !
  ! Initialize further longwave constants referring to far wing
  ! correction; R&D refers to:
  !
  ! Ramanathan, V. and  P.Downey, 1986: A Nonisothermal
  ! Emissivity and Absorptivity Formulation for Water Vapor
  ! Journal of Geophysical Research, vol. 91., D8, pp 8649-8666
  !
  real(rkx) , parameter :: fwcoef = 0.1_rkx      ! See eq(33) R&D
  real(rkx) , parameter :: fwc1 = 0.30_rkx       ! See eq(33) R&D
  real(rkx) , parameter :: fwc2 = 4.5_rkx        ! See eq(33) and eq(34) in R&D
  real(rkx) , parameter :: fc1 = 2.6_rkx         ! See eq(34) R&D
  !
  ! Initialize ozone data.
  !
  real(rkx) , parameter :: v0 = 22.4136_rkx ! Volume of a gas at stp (m**3/kmol)
  real(rkx) , parameter :: p0 = 0.1_rkx*sslp ! Standard pressure (pascals)
  !
  ! Constants for ozone path integrals (multiplication by 100 for unit
  ! conversion to cgs from mks):
  !
  real(rkx) , parameter :: cplos = v0/(amd*egrav)*d_100
  real(rkx) , parameter :: cplol = v0/(amd*egrav*p0)*d_half*d_100
  !
  ! delta    - Pressure (atmospheres) for stratos. h2o limit
  ! o2mmr    - O2 mass mixing ratio
  !
  real(rkx) , parameter :: delta = 1.70e-3_rkx
  real(rkx) , parameter :: o2mmr = 0.23143_rkx
  !
  ! Minimum total transmission below which no layer computation are done:
  !
  ! trmin   - Minimum total transmission allowed
  ! wray    - Rayleigh single scatter albedo
  ! gray    - Rayleigh asymetry parameter
  ! fray    - Rayleigh forward scattered fraction
  !
  real(rkx) , parameter :: trmin = 1.0e-3_rkx
  real(rkx) , parameter :: wray = 0.999999_rkx
  real(rkx) , parameter :: gray = 0.0_rkx
  real(rkx) , parameter :: fray = 0.1_rkx
  !
  ! H2O DMISSIVITY AND ABSORTIVITY CODFFICIDNTS
  !
  real(rkx) , dimension(3,4) , parameter :: coefa = reshape([ &
    1.01400e+0_rkx , 6.41695e-3_rkx , 2.85787e-5_rkx , &
    1.01320e+0_rkx , 6.86400e-3_rkx , 2.96961e-5_rkx , &
    1.02920e+0_rkx , 1.01680e-2_rkx , 5.30226e-5_rkx , &
    1.02743e+0_rkx , 9.85113e-3_rkx , 5.00233e-5_rkx ], [3,4])

  real(rkx) , dimension(4,4) , parameter :: coefb = reshape([ &
    8.85675e+0_rkx , -3.51620e-2_rkx ,  2.38653e-4_rkx , -1.71439e-6_rkx , &
    5.73841e+0_rkx , -1.91919e-2_rkx ,  1.65993e-4_rkx , -1.54665e-6_rkx , &
    6.64034e+0_rkx ,  1.56651e-2_rkx , -9.73357e-5_rkx ,  0.00000e+0_rkx , &
    7.09281e+0_rkx ,  1.40056e-2_rkx , -1.15774e-4_rkx ,  0.00000e+0_rkx], &
   [4,4])

  real(rkx) , dimension(3,4) , parameter :: coefc = reshape([ &
    9.90127e-1_rkx , 1.22475e-3_rkx , 4.90135e-6_rkx , &
    9.89753e-1_rkx , 1.97081e-3_rkx , 3.42046e-6_rkx , &
    9.75230e-1_rkx , 1.03341e-3_rkx , 0.00000e+0_rkx , &
    9.77366e-1_rkx , 8.60014e-4_rkx , 0.00000e+0_rkx],[3,4])

  real(rkx) , dimension(4,4) , parameter :: coefd = reshape([ &
    7.03047e-1_rkx , -2.63501e-3_rkx , -1.57023e-6_rkx ,  0.00000e+0_rkx , &
    5.29269e-1_rkx , -3.14754e-3_rkx ,  4.39595e-6_rkx ,  0.00000e+0_rkx , &
    7.88193e-2_rkx ,  1.31290e-3_rkx ,  4.25827e-6_rkx , -1.23982e-8_rkx , &
    1.62744e-1_rkx ,  2.22847e-3_rkx ,  2.60102e-6_rkx , -4.30133e-8_rkx], &
   [4,4])

  real(rkx) , dimension(3,4) , parameter :: coefe = reshape([ &
    3.93137e-2_rkx , -4.34341e-5_rkx , 3.74545e-8_rkx , &
    3.67785e-2_rkx , -3.10794e-5_rkx , 2.94436e-8_rkx , &
    7.42500e-2_rkx ,  3.97397e-5_rkx , 0.00000e+0_rkx , &
    7.52859e-2_rkx ,  4.18073e-5_rkx , 0.00000e+0_rkx], [3,4])

  real(rkx) , dimension(6,2) , parameter :: coeff = reshape([ &
    2.20370e-1_rkx , 1.39719e-3_rkx , -7.32011e-6_rkx ,   &
   -1.40262e-8_rkx , 2.13638e-10_rkx, -2.35955e-13_rkx ,  &
    3.07431e-1_rkx , 8.27225e-4_rkx , -1.30067e-5_rkx ,   &
    3.49847e-8_rkx , 2.07835e-10_rkx, -1.98937e-12_rkx], [6,2])

  real(rkx) , dimension(2,4) , parameter :: coefg = reshape([ &
    9.04489e+0_rkx , -9.56499e-3_rkx ,  1.80898e+1_rkx , &
   -1.91300e-2_rkx ,  8.72239e+0_rkx , -9.53359e-3_rkx , &
    1.74448e+1_rkx , -1.90672e-2_rkx],[2,4])

  real(rkx) , dimension(2,4) , parameter :: coefh = reshape([ &
    5.46557e+1_rkx , -7.30387e-2_rkx ,  1.09311e+2_rkx ,  &
   -1.46077e-1_rkx ,  5.11479e+1_rkx , -6.82615e-2_rkx ,  &
    1.02296e+2_rkx , -1.36523e-1_rkx],[2,4])

  real(rkx) , dimension(6,2) , parameter :: coefi = reshape([ &
    3.31654e-1_rkx , -2.86103e-4_rkx , -7.87860e-6_rkx ,   &
    5.88187e-8_rkx , -1.25340e-10_rkx , -1.37731e-12_rkx , &
    3.14365e-1_rkx , -1.33872e-3_rkx , -2.15585e-6_rkx ,   &
    6.07798e-8_rkx , -3.45612e-10_rkx , -9.34139e-15_rkx],[6,2])

  real(rkx) , dimension(3,2) , parameter :: coefj = reshape([ &
    2.82096e-2_rkx , 2.47836e-4_rkx , 1.16904e-6_rkx , &
    9.27379e-2_rkx , 8.04454e-4_rkx , 6.88844e-6_rkx],[3,2])

  real(rkx) , dimension(3,2) , parameter :: coefk = reshape([ &
    2.48852e-1_rkx , 2.09667e-3_rkx , 2.60377e-6_rkx , &
    1.03594e+0_rkx , 6.58620e-3_rkx , 4.04456e-6_rkx],[3,2])
  !
  ! Narrow band data for H2O
  ! 200CM data for 800-1000 CM-1 and 1000-1200 CM-1.
  !
  real(rkx) , dimension(2) , parameter :: realk = [ &
       0.18967069430426e-4_rkx ,  0.70172244841851e-4_rkx ]
  real(rkx) , dimension(2) , parameter :: st = [ &
       0.31930234492350e-3_rkx ,  0.97907319939060e-3_rkx ]
  real(rkx) , dimension(2) , parameter :: a1 = [ &
       0.28775403075736e-1_rkx ,  0.23236701470511e-1_rkx ]
  real(rkx) , dimension(2) , parameter :: a2 = [ &
      -0.57966222388131e-4_rkx , -0.95105504388411e-4_rkx ]
  real(rkx) , dimension(2) , parameter :: b1 = [ &
       0.29927771523756e-1_rkx ,  0.21737073577293e-1_rkx ]
  real(rkx) , dimension(2) , parameter :: b2 = [ &
      -0.86322071248593e-4_rkx , -0.78543550629536e-4_rkx ]
  !
  ! A. Slingo's data for cloud particle radiative properties
  ! (from 'A GCM Parameterization for the Shortwave Properties of Water
  ! Clouds' JAS vol. 46 may 1989 pp 1419-1427)
  !
  ! abarl    - A coefficient for extinction optical depth
  ! bbarl    - B coefficient for extinction optical depth
  ! cbarl    - C coefficient for single particle scat albedo
  ! dbarl    - D coefficient for single particle scat albedo
  ! ebarl    - E coefficient for asymmetry parameter
  ! fbarl    - F coefficient for asymmetry parameter
  !
  ! Caution... A. Slingo recommends no less than 4.0 micro-meters nor
  ! greater than 20 micro-meters
  !
  ! ice water coefficients (Ebert and Curry,1992, JGR, 97, 3831-3836)
  !
  ! abari    - a coefficient for extinction optical depth
  ! bbari    - b coefficient for extinction optical depth
  ! cbari    - c coefficient for single particle scat albedo
  ! dbari    - d coefficient for single particle scat albedo
  ! ebari    - e coefficient for asymmetry parameter
  ! fbari    - f coefficient for asymmetry parameter
  !
  real(rkx) , dimension(4) , parameter :: abarl = [ &
      2.817e-2_rkx ,  2.682e-2_rkx , 2.264e-2_rkx , 1.281e-2_rkx ]
  real(rkx) , dimension(4) , parameter :: bbarl = [ &
      1.305e+0_rkx ,  1.346e+0_rkx , 1.454e+0_rkx , 1.641e+0_rkx ]
  real(rkx) , dimension(4) , parameter :: cbarl = [ &
     -5.620e-8_rkx , -6.940e-6_rkx , 4.640e-4_rkx , 0.201e+0_rkx ]
  real(rkx) , dimension(4) , parameter :: dbarl = [ &
      1.630e-8_rkx ,  2.350e-5_rkx , 1.240e-3_rkx , 7.560e-3_rkx ]
  real(rkx) , dimension(4) , parameter :: ebarl = [ &
      0.829e+0_rkx ,  0.794e+0_rkx , 0.754e+0_rkx , 0.826e+0_rkx ]
  real(rkx) , dimension(4) , parameter :: fbarl = [ &
      2.482e-3_rkx ,  4.226e-3_rkx , 6.560e-3_rkx , 4.353e-3_rkx ]
  real(rkx) , dimension(4) , parameter :: abari = [ &
      3.4480e-3_rkx , 3.4480e-3_rkx , 3.4480e-3_rkx , 3.44800e-3_rkx ]
  real(rkx) , dimension(4) , parameter :: bbari = [ &
      2.4310e+0_rkx , 2.4310e+0_rkx , 2.4310e+0_rkx , 2.43100e+0_rkx ]
  real(rkx) , dimension(4) , parameter :: cbari = [ &
      1.0000e-5_rkx , 1.1000e-4_rkx , 1.8610e-2_rkx , 0.46658e+0_rkx ]
  real(rkx) , dimension(4) , parameter :: dbari = [ &
      0.0000e+0_rkx , 1.4050e-5_rkx , 8.3280e-4_rkx , 2.05000e-5_rkx ]
  real(rkx) , dimension(4) , parameter :: ebari = [ &
      0.7661e+0_rkx , 0.7730e+0_rkx , 0.7940e+0_rkx , 0.95950e+0_rkx ]
  real(rkx) , dimension(4) , parameter :: fbari = [ &
      5.8510e-4_rkx , 5.6650e-4_rkx , 7.2670e-4_rkx , 1.07600e-4_rkx ]
  !
  ! Next series depends on spectral interval
  !
  ! frcsol   - Fraction of solar flux in each spectral interval
  ! wavmin   - Min wavelength (micro-meters) of interval
  ! wavmax   - Max wavelength (micro-meters) of interval
  ! raytau   - Rayleigh scattering optical depth
  ! abh2o    - Absorption coefficiant for h2o (cm2/g)
  ! abo3     - Absorption coefficiant for o3  (cm2/g)
  ! abco2    - Absorption coefficiant for co2 (cm2/g)
  ! abo2     - Absorption coefficiant for o2  (cm2/g)
  ! ph2o     - Weight of h2o in spectral interval
  ! pco2     - Weight of co2 in spectral interval
  ! po2      - Weight of o2  in spectral interval
  ! nirwgt   - Weight for intervals to simulate satellite filter
  !
  real(rkx) , dimension(nspi) , parameter :: frcsol = [           &
      0.001488_rkx , 0.001389_rkx , 0.001290_rkx , 0.001686_rkx , &
      0.002877_rkx , 0.003869_rkx , 0.026336_rkx , 0.360739_rkx , &
      0.065392_rkx , 0.526861_rkx , 0.526861_rkx , 0.526861_rkx , &
      0.526861_rkx , 0.526861_rkx , 0.526861_rkx , 0.526861_rkx , &
      0.006239_rkx , 0.001834_rkx , 0.001834_rkx ]
  !
  ! weight for 0.64 - 0.7 microns  appropriate to clear skies over oceans
  !
  real(rkx) , dimension(nspi) , parameter :: nirwgt = [           &
      0.000000_rkx , 0.000000_rkx , 0.000000_rkx , 0.000000_rkx , &
      0.000000_rkx , 0.000000_rkx , 0.000000_rkx , 0.000000_rkx , &
      0.320518_rkx , 1.000000_rkx , 1.000000_rkx , 1.000000_rkx , &
      1.000000_rkx , 1.000000_rkx , 1.000000_rkx , 1.000000_rkx , &
      1.000000_rkx , 1.000000_rkx , 1.000000_rkx ]

  real(rkx) , dimension(nspi) , parameter :: raytau = [     &
      4.0200_rkx , 2.1800_rkx , 1.7000_rkx , 1.4500_rkx ,   &
      1.2500_rkx , 1.0850_rkx , 0.7300_rkx , 0.155208_rkx , &
      0.0392_rkx , 0.0200_rkx , 0.0001_rkx , 0.0001_rkx ,   &
      0.0001_rkx , 0.0001_rkx , 0.0001_rkx , 0.0001_rkx ,   &
      0.0001_rkx , 0.0001_rkx , 0.0001_rkx ]
  !
  ! Absorption coefficients
  !
  real(rkx) , dimension(nspi) , parameter :: abh2o = [             &
      0.000_rkx , 0.000_rkx , 0.000_rkx , 0.000_rkx ,  0.000_rkx , &
      0.000_rkx , 0.000_rkx , 0.000_rkx , 0.000_rkx ,  0.002_rkx , &
      0.035_rkx , 0.377_rkx , 1.950_rkx , 9.400_rkx , 44.600_rkx , &
    190.000_rkx , 0.000_rkx , 0.000_rkx , 0.000_rkx ]

  real(rkx) , dimension(nspi) , parameter :: abo3 = [                  &
      5.370e+4_rkx , 13.080e+4_rkx , 9.292e+4_rkx , 4.530e+4_rkx ,     &
      1.616e+4_rkx ,  4.441e+3_rkx , 1.775e+2_rkx , 2.4058030e+1_rkx , &
      2.210e+1_rkx ,  0.000e+0_rkx , 0.000e+0_rkx , 0.000e+0_rkx ,     &
      0.000e+0_rkx ,  0.000e+0_rkx , 0.000e+0_rkx , 0.000e+0_rkx ,     &
      0.000e+0_rkx ,  0.000e+0_rkx , 0.000e+0_rkx ]

  real(rkx) , dimension(nspi) , parameter :: abco2 = [            &
      0.000_rkx , 0.000_rkx , 0.000_rkx , 0.000_rkx , 0.000_rkx , &
      0.000_rkx , 0.000_rkx , 0.000_rkx , 0.000_rkx , 0.000_rkx , &
      0.000_rkx , 0.000_rkx , 0.000_rkx , 0.000_rkx , 0.000_rkx , &
      0.000_rkx , 0.094_rkx , 0.196_rkx , 1.963_rkx ]

  real(rkx) , dimension(nspi) , parameter :: abo2 = [                 &
      0.000_rkx , 0.000_rkx , 0.000_rkx , 0.000_rkx ,  0.000_rkx ,    &
      0.000_rkx , 0.000_rkx , 0.000_rkx , 1.11e-5_rkx , 6.69e-5_rkx , &
      0.000_rkx , 0.000_rkx , 0.000_rkx , 0.000_rkx ,  0.000_rkx ,    &
      0.000_rkx , 0.000_rkx , 0.000_rkx , 0.000_rkx ]
  !
  ! Spectral interval weights
  !
  real(rkx) , dimension(nspi) , parameter :: ph2o = [             &
      0.000_rkx , 0.000_rkx , 0.000_rkx , 0.000_rkx , 0.000_rkx , &
      0.000_rkx , 0.000_rkx , 0.000_rkx , 0.000_rkx , 0.505_rkx , &
      0.210_rkx , 0.120_rkx , 0.070_rkx , 0.048_rkx , 0.029_rkx , &
      0.018_rkx , 0.000_rkx , 0.000_rkx , 0.000_rkx ]

  real(rkx) , dimension(nspi) , parameter :: pco2 = [             &
      0.000_rkx , 0.000_rkx , 0.000_rkx , 0.000_rkx , 0.000_rkx , &
      0.000_rkx , 0.000_rkx , 0.000_rkx , 0.000_rkx , 0.000_rkx , &
      0.000_rkx , 0.000_rkx , 0.000_rkx , 0.000_rkx , 0.000_rkx , &
      0.000_rkx , 1.000_rkx , 0.640_rkx , 0.360_rkx ]

  real(rkx) , dimension(nspi) , parameter :: po2 = [             &
      0.000_rkx , 0.000_rkx , 0.000_rkx , 0.000_rkx , 0.000_rkx , &
      0.000_rkx , 0.000_rkx , 0.000_rkx , 1.000_rkx , 1.000_rkx , &
      0.000_rkx , 0.000_rkx , 0.000_rkx , 0.000_rkx , 0.000_rkx , &
      0.000_rkx , 0.000_rkx , 0.000_rkx , 0.000_rkx ]
<<<<<<< HEAD
=======
  !
  ! Planck function factors - used in trcplk
  !
  real(rkx) , dimension(nlwspi) , parameter :: f1 = &
     [ 5.85713e8_rkx , 7.94950e8_rkx , 1.47009e9_rkx , 1.40031e9_rkx , &
       1.34853e8_rkx , 1.05158e9_rkx , 3.35370e8_rkx , 3.99601e8_rkx , &
       5.35994e8_rkx , 8.42955e8_rkx , 4.63682e8_rkx , 5.18944e8_rkx , &
       8.83202e8_rkx , 1.03279e9_rkx ]
  real(rkx) , dimension(nlwspi) , parameter :: f2 = &
     [ 2.02493e11_rkx , 3.04286e11_rkx , 6.90698e11_rkx , &
       6.47333e11_rkx , 2.85744e10_rkx , 4.41862e11_rkx , &
       9.62780e10_rkx , 1.21618e11_rkx , 1.79905e11_rkx , &
       3.29029e11_rkx , 1.48294e11_rkx , 1.72315e11_rkx , &
       3.50140e11_rkx , 4.31364e11_rkx ]
  real(rkx) , dimension(nlwspi) , parameter :: f3 = &
     [ 1383.0_rkx , 1531.0_rkx , 1879.0_rkx , 1849.0_rkx ,  848.0_rkx , &
       1681.0_rkx , 1148.0_rkx , 1217.0_rkx , 1343.0_rkx , 1561.0_rkx , &
       1279.0_rkx , 1328.0_rkx , 1586.0_rkx , 1671.0_rkx ]
  real(rkx) , dimension(6) , parameter :: g1 = &
      [ 0.0468556_rkx , 0.0397454_rkx , 0.0407664_rkx , &
        0.0304380_rkx , 0.0540398_rkx , 0.0321962_rkx ]
  real(rkx) , dimension(6) , parameter :: g2 = &
      [ 14.48320_rkx , 4.302420_rkx ,  5.23523_rkx , &
         3.25342_rkx , 0.698935_rkx , 16.55990_rkx ]
  real(rkx) , dimension(6) , parameter :: g3 = &
      [ 26.18980_rkx , 18.44760_rkx , 15.36330_rkx , &
        12.19270_rkx ,  9.14992_rkx ,  8.07092_rkx ]
  real(rkx) , dimension(6) , parameter :: g4 = &
      [ 0.0261782_rkx , 0.0369516_rkx , 0.0307266_rkx , &
        0.0243854_rkx , 0.0182932_rkx , 0.0161418_rkx ]
  real(rkx) , dimension(6) , parameter :: ab = &
      [ 3.0857e-2_rkx , 2.3524e-2_rkx , 1.7310e-2_rkx , &
        2.6661e-2_rkx , 2.8074e-2_rkx , 2.2915e-2_rkx ]
  real(rkx) , dimension(6) , parameter :: bb = &
      [ -1.3512e-4_rkx ,-6.8320e-5_rkx ,-3.2609e-5_rkx , &
        -1.0228e-5_rkx ,-9.5743e-5_rkx ,-1.0304e-4_rkx ]
  real(rkx) , dimension(6) , parameter :: abp = &
      [ 2.9129e-2_rkx , 2.4101e-2_rkx , 1.9821e-2_rkx , &
        2.6904e-2_rkx , 2.9458e-2_rkx , 1.9892e-2_rkx ]
  real(rkx) , dimension(6) , parameter :: bbp = &
      [ -1.3139e-4_rkx ,-5.5688e-5_rkx ,-4.6380e-5_rkx , &
        -8.0362e-5_rkx ,-1.0115e-4_rkx ,-8.8061e-5_rkx ]
  !
  ! Coefficients for h2o emissivity and absorptivity.
  !
  ! c1(iband) = coefe(3,iband)/coefe(2,iband)
  real(rkx) , dimension(4) , parameter :: c1 = &
    [ coefe(3,1)/coefe(2,1) , coefe(3,2)/coefe(2,2) , &
      coefe(3,3)/coefe(2,3) , coefe(3,4)/coefe(2,4) ]
  ! c2(iband) = coefb(3,iband)/coefb(2,iband)
  real(rkx) , dimension(4) , parameter :: c2 = &
    [ coefb(3,1)/coefb(2,1) , coefb(3,2)/coefb(2,2) , &
      coefb(3,3)/coefb(2,3) , coefb(3,4)/coefb(2,4) ]
  ! c3(iband) = coefb(4,iband)/coefb(3,iband)
  real(rkx) , dimension(4) , parameter :: c3 = &
    [ coefb(4,1)/coefb(3,1) , coefb(4,2)/coefb(3,2) , &
      coefb(4,3)/coefb(3,3) , coefb(4,4)/coefb(3,4) ]
  ! c4(iband) = coefd(3,iband)/coefd(2,iband)
  real(rkx) , dimension(4) , parameter :: c4 = &
    [ coefd(3,1)/coefd(2,1) , coefd(3,2)/coefd(2,2) , &
      coefd(3,3)/coefd(2,3) , coefd(3,4)/coefd(2,4) ]
  ! c5(iband) = coefd(4,iband)/coefd(3,iband)
  real(rkx) , dimension(4) , parameter :: c5 = &
    [ coefd(4,1)/coefd(3,1) , coefd(4,2)/coefd(3,2) , &
      coefd(4,3)/coefd(3,3) , coefd(4,4)/coefd(3,4) ]
  ! c6(iband) = coefa(3,iband)/coefa(2,iband)
  real(rkx) , dimension(4) , parameter :: c6 = &
    [ coefa(3,1)/coefa(2,1) , coefa(3,2)/coefa(2,2) , &
      coefa(3,3)/coefa(2,3) , coefa(3,4)/coefa(2,4) ]
  ! c7(iband) = coefc(3,iband)/coefc(2,iband)
  real(rkx) , dimension(4) , parameter :: c7 = &
    [ coefc(3,1)/coefc(2,1) , coefc(3,2)/coefc(2,2) , &
      coefc(3,3)/coefc(2,3) , coefc(3,4)/coefc(2,4) ]
  real(rkx) , parameter :: c8 = coeff(3,1)/coeff(2,1)
  real(rkx) , parameter :: c9 = coeff(3,2)/coeff(2,2)
  real(rkx) , parameter :: c10 = coeff(4,1)/coeff(3,1)
  real(rkx) , parameter :: c11 = coeff(4,2)/coeff(3,2)
  real(rkx) , parameter :: c12 = coeff(5,1)/coeff(4,1)
  real(rkx) , parameter :: c13 = coeff(5,2)/coeff(4,2)
  real(rkx) , parameter :: c14 = coeff(6,1)/coeff(5,1)
  real(rkx) , parameter :: c15 = coeff(6,2)/coeff(5,2)
  real(rkx) , parameter :: c16 = coefj(3,1)/coefj(2,1)
  real(rkx) , parameter :: c17 = coefk(3,1)/coefk(2,1)
  real(rkx) , parameter :: c18 = coefi(3,1)/coefi(2,1)
  real(rkx) , parameter :: c19 = coefi(3,2)/coefi(2,2)
  real(rkx) , parameter :: c20 = coefi(4,1)/coefi(3,1)
  real(rkx) , parameter :: c21 = coefi(4,2)/coefi(3,2)
  real(rkx) , parameter :: c22 = coefi(5,1)/coefi(4,1)
  real(rkx) , parameter :: c23 = coefi(5,2)/coefi(4,2)
  real(rkx) , parameter :: c24 = coefi(6,1)/coefi(5,1)
  real(rkx) , parameter :: c25 = coefi(6,2)/coefi(5,2)
  real(rkx) , parameter :: c26 = coefj(3,2)/coefj(2,2)
  real(rkx) , parameter :: c27 = coefk(3,2)/coefk(2,2)
  real(rkx) , parameter :: c28 = d_half
  real(rkx) , parameter :: c29 = 0.002053_rkx
  real(rkx) , parameter :: c30 = 0.1_rkx
  real(rkx) , parameter :: c31 = 3.0e-5_rkx
  real(rkx) , parameter :: cfa1 = 0.61_rkx
>>>>>>> 8527a575

  logical :: luse_max_rnovl = .true.

#ifdef SINGLE_PRECISION_REAL
  real(rkx) , parameter :: mxarg = 16.0_rkx
#else
  real(rkx) , parameter :: mxarg = 25.0_rkx
#endif

  contains
  !
  !----------------------------------------------------------------------
  ! Calculate absorptivity for non nearest layers for CH4, N2O, CFC11 and
  ! CFC12.
  !
  !             Coded by J.T. Kiehl November 21, 1994
  !-----------------------------------------------------------------------
  !
  !------------------------------Arguments--------------------------------
  ! tpnm    - interface pressures total path
  ! to3co2  - pressure weighted temperature
  ! ds2c    - continuum path length
  ! duptyp  - p-type path length
  ! du1     - cfc11 path length
  ! du2     - cfc12 path length
  ! duch4   - ch4 path length
  ! dbetac  - ch4 pressure factor
  ! du01    - n2o path length
  ! du11    - n2o path length
  ! dbeta01 - n2o pressure factor
  ! dbeta11 -        "
  ! duco21  - co2 path length
  ! duco22  -       "
  ! duco23  -       "
  ! duco11  - co2 path length
  ! duco12  -       "
  ! duco13  -       "
  ! dw      - h2o path length
  ! pnew    - pressure
  ! dplh2o  - p squared h2o path length
  ! abplnk1 - Planck factor
  ! tco2    - co2 transmission factor
  ! th2o    - h2o transmission factor
  ! to3     - o3 transmission factor
  !
  !------------------------------Output Value-------------------------
  !
  ! abstrc  - total trace gas absorptivity
  !
  !-------------------------------------------------------------------
  !
  pure real(rkx) function trcab(tpnm,ds2c,duptyp,du1,du2,duch4,dbetac,  &
      du01,du11,dbeta01,dbeta11,duco11,duco12,duco13,duco21,duco22,     &
      duco23,dw,pnew,to3co2,dplh2o,tco2,th2o,to3,abplnk1) result(abstrc)
!$acc routine seq
    implicit none
    real(rkx) , intent(in) :: tpnm , ds2c , duptyp , du1 , du2
    real(rkx) , intent(in) :: duch4 , dbetac , du01 , du11
    real(rkx) , intent(in) :: dbeta01 , dbeta11
    real(rkx) , intent(in) :: duco11 , duco12 , duco13
    real(rkx) , intent(in) :: duco21 , duco22 , duco23
    real(rkx) , intent(in) :: to3co2 , dw , pnew , dplh2o
    real(rkx) , intent(in) :: tco2 , th2o , to3
    real(rkx) , dimension(14) , intent(in) :: abplnk1
    !
    !-----------------------------------------------------------------------
    !
    ! sqti    - square root of mean temp
    ! acfc1   - cfc11 absorptivity 798 cm-1
    ! acfc2   - cfc11 absorptivity 846 cm-1
    ! acfc3   - cfc11 absorptivity 933 cm-1
    ! acfc4   - cfc11 absorptivity 1085 cm-1
    ! acfc5   - cfc12 absorptivity 889 cm-1
    ! acfc6   - cfc12 absorptivity 923 cm-1
    ! acfc7   - cfc12 absorptivity 1102 cm-1
    ! acfc8   - cfc12 absorptivity 1161 cm-1
    ! an2o1   - absorptivity of 1285 cm-1 n2o band
    ! du02    - n2o path length
    ! dbeta02 - n2o pressure factor
    ! an2o2   - absorptivity of 589 cm-1 n2o band
    ! du03    - n2o path length
    ! dbeta03 - n2o pressure factor
    ! an2o3   - absorptivity of 1168 cm-1 n2o band
    ! ach4    - absorptivity of 1306 cm-1 ch4 band
    ! aco21   - absorptivity of 1064 cm-1 band
    ! aco22   - absorptivity of 961 cm-1 band
    ! dbetc1  - co2 pressure factor
    ! dbetc2  - co2 pressure factor
    ! tt      - temp. factor for h2o overlap factor
    ! psi1    -                 "
    ! phi1    -                 "
    ! p1      - h2o overlap factor
    ! w1      -        "
    ! tw      - h2o transmission factor
    ! g1      -         "
    ! g2      -         "
    ! g3      -         "
    ! g4      -         "
    ! ab      - h2o temp. factor
    ! bb      -         "
    ! abp     -         "
    ! bbp     -         "
    ! tcfc3   - transmission for cfc11 band
    ! tcfc4   - transmission for cfc11 band
    ! tcfc6   - transmission for cfc12 band
    ! tcfc7   - transmission for cfc12 band
    ! tcfc8   - transmission for cfc12 band
    ! tlw     - h2o transmission
    ! tch4    - ch4 transmission
    !
    !-----------------------------------------------------------------------
    !
    real(rkx) :: acfc1 , acfc2 , acfc3 , acfc4 , acfc5 , acfc6 , acfc7 , &
      acfc8 , ach4 , aco21 , aco22 , an2o1 , an2o2 , an2o3 , dbeta02 ,   &
      dbeta03 , dbetc1 , dbetc2 , du02 , du12 , du03 , p1 , phi1 , psi1 ,&
      tcfc3 , tcfc4 , tcfc6 , tcfc7 , tcfc8 , tch4 , tlw , w1 , sqti , tt
    real(rkx) , dimension(6) :: tw
    integer(ik4) :: l

    sqti = sqrt(to3co2)
    ! h2o transmission
    tt = abs(to3co2-250.0_rkx)
    do l = 1 , 6
      psi1 = exp(abp(l)*tt+bbp(l)*tt*tt)
      phi1 = exp(ab(l)*tt+bb(l)*tt*tt)
      p1 = pnew*(psi1/phi1)/sslp
      w1 = dw*phi1
      tw(l) = exp(-g1(l)*p1*(sqrt(d_one+g2(l)*(w1/p1)) - &
                   d_one)-g3(l)*ds2c-g4(l)*duptyp)
    end do
    ! cfc transmissions
    tcfc3 = exp(-175.005_rkx*du1)
    tcfc4 = exp(-1202.18_rkx*du1)
    tcfc6 = exp(-5786.73_rkx*du2)
    tcfc7 = exp(-2873.51_rkx*du2)
    tcfc8 = exp(-2085.59_rkx*du2)
    ! Absorptivity for CFC11 bands
    acfc1 = 50.0_rkx*(d_one-exp(-54.09_rkx*du1))*tw(1)*abplnk1(7)
    acfc2 = 60.0_rkx*(d_one-exp(-5130.03_rkx*du1))*tw(2)*abplnk1(8)
    acfc3 = 60.0_rkx*(d_one-tcfc3)*tw(4)*tcfc6*abplnk1(9)
    acfc4 = 100.0_rkx*(d_one-tcfc4)*tw(5)*abplnk1(10)
    ! Absorptivity for CFC12 bands
    acfc5 = 45.0_rkx*(d_one-exp(-1272.35_rkx*du2))*tw(3)*abplnk1(11)
    acfc6 = 50.0_rkx*(d_one-tcfc6)*tw(4)*abplnk1(12)
    acfc7 = 80.0_rkx*(d_one-tcfc7)*tw(5)*tcfc4*abplnk1(13)
    acfc8 = 70.0_rkx*(d_one-tcfc8)*tw(6)*abplnk1(14)
    ! Emissivity for CH4 band 1306 cm-1
    tlw = exp(-d_one*sqrt(dplh2o))
    ach4 = 6.00444_rkx*sqti*log(d_one+func(duch4,dbetac))*tlw*abplnk1(3)
    tch4 = d_one/(d_one+0.02_rkx*func(duch4,dbetac))
    ! Absorptivity for N2O bands
    ! 1285 cm-1 band
    an2o1 = 2.35558_rkx*sqti * log(d_one+func(du01,dbeta01) + &
            func(du11,dbeta11)) * tlw*tch4*abplnk1(4)
    du02 = 0.100090_rkx*du01
    du12 = 0.0992746_rkx*du11
    dbeta02 = 0.964282_rkx*dbeta01
    ! 589 cm-1 band
    an2o2 = 2.65581_rkx*sqti * log(d_one+func(du02,dbeta02) + &
            func(du12,dbeta02))*th2o*tco2*abplnk1(5)
    du03 = 0.0333767_rkx*du01
    dbeta03 = 0.982143_rkx*dbeta01
    ! 1168 cm-1 band
    an2o3 = 2.54034_rkx*sqti*log(d_one+func(du03,dbeta03)) * &
            tw(6)*tcfc8*abplnk1(6)
    ! Emissivity for 1064 cm-1 band of CO2
    dbetc1 = 2.97558_rkx*tpnm/(d_two*sslp*sqti)
    dbetc2 = d_two*dbetc1
    aco21 = 3.7571_rkx*sqti * &
            log(d_one+func(duco11,dbetc1)+func(duco12,dbetc2) + &
            func(duco13,dbetc2))*to3*tw(5)*tcfc4*tcfc7*abplnk1(2)
    ! Emissivity for 961 cm-1 band
    aco22 = 3.8443_rkx*sqti * &
            log(d_one+func(duco21,dbetc1)+func(duco22,dbetc1) + &
            func(duco23,dbetc2))*tw(4)*tcfc3*tcfc6*abplnk1(1)
    ! total trace gas absorptivity
    abstrc = acfc1 + acfc2 + acfc3 + acfc4 + acfc5 + acfc6 +  &
             acfc7 + acfc8 + an2o1 + an2o2 + an2o3 + ach4 +   &
             aco21 + aco22
  end function trcab
  !
  !----------------------------------------------------------------------
  ! Calculate nearest layer absorptivity due to CH4, N2O, CFC11 and CFC12
  !
  !         Coded by J.T. Kiehl November 21, 1994
  !-----------------------------------------------------------------------
  !
  !------------------------------Arguments--------------------------------
  !
  ! tbar    - pressure weighted temperature
  ! dw      - h2o path length
  ! pnew    - pressure factor
  ! tco2    - co2 transmission
  ! th2o    - h2o transmission
  ! to3     - o3 transmission
  ! up2     - p squared path length
  ! pinpl   - pressure factor for subdivided layer
  ! winpl   - fractional path length
  ! ds2c    - h2o continuum factor
  ! duptype - p-type path length
  ! du1     - cfc11 path length
  ! du2     - cfc12 path length
  ! duch4   - ch4 path length
  ! du01    - n2o path length
  ! du11    - n2o path length
  ! duco11  - co2 path length
  ! duco12  -       "
  ! duco13  -       "
  ! duco21  - co2 path length
  ! duco22  -       "
  ! duco23  -       "
  ! bplnk   - weighted Planck function for absorptivity
  !
  !------------------------------Output Value-------------------------
  !
  ! abstrc - total trace gas absorptivity
  !
  !-------------------------------------------------------------------
  !
  pure real(rkx) function trcabn(tbar,dw,pnew,tco2,th2o,to3,up2,     &
      pinpl,winpl,ds2c,duptyp,du1,du2,duch4,du01,du11,duco11,duco12, &
      duco13,duco21,duco22,duco23,bplnk) result(abstrc)
!$acc routine seq
    implicit none
    real(rkx) , intent(in) :: tbar , dw , pnew , tco2 , th2o , to3 , up2
    real(rkx) , intent(in) :: winpl , pinpl , ds2c , duptyp , du1 , du2
    real(rkx) , intent(in) :: duch4 , du01 , du11 , duco11 , duco12
    real(rkx) , intent(in) :: duco13 , duco21 , duco22 , duco23
    real(rkx) , dimension(14) , intent(in) :: bplnk
    !
    ! sqti    - square root of mean temp
    ! rsqti   - reciprocal of sqti
    ! acfc1   - absorptivity of cfc11 798 cm-1 band
    ! acfc2   - absorptivity of cfc11 846 cm-1 band
    ! acfc3   - absorptivity of cfc11 933 cm-1 band
    ! acfc4   - absorptivity of cfc11 1085 cm-1 band
    ! acfc5   - absorptivity of cfc11 889 cm-1 band
    ! acfc6   - absorptivity of cfc11 923 cm-1 band
    ! acfc7   - absorptivity of cfc11 1102 cm-1 band
    ! acfc8   - absorptivity of cfc11 1161 cm-1 band
    ! dbeta01 - n2o pressure factors
    ! dbeta11 -        "
    ! an2o1   - absorptivity of the 1285 cm-1 n2o band
    ! du02    - n2o path length
    ! dbeta02 - n2o pressure factor
    ! an2o2   - absorptivity of the 589 cm-1 n2o band
    ! du03    - n2o path length
    ! dbeta03 - n2o pressure factor
    ! an2o3   - absorptivity of the 1168 cm-1 n2o band
    ! dbetac  - ch4 pressure factor
    ! ach4    - absorptivity of the 1306 cm-1 ch4 band
    ! dbetc1 -  co2 pressure factor
    ! dbetc2 -  co2 pressure factor
    ! aco21  -  absorptivity of the 1064 cm-1 co2 band
    ! aco22  -  absorptivity of the 961 cm-1 co2 band
    ! tt     -  temp. factor for h2o overlap
    ! psi1   -           "
    ! phi1   -           "
    ! p1     -  factor for h2o overlap
    ! w1     -           "
    ! ds2c   -  continuum path length
    ! duptyp -  p-type path length
    ! tw     -  h2o transmission overlap
    ! g1     -  h2o overlap factor
    ! g2     -          "
    ! g3     -          "
    ! g4     -          "
    ! ab     -  h2o temp. factor
    ! bb     -          "
    ! abp    -          "
    ! bbp    -          "
    ! tcfc3  -  transmission of cfc11 band
    ! tcfc4  -  transmission of cfc11 band
    ! tcfc6  -  transmission of cfc12 band
    ! tcfc7  -          "
    ! tcfc8  -          "
    ! tlw    -  h2o transmission
    ! tch4   -  ch4 transmission
    !
    real(rkx) :: acfc1 , acfc2 , acfc3 , acfc4 , acfc5 , acfc6 , acfc7 ,&
      acfc8 , ach4 , aco21 , aco22 , an2o1 , an2o2 , an2o3 , dbeta01 ,  &
      dbeta02 , dbeta03 , dbeta11 , dbetac , dbetc1 , dbetc2 , du02 ,   &
      du03 , p1 , phi1 , psi1 , tcfc3 , tcfc4 , tcfc6 , tcfc7 , tcfc8 , &
      tch4 , tlw , w1 , rsqti , sqti , tt , du12
    real(rkx) , dimension(6) :: tw
    integer(ik4) :: l

    sqti = sqrt(tbar)
    rsqti = d_one/sqti
    ! h2o transmission
    tt = abs(tbar-250.0_rkx)
    do l = 1 , 6
      psi1 = exp(abp(l)*tt+bbp(l)*tt*tt)
      phi1 = exp(ab(l)*tt+bb(l)*tt*tt)
      p1 = pnew*(psi1/phi1)/sslp
      w1 = dw*winpl*phi1
      tw(l) = exp(-g1(l)*p1*(sqrt(d_one+g2(l)*(w1/p1))-d_one)-g3(l) * &
                   ds2c-g4(l)*duptyp)
    end do
    ! cfc transmissions
    tcfc3 = exp(-175.005_rkx*du1)
    tcfc4 = exp(-1202.18_rkx*du1)
    tcfc6 = exp(-5786.73_rkx*du2)
    tcfc7 = exp(-2873.51_rkx*du2)
    tcfc8 = exp(-2085.59_rkx*du2)
    ! Absorptivity for CFC11 bands
    acfc1 = 50.0_rkx*(d_one-exp(-54.09_rkx*du1))*tw(1)*bplnk(7)
    acfc2 = 60.0_rkx*(d_one-exp(-5130.03_rkx*du1))*tw(2)*bplnk(8)
    acfc3 = 60.0_rkx*(d_one-tcfc3)*tw(4)*tcfc6*bplnk(9)
    acfc4 = 100.0_rkx*(d_one-tcfc4)*tw(5)*bplnk(10)
    ! Absorptivity for CFC12 bands
    acfc5 = 45.0_rkx*(d_one-exp(-1272.35_rkx*du2))*tw(3)*bplnk(11)
    acfc6 = 50.0_rkx*(d_one-tcfc6)*tw(4)*bplnk(12)
    acfc7 = 80.0_rkx*(d_one-tcfc7)*tw(5)*tcfc4*bplnk(13)
    acfc8 = 70.0_rkx*(d_one-tcfc8)*tw(6)*bplnk(14)
    ! Emissivity for CH4 band 1306 cm-1
    tlw = exp(-d_one*sqrt(up2))
    dbetac = 2.94449_rkx*pinpl*rsqti/sslp
    ach4 = 6.00444_rkx*sqti*log(d_one+func(duch4,dbetac))*tlw*bplnk(3)
    tch4 = d_one/(d_one+0.02_rkx*func(duch4,dbetac))
    ! Absorptivity for N2O bands
    dbeta01 = 19.399_rkx*pinpl*rsqti/sslp
    dbeta11 = dbeta01
    ! 1285 cm-1 band
    an2o1 = 2.35558_rkx*sqti * &
            log(d_one+func(du01,dbeta01)+func(du11,dbeta11)) * &
            tlw*tch4*bplnk(4)
    du02 = 0.100090_rkx*du01
    du12 = 0.0992746_rkx*du11
    dbeta02 = 0.964282_rkx*dbeta01
    ! 589 cm-1 band
    an2o2 = 2.65581_rkx*sqti * &
            log(d_one+func(du02,dbeta02)+func(du12,dbeta02)) * &
            tco2*th2o*bplnk(5)
    du03 = 0.0333767_rkx*du01
    dbeta03 = 0.982143_rkx*dbeta01
    ! 1168 cm-1 band
    an2o3 = 2.54034_rkx*sqti*log(d_one+func(du03,dbeta03))*tw(6) * &
            tcfc8*bplnk(6)
    ! Emissivity for 1064 cm-1 band of CO2
    dbetc1 = 2.97558_rkx*pinpl*rsqti/sslp
    dbetc2 = d_two*dbetc1
    aco21 = 3.7571_rkx*sqti * &
            log(d_one+func(duco11,dbetc1)+func(duco12,dbetc2) + &
            func(duco13,dbetc2))*to3*tw(5)*tcfc4*tcfc7*bplnk(2)
    ! Emissivity for 961 cm-1 band of co2
    aco22 = 3.8443_rkx*sqti * &
            log(d_one+func(duco21,dbetc1)+func(duco22,dbetc1) + &
            func(duco23,dbetc2))*tw(4)*tcfc3*tcfc6*bplnk(1)
    ! total trace gas absorptivity
    abstrc = acfc1 + acfc2 + acfc3 + acfc4 + acfc5 + acfc6 + &
             acfc7 + acfc8 + an2o1 + an2o2 + an2o3 + ach4 +  &
             aco21 + aco22
  end function trcabn
  !
  !----------------------------------------------------------------------
  !  Calculate emissivity for CH4, N2O, CFC11 and CFC12 bands.
  !            Coded by J.T. Kiehl November 21, 1994
  !-----------------------------------------------------------------------
  !
  !------------------------------Arguments--------------------------------
  !
  ! co2t   - pressure weighted temperature
  ! pnm    - interface pressure
  ! ucfc11 - CFC11 path length
  ! ucfc12 - CFC12 path length
  ! un2o0  - N2O path length
  ! un2o1  - N2O path length (hot band)
  ! bn2o0  - pressure factor for n2o
  ! bn2o1  - pressure factor for n2o
  ! uch4   - CH4 path length
  ! bch4   - pressure factor for ch4
  ! uco211 - CO2 9.4 micron band path length
  ! uco212 - CO2 9.4 micron band path length
  ! uco213 - CO2 9.4 micron band path length
  ! uco221 - CO2 10.4 micron band path length
  ! uco222 - CO2 10.4 micron band path length
  ! uco223 - CO2 10.4 micron band path length
  ! uptype - continuum path length
  ! w      - h2o path length
  ! s2c    - h2o continuum path length
  ! up2    - pressure squared h2o path length
  ! emplnk - emissivity Planck factor
  ! th2o   - water vapor overlap factor
  ! tco2   - co2 overlap factor
  ! to3    - o3 overlap factor
  !
  !------------------------------Output Value-------------------------
  !
  ! emstrc - total trace gas emissivity
  !
  !-------------------------------------------------------------------
  !
  pure real(rkx) function trcems(co2t,pnm,ucfc11,ucfc12,un2o0,un2o1,  &
     bn2o0,bn2o1,uch4,bch4,uco211,uco212,uco213,uco221,uco222,uco223, &
     uptype,w,s2c,up2,emplnk,th2o,tco2,to3) result(emstrc)
!$acc routine seq
    implicit none
    real(rkx) , intent(in) :: bn2o0 , bn2o1
    real(rkx) , intent(in) :: un2o0 , un2o1
    real(rkx) , intent(in) :: bch4 , uch4 , co2t
    real(rkx) , intent(in) :: pnm , s2c
    real(rkx) , intent(in) :: ucfc11 , ucfc12
    real(rkx) , intent(in) :: uco211 , uco212
    real(rkx) , intent(in) :: uco213 , uco221
    real(rkx) , intent(in) :: uco222 , uco223
    real(rkx) , intent(in) :: tco2 , th2o , to3 , up2
    real(rkx) , intent(in) :: uptype , w
    real(rkx) , dimension(14) , intent(in) :: emplnk
    !
    ! sqti   - square root of mean temp
    ! ecfc1  - emissivity of cfc11 798 cm-1 band
    ! ecfc2  -     "      "    "   846 cm-1 band
    ! ecfc3  -     "      "    "   933 cm-1 band
    ! ecfc4  -     "      "    "   1085 cm-1 band
    ! ecfc5  -     "      "  cfc12 889 cm-1 band
    ! ecfc6  -     "      "    "   923 cm-1 band
    ! ecfc7  -     "      "    "   1102 cm-1 band
    ! ecfc8  -     "      "    "   1161 cm-1 band
    ! u01    - n2o path length
    ! u11    - n2o path length
    ! beta01 - n2o pressure factor
    ! beta11 - n2o pressure factor
    ! en2o1  - emissivity of the 1285 cm-1 N2O band
    ! u02    - n2o path length
    ! u12    - n2o path length
    ! beta02 - n2o pressure factor
    ! en2o2  - emissivity of the 589 cm-1 N2O band
    ! u03    - n2o path length
    ! beta03 - n2o pressure factor
    ! en2o3  - emissivity of the 1168 cm-1 N2O band
    ! betac  - ch4 pressure factor
    ! ech4   - emissivity of 1306 cm-1 CH4 band
    ! betac1 - co2 pressure factor
    ! betac2 - co2 pressure factor
    ! eco21  - emissivity of 1064 cm-1 CO2 band
    ! eco22  - emissivity of 961 cm-1 CO2 band
    ! tt     - temp. factor for h2o overlap factor
    ! psi1   - narrow band h2o temp. factor
    ! phi1   -            "
    ! p1     - h2o line overlap factor
    ! w1     -          "
    ! tw     - h2o transmission overlap
    ! g1     - h2o overlap factor
    ! g2     -          "
    ! g3     -          "
    ! g4     -          "
    ! ab     -          "
    ! bb     -          "
    ! abp    -          "
    ! bbp    -          "
    ! tcfc3  - transmission for cfc11 band
    ! tcfc4  -         "
    ! tcfc6  - transmission for cfc12 band
    ! tcfc7  -          "
    ! tcfc8  -          "
    ! tlw    - h2o overlap factor
    ! tch4   - ch4 overlap factor
    !
    real(rkx) :: beta01 , beta02 , beta03 , beta11 , betac , sqti , tt , &
                 betac1 , betac2 , ecfc1 , ecfc2 , ecfc3 , ecfc4 ,       &
                 ecfc5 , ecfc6 , ecfc7 , ecfc8 , ech4 , eco21 , eco22 ,  &
                 en2o1 , en2o2 , en2o3 , p1 , phi1 , psi1 , tcfc3 ,      &
                 tcfc4 , tcfc6 , tcfc7 , tcfc8 , tch4 , tlw , u01 ,      &
                 u02 , u03 , u11 , u12 , w1
    real(rkx) , dimension(6) :: tw
    integer(ik4) :: l

    sqti = sqrt(co2t)
    ! Transmission for h2o
    tt = abs(co2t-250.0_rkx)
    ! transmission due to cfc bands
    do l = 1 , 6
      psi1 = exp(abp(l)*tt+bbp(l)*tt*tt)
      phi1 = exp(ab(l)*tt+bb(l)*tt*tt)
      p1 = pnm*(psi1/phi1)/sslp
      w1 = w*phi1
      tw(l) = exp(-g1(l)*p1*(sqrt(d_one+g2(l)*(w1/p1)) - &
              d_one)-g3(l)*s2c-g4(l)*uptype)
    end do
    tcfc3 = exp(-175.005_rkx*ucfc11)
    tcfc4 = exp(-1202.18_rkx*ucfc11)
    tcfc6 = exp(-5786.73_rkx*ucfc12)
    tcfc7 = exp(-2873.51_rkx*ucfc12)
    tcfc8 = exp(-2085.59_rkx*ucfc12)
    ! Emissivity for CFC11 bands
    ecfc1 = 50.0_rkx*(d_one-exp(-54.09_rkx*ucfc11))*tw(1)*emplnk(7)
    ecfc2 = 60.0_rkx*(d_one-exp(-5130.03_rkx*ucfc11))*tw(2)*emplnk(8)
    ecfc3 = 60.0_rkx*(d_one-tcfc3)*tw(4)*tcfc6*emplnk(9)
    ecfc4 = 100.0_rkx*(d_one-tcfc4)*tw(5)*emplnk(10)
    ! Emissivity for CFC12 bands
    ecfc5 = 45.0_rkx*(d_one-exp(-1272.35_rkx*ucfc12))*tw(3)*emplnk(11)
    ecfc6 = 50.0_rkx*(d_one-tcfc6)*tw(4)*emplnk(12)
    ecfc7 = 80.0_rkx*(d_one-tcfc7)*tw(5)*tcfc4*emplnk(13)
    ecfc8 = 70.0_rkx*(d_one-tcfc8)*tw(6)*emplnk(14)
    ! Emissivity for CH4 band 1306 cm-1
    tlw = exp(-d_one*sqrt(up2))
    betac = bch4/uch4
    ech4 = 6.00444_rkx*sqti*log(d_one+func(uch4,betac))*tlw*emplnk(3)
    tch4 = d_one/(d_one+0.02_rkx*func(uch4,betac))
    ! Emissivity for N2O bands
    u01 = un2o0
    u11 = un2o1
    beta01 = bn2o0/un2o0
    beta11 = bn2o1/un2o1
    ! 1285 cm-1 band
    en2o1 = 2.35558_rkx*sqti * &
           log(d_one+func(u01,beta01)+func(u11,beta11))*tlw*tch4*emplnk(4)
    u02 = 0.100090_rkx*u01
    u12 = 0.0992746_rkx*u11
    beta02 = 0.964282_rkx*beta01
    ! 589 cm-1 band
    en2o2 = 2.65581_rkx*sqti * &
            log(d_one+func(u02,beta02)+func(u12,beta02))*tco2 * &
            th2o*emplnk(5)
    u03 = 0.0333767_rkx*u01
    beta03 = 0.982143_rkx*beta01
    ! 1168 cm-1 band
    en2o3 = 2.54034_rkx*sqti*log(d_one+func(u03,beta03))*tw(6)*tcfc8*emplnk(6)
    ! Emissivity for 1064 cm-1 band of CO2
    betac1 = 2.97558_rkx*pnm/(sslp*sqti)
    betac2 = d_two*betac1
    eco21 = 3.7571_rkx*sqti * &
            log(d_one+func(uco211,betac1) + func(uco212,betac2) + &
                func(uco213,betac2))*to3*tw(5)*tcfc4*tcfc7*emplnk(2)
    ! Emissivity for 961 cm-1 band
    eco22 = 3.8443_rkx*sqti * &
            log(d_one+func(uco221,betac1) + func(uco222,betac1) +  &
                func(uco223,betac2))*tw(4)*tcfc3*tcfc6*emplnk(1)
    ! total trace gas emissivity
    emstrc = ecfc1 + ecfc2 + ecfc3 + ecfc4 + ecfc5 + ecfc6 +  &
             ecfc7 + ecfc8 + en2o1 + en2o2 + en2o3 + ech4 +   &
             eco21 + eco22
  end function trcems

  pure real(rkx) function func(u,b)
!$acc routine seq
    implicit none
    real(rkx) , intent(in) :: u , b
    func = u/sqrt(d_four+u*(d_one+d_one/b))
  end function func

  ! xalpha - Term in direct reflect and transmissivity
  pure real(rkx) function xalpha(wi,uui,gi,ei)
!$acc routine seq
    implicit none
    real(rkx) , intent(in) :: wi , uui , gi , ei
    real(rk8) :: w , uu , g , e
    w = wi
    uu = uui
    g = gi
    e = ei
    xalpha = real(0.75_rk8*(w*uu)*((1.0_rk8+(g*(1.0_rk8-w))) / &
                  (1.0_rk8-((e*e)*(uu*uu)))),rkx)
  end function xalpha

  ! xgamma - Term in direct reflect and transmissivity
  pure real(rkx) function xgamma(wi,uui,gi,ei)
!$acc routine seq
    implicit none
    real(rkx) , intent(in) :: wi , uui , gi , ei
    real(rk8) :: w , uu , g , e
    w = wi
    uu = uui
    g = gi
    e = ei
    xgamma = real((w*0.5_rk8)*((3.0_rk8*g*(1.0_rk8-w)*(uu*uu)+1.0_rk8) / &
                               (1.0_rk8-((e*e)*(uu*uu)))),rkx)
  end function xgamma

  ! el - Term in xalpha,xgamma,f_n,f_u
  pure real(rkx) function el(wi,gi)
!$acc routine seq
    implicit none
    real(rkx) , intent(in) :: wi , gi
    real(rk8) :: w , g
    w = wi
    g = gi
    el = real(sqrt(3.0_rk8*(1.0_rk8-w)*(1.0_rk8-w*g)),rkx)
  end function el

  ! taus - Scaled extinction optical depth
  pure real(rkx) function taus(wi,fi,ti)
!$acc routine seq
    implicit none
    real(rkx) , intent(in) :: wi , fi , ti
    real(rk8) :: w , f , t
    w = wi
    f = fi
    t = ti
    taus = real((1.0_rk8-w*f)*t,rkx)
  end function taus

  ! omgs - Scaled single particle scattering albedo
  pure real(rkx) function omgs(wi,fi)
!$acc routine seq
    implicit none
    real(rkx) , intent(in) :: wi , fi
    real(rk8) :: w , f
    w = wi
    f = fi
    omgs = real((1.0_rk8-f)*w/(1.0_rk8-w*f),rkx)
  end function omgs

  ! asys - Scaled asymmetry parameter
  pure real(rkx) function asys(gi,fi)
!$acc routine seq
    implicit none
    real(rkx) , intent(in) :: gi , fi
    real(rk8) :: g , f
    g = gi
    f = fi
    asys = real((g-f)/(1.0_rk8-f),rkx)
  end function asys

  ! f_u - Term in diffuse reflect and transmissivity
  pure real(rkx) function f_u(wi,gi,ei)
!$acc routine seq
    implicit none
    real(rkx) , intent(in) :: wi , gi , ei
    real(rk8) :: w , g , e
    w = wi
    g = gi
    e = ei
    f_u = real(1.50_rk8*(1.0_rk8-w*g)/e,rkx)
  end function f_u

  ! f_n - Term in diffuse reflect and transmissivity
  pure real(rkx) function f_n(uui,eti)
!$acc routine seq
    implicit none
    real(rkx) , intent(in) :: uui , eti
    real(rk8) :: uu , et
    uu = uui
    et = eti
    f_n = real(((uu+1.0_rk8)*(uu+1.0_rk8)/et) - &
               ((uu-1.0_rk8)*(uu-1.0_rk8)*et),rkx)
  end function f_n

  ! dbvt - Planck fnctn tmp derivative for o3
  pure real(rkx) function dbvt(ti)
!$acc routine seq
    ! Derivative of planck function at 9.6 micro-meter wavelength
    implicit none
    real(rkx) , intent(in) :: ti
    real(rk8) :: t
    t = ti
    dbvt = real((-2.8911366682e-4_rk8 + &
           (2.3771251896e-6_rk8+1.1305188929e-10_rk8*t)*t) /  &
           (1.0_rk8+(-6.1364820707e-3_rk8+1.5550319767e-5_rk8*t)*t),rkx)
  end function dbvt

  pure real(rkx) function fo3(uxi,vxi)
!$acc routine seq
    ! an absorption function factor
    implicit none
    real(rkx) , intent(in) :: uxi , vxi
    real(rk8) :: ux , vx
    ux = uxi
    vx = vxi
    fo3 = real(ux/sqrt(4.0_rk8+ux*(1.0_rk8+vx)),rkx)
  end function fo3

  pure integer(ik4) function intmax(imax)
!$acc routine seq
    implicit none
    integer(ik4) , dimension(:) , intent(in) :: imax
    integer(ik4) :: i , n , is , ie , mx
    is = lbound(imax,1)
    ie = ubound(imax,1)
    intmax = is
    n = ie-is+1
    if ( n > 1 ) then
      mx = imax(is)
      do i = is+1 , ie
        if ( imax(i) > mx ) then
          mx = imax(i)
          intmax = i
        end if
      end do
    end if
  end function intmax
  !
  !-----------------------------------------------------------------------
  !
  ! Initialize various constants for radiation scheme; note that
  ! the radiation scheme uses cgs units.
  !
  !-----------------------------------------------------------------------
  !
  ! RegCM : constants not here moved in mod_constants, GHG gases from CMIP
  !
  ! Input
  !   lat      - Latitude
  !   iyear    - year YYYY
  !   imonth   - Month 1-12
  !
  ! Output
  !   co2vmr   - Carbon dioxide volume mixing ratio
  !   co2mmr   - Carbon dioxide mass mixing ratio
  !   ch4mmr   - Methane mass mixing ratio
  !   n2ommr   - nitrous oxide mass mixing ratio
  !   cfc11mmr - CFC11 mass mixing ratio
  !   cfc12mmr - CFC11 mass mixing ratio
  !
  !-----------------------------------------------------------------------
  !
  subroutine radini(n1,n2,iyear,imonth,lat, &
                    co2vmr,co2mmr,ch4mmr,n2ommr,cfc11mmr,cfc12mmr)
    implicit none
    integer(ik4) , intent(in) :: n1 , n2 , iyear , imonth
    real(rkx) , dimension(n1:n2) , intent(in) :: lat
    real(rkx) , dimension(n1:n2) , intent(out) :: co2vmr , co2mmr
    real(rkx) , dimension(n1:n2) , intent(out) :: ch4mmr , n2ommr
    real(rkx) , dimension(n1:n2) , intent(out) :: cfc11mmr , cfc12mmr
    integer(ik4) :: n
    !
    ! Set general radiation consts; convert to cgs units where
    ! appropriate.
    !
    ! Cannot be done in parallel because it requires I/O from file
    !
    do n = n1 , n2
      co2vmr(n) = ghgval(igh_co2,iyear,imonth,lat(n))
      co2mmr(n) = co2vmr(n)*(amco2/amd)
      ch4mmr(n) = ghgval(igh_ch4,iyear,imonth,lat(n))*(amch4/amd)
      n2ommr(n) = ghgval(igh_n2o,iyear,imonth,lat(n))*(amn2o/amd)
      cfc11mmr(n) = ghgval(igh_cfc11,iyear,imonth,lat(n))*(amcfc11/amd)
      cfc12mmr(n) = ghgval(igh_cfc12,iyear,imonth,lat(n))*(amcfc12/amd)
    end do
    !
    ! Set execution flag for aerosol and their interaction with radiation
    !
    lzero = .true.
    linteract = ( (ichem == 1 .and. idirect > 0) .or. iclimaaer > 0 )
    if ( ichem == 1 ) then
      if ( idirect == 2 ) lzero = .false.
    end if
    if ( iclimaaer > 0 ) then
      lzero = .false.
    end if
  end subroutine radini
  !
  !-----------------------------------------------------------------------
  !
  ! SUBROUTINE AERMIX
  !
  ! Set global mean tropospheric aerosol
  !
  ! Specify aerosol mixing ratio and compute relative humidity for later
  ! adjustment of aerosol optical properties. Aerosol mass mixing ratio
  ! is specified so that the column visible aerosol optical depth is a
  ! specified global number (tauvis). This means that the actual mixing
  ! ratio depends on pressure thickness of the lowest three atmospheric
  ! layers near the surface.
  !
  ! Optical properties and relative humidity parameterization are from:
  !
  ! J.T. Kiehl and B.P. Briegleb  "The Relative Roles of Sulfate Aerosols
  ! and Greenhouse Gases in Climate Forcing"  Science  260  pp311-314
  ! 16 April 1993
  !
  ! Visible (vis) here means 0.5-0.7 micro-meters
  ! Forward scattering fraction is taken as asymmetry parameter squared
  !
  ! Input
  !   pnm    - Radiation level interface pressures (dynes/cm2)
  ! Output
  !   aermmb - Aerosol background mass mixing ratio
  !
  !-----------------------------------------------------------------------
  !
  ! RegCM : Removed the dependency on relative humidity
  !
  subroutine aermix(n1,n2,pnm,aermmb)
    implicit none
    integer(ik4) , intent(in) :: n1 , n2
    real(rkx) , intent(in) , dimension(kzp1,n1:n2) :: pnm
    real(rkx) , intent(out) , dimension(kz,n1:n2) :: aermmb
    !
    !-----------------------------------------------------------------------
    !
    ! mxaerl - max nmbr aerosol levels counting up from surface
    ! tauvis - visible optical depth
    ! kaervs - visible extinction coefficiant of aerosol (m2/g)
    ! omgvis - visible omega0
    ! gvis   - visible forward scattering asymmetry parameter
    !
    !-----------------------------------------------------------------------
    !
    integer(ik4) , parameter :: mxaerl = 4
    ! multiplication factor for kaer
    real(rkx) , parameter :: kaervs = 5.3012_rkx
    real(rkx) , parameter :: omgvis = 0.999999_rkx
    real(rkx) , parameter :: gvis = 0.694889_rkx
    ! added for efficiency
    real(rkx) , parameter :: rhfac = 1.6718_rkx
    !
    ! real(rkx) , parameter :: a0 = -9.2906106183_rkx
    ! real(rkx) , parameter :: a1 =  0.52570211505_rkx
    ! real(rkx) , parameter :: a2 = -0.0089285760691_rkx
    ! real(rkx) , parameter :: a4 =  5.0877212432e-05_rkx
    !
    integer(ik4) :: n , k
    !fil  tauvis = 0.01_rkx
    real(rkx) , parameter :: tauvis = 0.14_rkx
    !
    !-----------------------------------------------------------------------
    !
    ! Define background aerosol
    ! Set relative humidity and factor; then aerosol amount:
    !
    ! if ( rh(i,k) > 0.9 ) then
    !   rhfac = 2.8
    ! else if (rh(i,k) < 0.6 ) then
    !   rhfac = 1.0
    ! else
    !   rhpc  = 100.0 * rh(i,k)
    !   rhfac = (a0 + a1*rhpc + a2*rhpc**2 + a3*rhpc**3)
    ! end if
    !
    ! Find constant aerosol mass mixing ratio for specified levels
    ! in the column, converting units where appropriate
    ! for the moment no more used
    !
<<<<<<< HEAD
    if ( dosw ) then
      !
      ! Specify aerosol mass mixing ratio
      !
      call aermix(pnm,rt%n1,rt%n2)

      call aeroppt(rt%rh,rt%pint,rt%n1,rt%n2)

      call radcsw(rt%n1,rt%n2,pnm,rt%q,o3mmr,rt%cld,rt%clwp,        &
                  rt%rel,rt%rei,rt%fice,rt%eccf,rt%solin,rt%solout, &
                  rt%qrs,rt%fsns,rt%fsnt,rt%fsds,rt%fsnsc,rt%fsntc, &
                  rt%sols,rt%soll,rt%solsd,rt%solld,rt%fsnirt,      &
                  rt%fsnrtc,rt%fsnirtsq,rt%adirsw,rt%adifsw,        &
                  rt%adirlw,rt%adiflw,rt%asw,rt%alw,rt%abv,rt%sol,  &
                  rt%czen,rt%czengt0,rt%aeradfo,rt%aeradfos,        &
                  rt%tauxcl,rt%tauxci,rt%outtaucl,rt%outtauci)
      !
      ! Convert units of shortwave fields needed by rest of model
      ! from CGS to MKS
      !
      do n = rt%n1 , rt%n2
        rt%solin(n) = rt%solin(n)*1.0e-3_rkx
        rt%solout(n) = rt%solout(n)*1.0e-3_rkx
        rt%fsnt(n) = rt%fsnt(n)*1.0e-3_rkx
        rt%fsns(n) = rt%fsns(n)*1.0e-3_rkx
        rt%fsntc(n) = rt%fsntc(n)*1.0e-3_rkx
        rt%fsnsc(n) = rt%fsnsc(n)*1.0e-3_rkx
        !
        ! clear sky column partitioning for surface flux
        ! note : should be generalised to the whole column to be
        !        really in energy balance !
        !
        rt%totcf(n) = d_one
        if ( luse_max_rnovl ) then
          do k = 2 , kzp1
            rt%totcf(n) = rt%totcf(n) * &
                   (1.0001_rkx - max(rt%cld(n,k-1),rt%cld(n,k)))/ &
                   (1.0001_rkx - rt%cld(n,k-1))
          end do
        else
          do k = 1 , kzp1
            rt%totcf(n) = rt%totcf(n) * (d_one - rt%cld(n,k))
          end do
        end if
        rt%totcf(n) = d_one - rt%totcf(n)
        !
        ! maximum cld cover considered
        ! rt%fsns(n) = rt%fsns(n) * maxval(rt%cld(n,:)) + &
        !           rt%fsnsc(n) * (1-maxval(rt%cld(n,:)))
        ! random overlap assumption is tocf(n)
        ! Now average btw rand ov and maximum cloud cover as fil suggest
        ! rt%totcf(n) =  d_half * ( rt%totcf(n) + maxval(rt%cld(n,:)) )
        ! abv is proportional to fsns in radcsw : Calculate the factor
        if ( rt%fsns(n) > d_zero ) then
          betafac = rt%abv(n) / rt%fsns(n)
        else
          betafac = d_zero
        end if
        ! Fil suggestion of putting a max on column cloud fraction
        ! TAO: implement a user-specified CF maximum (default of 1.0)
        if ( lsrfhack ) then
          if ( rt%totcf(n) > cftotmax ) rt%totcf(n) = cftotmax
          if ( rt%totcf(n) < d_zero ) rt%totcf(n) = d_zero
          rt%fsns(n) = rt%fsns(n) * rt%totcf(n) + &
                       rt%fsnsc(n) * (d_one-rt%totcf(n))
        end if
        ! Apply the clear-sky / cloudy-sky also to abv using the beta factor
        rt%abv(n) = betafac * rt%fsns(n)
        rt%fsds(n) = rt%fsds(n)*1.0e-3_rkx
        rt%fsnirt(n) = rt%fsnirt(n)*1.0e-3_rkx
        rt%fsnrtc(n) = rt%fsnrtc(n)*1.0e-3_rkx
        rt%fsnirtsq(n) = rt%fsnirtsq(n)*1.0e-3_rkx
      end do
      !
      ! Calculate/outfld albedo and clear sky albedo
      !
      do n = rt%n1 , rt%n2
        if ( rt%solin(n) > d_zero ) then
          rt%alb(n) = (rt%solin(n)-rt%fsnt(n))/rt%solin(n)
        else
          rt%alb(n) = d_zero
        end if
      end do
      do n = rt%n1 , rt%n2
        if ( rt%solin(n) > d_zero ) then
          rt%albc(n) = (rt%solin(n)-rt%fsntc(n))/rt%solin(n)
=======
    do n = n1 , n2
      do k = 1 , kz
        if ( k >= kz + 1 - mxaerl ) then
          aermmb(k,n) = egravgts * tauvis / &
                  (1.0e4_rkx*kaervs*rhfac*(d_one-omgvis*gvis*gvis) * &
                  (pnm(kzp1,n)-pnm(kzp1-mxaerl,n)))
>>>>>>> 8527a575
        else
          aermmb(k,n) = d_zero
        end if
      end do
    end do
  end subroutine aermix
  !
  !----------------------------------------------------------------------
  !   Calculate Planck factors for absorptivity and emissivity of
  !   CH4, N2O, CFC11 and CFC12
  !
  !-----------------------------------------------------------------------
  !
  ! Input arguments
  !
  ! tint    - interface temperatures
  ! tlayr   - k-1 level temperatures
  ! tplnke  - Top Layer temperature
  !
  ! output arguments
  !
  ! emplnk  - emissivity Planck factor
  ! abplnk1 - non-nearest layer Plack factor
  ! abplnk2 - nearest layer factor
  !
  subroutine trcplk(n1,n2,tint,tlayr,tplnke,emplnk,abplnk1,abplnk2)
    implicit none
    integer(ik4) , intent(in) :: n1 , n2
    real(rkx) , dimension(n1:n2) , intent(in) :: tplnke
    real(rkx) , dimension(kzp1,n1:n2) , intent(in) :: tint , tlayr
    real(rkx) , dimension(nlwspi,n1:n2) , intent(out) :: emplnk
    real(rkx) , dimension(nlwspi,kzp1,n1:n2) , intent(out) :: abplnk1 , abplnk2
    !
    ! wvl   - wavelength index
    ! f1    - Planck function factor
    ! f2    -       "
    ! f3    -       "
    !
    integer(ik4) :: n , k , wvl
    !
    ! Calculate emissivity Planck factor
    !
#ifdef STDPAR
    do concurrent ( n = n1:n2 ) local(k,wvl)
#else
    do n = n1 , n2
#endif
      do wvl = 1 , nlwspi
        emplnk(wvl,n) = f1(wvl)/(tplnke(n)**4*(exp(f3(wvl)/tplnke(n))-d_one))
      end do
      !
      ! Calculate absorptivity Planck factor for tint and tlayr temperatures
      !
      do  k = 1 , kzp1
        do wvl = 1 , nlwspi
          ! non-nearlest layer function
          abplnk1(wvl,k,n) = (f2(wvl)*exp(f3(wvl)/tint(k,n))) / &
                           (tint(k,n)**5*(exp(f3(wvl)/tint(k,n))-d_one)**2)
          ! nearest layer function
          abplnk2(wvl,k,n) = (f2(wvl)*exp(f3(wvl)/tlayr(k,n))) / &
                           (tlayr(k,n)**5*(exp(f3(wvl)/tlayr(k,n))-d_one)**2)
        end do
      end do
    end do
  end subroutine trcplk
  !
  !-----------------------------------------------------------------------
  !
  ! Computes the path length integrals to the model interfaces given the
  ! ozone volume mixing ratio
  !
  ! Input
  !   o3vmr - ozone volume mixing ratio
  !   pnm   - Model interface pressures (dynes/cm2)
  !
  ! Output
  !   plol  - Ozone prs weighted path length (cm)
  !   plos  - Ozone path length (cm)
  !
  !-----------------------------------------------------------------------
  !
  subroutine radoz2(n1,n2,o3vmr,pnm,plos,plol)
    implicit none
    integer(ik4) , intent(in) :: n1 , n2
    real(rkx) , dimension(kz,n1:n2) , intent(in) :: o3vmr
    real(rkx) , dimension(kzp1,n1:n2) , intent(in) :: pnm
    real(rkx) , dimension(kzp1,n1:n2) , intent(out) :: plos , plol
    integer(ik4) :: n
    integer(ik4) :: k
    !
    ! Evaluate the ozone path length integrals to interfaces;
    ! factors of 0.1 and 0.01 to convert pressures from cgs to mks:
    !
#ifdef STDPAR
    do concurrent ( n = n1:n2 ) local(k)
#else
    do n = n1 , n2
#endif
      plos(1,n) = 0.1_rkx*cplos*o3vmr(1,n)*pnm(1,n)
      plol(1,n) = 0.01_rkx*cplol*o3vmr(1,n)*pnm(1,n)*pnm(1,n)
      do k = 2 , kzp1
        plos(k,n) = plos(k-1,n) + &
             0.1_rkx*cplos*o3vmr(k-1,n)*(pnm(k,n)-pnm(k-1,n))
        plol(k,n) = plol(k-1,n) + 0.01_rkx*cplol*o3vmr(k-1,n) * &
                    (pnm(k,n)*pnm(k,n)-pnm(k-1,n)*pnm(k-1,n))
      end do
    end do
  end subroutine radoz2
  !
  !-----------------------------------------------------------------------
  !
  ! Compute temperatures and path lengths for longwave radiation
  !
  ! Input arguments
  !   ts     - Surface radiative temperature
  !   tnm    - Model level temperatures
  !   pnm    - Pressure at model interfaces (dynes/cm2)
  !   h2ommr - Model level mass mixing ratio
  !   pmln   - Ln(pmidm1)
  !   piln   - Ln(pintm1)
  !   plh2o  - Pressure weighted h2o path
  !
  ! Output arguments
  !   tint   - Layer interface temperature
  !   tint4  - Tint to the 4th power
  !   tlayr  - K-1 level temperature
  !   tlayr4 - Tlayr to the 4th power
  !   tplnka - Level temperature from interface temperatures
  !   s2t    - H2o tmp and prs wghtd path lengt
  !   s2c    - H2o continuum path length
  !   w      - H2o path length
  !   tplnke - Equal to tplnka
  !
  !-----------------------------------------------------------------------
  !
  subroutine radtpl(n1,n2,ts,tnm,pnm,h2ommr,pmln,piln,plh2o, &
                    tint,tint4,tlayr,tlayr4,tplnka,s2t,s2c,wh2op,tplnke)
    implicit none
    integer(ik4) , intent(in) :: n1 , n2
    real(rkx) , dimension(n1:n2) , intent(in) :: ts
    real(rkx) , dimension(kz,n1:n2) , intent(in) :: tnm , h2ommr , pmln
    real(rkx) , dimension(kzp1,n1:n2) , intent(in) :: piln , pnm , plh2o
    real(rkx) , dimension(kzp1,n1:n2) , intent(out) :: tint , tint4 , tplnka
    real(rkx) , dimension(kzp1,n1:n2) , intent(out) :: tlayr , tlayr4
    real(rkx) , dimension(kzp1,n1:n2) , intent(out) :: s2t , s2c , wh2op
    real(rkx) , dimension(n1:n2) , intent(out) :: tplnke
    !
    ! dy     - Thickness of layer for tmp interp
    ! dpnm   - Pressure thickness of layer
    ! dpnmsq - Prs squared difference across layer
    ! rtnm   - Inverse level temperature
    !
    integer(ik4) :: n
    integer(ik4) :: k
    real(rkx) :: dpnm , dpnmsq , dy , rtnm
    !
    ! Set the top and bottom intermediate level temperatures,
    ! top level planck temperature and top layer temp**4.
    !
    ! Tint is lower interface temperature
    ! (not available for bottom layer, so use ground temperature)
    !
#ifdef STDPAR
    do concurrent ( n = n1:n2 ) local(k,dpnm,dpnmsq,dy,rtnm)
#else
    do n = n1 , n2
#endif
      tint(kzp1,n) = ts(n)
      tint4(kzp1,n) = tint(kzp1,n)**4
      tplnka(1,n) = tnm(1,n)
      tint(1,n) = tplnka(1,n)
      tlayr4(1,n) = tplnka(1,n)**4
      tint4(1,n) = tlayr4(1,n)
      !
      ! Intermediate level temperatures are computed using temperature
      ! at the full level below less dy*delta t,between the full level
      !
      do k = 2 , kz
        dy = (piln(k,n)-pmln(k,n))/(pmln(k-1,n)-pmln(k,n))
        tint(k,n) = tnm(k,n) - dy*(tnm(k,n)-tnm(k-1,n))
        tint4(k,n) = tint(k,n)**4
      end do
      !
      ! Now set the layer temp=full level temperatures and establish a
      ! planck temperature for absorption (tplnka) which is the average
      ! the intermediate level temperatures.  Note that tplnka is not
      ! equal to the full level temperatures.
      !
      do k = 2 , kzp1
        tlayr(k,n) = tnm(k-1,n)
        tlayr4(k,n) = tlayr(k,n)**4
        tplnka(k,n) = (tint(k,n)+tint(k-1,n))*d_half
      end do
      !
      ! Calculate tplank for emissivity calculation.
      ! Assume isothermal tplnke i.e. all levels=ttop.
      !
      tplnke(n) = tplnka(1,n)
      tlayr(1,n) = tint(1,n)
      !
      ! Now compute h2o path fields:
      !
      s2t(1,n) = plh2o(1,n)*tnm(1,n)
      ! ccm3.2
      ! wh2op(1,n)   = (plh2o(1,n)*2.) / pnm(1,n)
      ! s2c(1,n) = plh2o(1,n) * h2ommr(1,n) * repsil
      ! ccm3.6.6
      wh2op(1,n) = sslp*(plh2o(1,n)*d_two)/pnm(1,n)
      rtnm = d_one/tnm(1,n)
      s2c(1,n) = plh2o(1,n)*exp(1800.0_rkx*(rtnm-r296))*h2ommr(1,n)*repsil
      do k = 1 , kz
        dpnm = pnm(k+1,n) - pnm(k,n)
        dpnmsq = pnm(k+1,n)**2 - pnm(k,n)**2
        rtnm = d_one/tnm(k,n)
        s2t(k+1,n) = s2t(k,n) + rgsslp*dpnmsq*h2ommr(k,n)*tnm(k,n)
        wh2op(k+1,n) = wh2op(k,n) + regravgts*h2ommr(k,n)*dpnm
        s2c(k+1,n) = s2c(k,n) + rgsslp*dpnmsq*h2ommr(k,n) * &
                     exp(1800.0_rkx*(rtnm-r296))*h2ommr(k,n)*repsil
      end do
    end do
  end subroutine radtpl
  !
  !-----------------------------------------------------------------------
  !
  ! Computes layer reflectivities and transmissivities, from the top down
  ! to the surface using the delta-Eddington solutions for each layer;
  ! adds layers from top down to surface as well.
  !
  ! If total transmission to the interface above a particular layer is
  ! less than trmin, then no further delta-Eddington solutions are
  ! evaluated for layers below
  !
  ! For more details , see Briegleb, Bruce P., 1992: Delta-Eddington
  ! Approximation for Solar Radiation in the NCAR Community Climate Model,
  ! Journal of Geophysical Research, Vol 97, D7, pp7603-7612).
  !
  ! Input Arguments
  !   trayoslp - Tray/sslp
  !   czen     - Cosine zenith angle
  !   czengt0  - Logical czen greater zero
  !   pflx     - Interface pressure
  !   abh2o    - Absorption coefficiant for h2o
  !   abo3     - Absorption coefficiant for o3
  !   abco2    - Absorption coefficiant for co2
  !   abo2     - Absorption coefficiant for o2
  !   uh2o     - Layer absorber amount of h2o
  !   uo3      - Layer absorber amount of  o3
  !   uco2     - Layer absorber amount of co2
  !   uo2      - Layer absorber amount of  o2
  !   tauxcl   - Cloud extinction optical depth (liquid)
  !   tauxci   - Cloud extinction optical depth (ice)
  !   tauaer   - Aerosol extinction optical depth
  !   wcl      - Cloud single scattering albedo (liquid)
  !   gcl      - Cloud asymmetry parameter (liquid)
  !   fcl      - Cloud forward scattered fraction (liquid)
  !   wci      - Cloud single scattering albedo (ice)
  !   gci      - Cloud asymmetry parameter (ice)
  !   fci      - Cloud forward scattered fraction (ice)
  !   tauasc   - Aerosol single scattering albedo * extinction
  !   gtota    - Aerosol asymmetry parameter * SSA * extinction
  !   ftota    - Aerosol forward scattered fraction * SSA * extinction
  !
  ! Output Arguments
  !   tottrn   - Total transmission for layers above
  !   exptdn   - Solar beam exp down transm from top
  !   rdndif   - Added dif ref for layers above
  !   rdif     - Layer refflectivity to diffuse rad
  !   tdif     - Layer transmission to diffuse rad
  !   rdir     - Layer reflectivity to direct rad
  !   tdir     - Layer transmission to direct rad
  !   explay   - Solar beam exp transm for layer
  !
  !-----------------------------------------------------------------------
  !
  subroutine radded(n1,n2,trayoslp,czen,czengt0,pflx,abh2o,   &
                    abo3,abco2,abo2,uh2o,uo3,uco2,uo2,tauxcl, &
                    wcl,gcl,fcl,tauxci,wci,gci,fci,tauaer,    &
                    tauasc,gtota,ftota,tottrn,exptdn,rdndif,  &
                    rdif,tdif,rdir,tdir,explay)
    implicit none
    integer(ik4) , intent(in) :: n1 , n2
    real(rkx) , dimension(n1:n2) , intent(in) :: czen
    real(rkx) , dimension(0:kzp1,n1:n2) , intent(in) :: pflx
    real(rkx) , intent(in) :: abh2o , abo3 , abco2 , abo2
    real(rkx) , dimension(0:kz,n1:n2) , intent(in) :: uh2o , uo3
    real(rkx) , dimension(0:kz,n1:n2) , intent(in) :: uco2 , uo2
    real(rkx) , dimension(0:kz,n1:n2) , intent(in) :: tauxcl , tauxci , tauaer
    real(rkx) , dimension(0:kz,n1:n2) , intent(in) :: wcl , gcl , fcl
    real(rkx) , dimension(0:kz,n1:n2) , intent(in) :: wci , gci , fci
    real(rkx) , dimension(0:kz,n1:n2) , intent(in) :: tauasc , gtota , ftota
    real(rkx) , dimension(0:kzp1,n1:n2) , intent(out) :: tottrn
    real(rkx) , dimension(0:kzp1,n1:n2) , intent(out) :: exptdn , rdndif
    real(rkx) , dimension(0:kz,n1:n2) , intent(out) :: rdif , tdif
    real(rkx) , dimension(0:kz,n1:n2) , intent(out) :: rdir , tdir
    real(rkx) , dimension(0:kz,n1:n2) , intent(out) :: explay
    logical , dimension(n1:n2) , intent(in) :: czengt0
    real(rkx) , intent(in) :: trayoslp
    !
    ! taugab   - Layer total gas absorption optical depth
    ! tauray   - Layer rayleigh optical depth
    ! taucsc   - Layer cloud scattering optical depth
    ! tautot   - Total layer optical depth
    ! wtot     - Total layer single scatter albedo
    ! gtot     - Total layer asymmetry parameter
    ! ftot     - Total layer forward scatter fraction
    ! wtau     - rayleigh layer scattering optical depth
    ! wt       - layer total single scattering albedo
    ! ts       - layer scaled extinction optical depth
    ! ws       - layer scaled single scattering albedo
    ! gs       - layer scaled asymmetry parameter
    ! rdenom   - mulitiple scattering term
    ! rdirexp  - layer direct ref times exp transmission
    ! tdnmexp  - total transmission minus exp transmission
    !
    ! Intermediate terms for delta-eddington solution
    !
    ! alp      - Temporary for xalpha
    ! gam      - Temporary for xgamma
    ! lm       - Temporary for el
    ! ne       - Temporary for f_n
    ! ue       - Temporary for f_u
    ! arg      - Exponential argument
    ! extins   - Extinction
    ! amg      - Alp - gam
    ! apg      - Alp + gam
    !
    integer(ik4) :: n
    integer(ik4) :: k
    real(rkx) :: tautot , taucsc , wtau , wt , wtot , gtot , ftot
    real(rkx) :: ws , gs , ts , lm , alp , gam , ne , ue
    real(rkx) :: apg , amg , extins , rdenom , rdirexp , tdnmexp
    real(rkx) :: taugab , tauray
    !
    ! Compute total direct beam transmission, total transmission, and
    ! reflectivity for diffuse radiation (from below) for all layers
    ! above each interface by starting from the top and adding layers down:
    ! For the extra layer above model top:
    !
#ifdef STDPAR
    do concurrent ( n = n1:n2 ) &
      local(tautot,taucsc,wtau,wt,wtot,gtot,ftot,ws,gs,ts,lm,alp,gam, &
            ne,ue,apg,amg,extins,rdenom,rdirexp,tdnmexp,tauray,taugab,k)
#else
    do n = n1 , n2
#endif
      !-----------------------------------------------------------------
      !
      ! Initialize all total transmission values to 0, so that nighttime
      ! values from previous computations are not used:
      !
      do k = 1 , kzp1
        tottrn(k,n) = d_zero
      end do
      if ( czengt0(n) ) then
        tauray = trayoslp * (pflx(1,n)-pflx(0,n))
        taugab = abh2o*uh2o(0,n) + abo3*uo3(0,n) + &
                 abco2*uco2(0,n) + abo2*uo2(0,n)
        if ( lzero ) then
          tautot = tauray + taugab + tauxcl(0,n) + tauxci(0,n)
          taucsc = tauxcl(0,n)*wcl(0,n) + &
                   tauxci(0,n)*wci(0,n)
          wtau = wray*tauray
          wt = wtau + taucsc
          wtot = wt/tautot
          gtot = (wtau*gray + gcl(0,n)*tauxcl(0,n)*wcl(0,n)+ &
                              gci(0,n)*tauxci(0,n)*wci(0,n)) / wt
          ftot = (wtau*fray + fcl(0,n)*tauxcl(0,n)*wcl(0,n) + &
                              fci(0,n)*tauxci(0,n)*wci(0,n)) / wt
        else
          tautot = tauray + taugab + &
                   tauxcl(0,n) + tauxci(0,n) + tauaer(0,n)
          taucsc = tauxcl(0,n)*wcl(0,n) + &
                   tauxci(0,n)*wci(0,n) + &
                   tauasc(0,n)
          wtau = wray*tauray
          wt = wtau + taucsc
          wtot = wt/tautot
          gtot = (wtau*gray + gcl(0,n)*tauxcl(0,n)*wcl(0,n) + &
                              gci(0,n)*tauxci(0,n)*wci(0,n) + &
                              gtota(0,n)) / wt
          ftot = (wtau*fray + fcl(0,n)*tauxcl(0,n)*wcl(0,n) + &
                              fci(0,n)*tauxci(0,n)*wci(0,n) + &
                              ftota(0,n)) / wt
        end if
        ts = taus(wtot,ftot,tautot)
        ws = omgs(wtot,ftot)
        gs = asys(gtot,ftot)
        lm = el(ws,gs)
        alp = xalpha(ws,czen(n),gs,lm)
        gam = xgamma(ws,czen(n),gs,lm)
        ue = f_u(ws,gs,lm)
        !
        ! Limit argument of exponential, in case lm*ts very large:
        !
        extins = exp(-min(lm*ts,mxarg))
        ne = f_n(ue,extins)
        rdif(0,n) = (ue+d_one)*(ue-d_one)*(d_one/extins-extins)/ne
        tdif(0,n) = d_four*ue/ne
        ! Limit argument of exponential, in case czen is very small:
        explay(0,n) = exp(-min(ts/czen(n),mxarg))
        apg = alp + gam
        amg = alp - gam
        rdir(0,n) = amg*(tdif(0,n)*explay(0,n)-d_one) + apg*rdif(0,n)
        tdir(0,n) = apg*tdif(0,n) + (amg*rdif(0,n)-(apg-d_one))*explay(0,n)
        !
        ! Under rare conditions, reflectivies and transmissivities can
        ! be negative; zero out any negative values
        !
        rdir(0,n) = max(rdir(0,n),d_zero)
        tdir(0,n) = max(tdir(0,n),d_zero)
        rdif(0,n) = max(rdif(0,n),d_zero)
        tdif(0,n) = max(tdif(0,n),d_zero)
        !
        ! Initialize top interface of extra layer:
        !
        exptdn(0,n) = d_one
        rdndif(0,n) = d_zero
        tottrn(0,n) = d_one
        rdndif(1,n) = rdif(0,n)
        tottrn(1,n) = tdir(0,n)
        !
        ! Now, continue down one layer at a time; if the total transmission
        ! to the interface just above a given layer is less than trmin,
        ! then no delta-eddington computation for that layer is done:
        !
        do k = 1 , kz
          !
          ! Initialize current layer properties to zero; only if total
          ! transmission to the top interface of the current layer exceeds
          ! the minimum, will these values be computed below:
          !
          rdir(k,n) = d_zero
          rdif(k,n) = d_zero
          tdir(k,n) = d_zero
          tdif(k,n) = d_zero
          explay(k,n) = d_zero
          !
          ! Calculates the solar beam transmission, total transmission,
          ! and reflectivity for diffuse radiation from below at the
          ! top of the current layer:
          !
          exptdn(k,n) = exptdn(k-1,n)*explay(k-1,n)
          rdenom = d_one/(d_one - rdif(k-1,n)*rdndif(k-1,n))
          rdirexp = rdir(k-1,n)*exptdn(k-1,n)
          tdnmexp = tottrn(k-1,n) - exptdn(k-1,n)
          tottrn(k,n) = exptdn(k-1,n)*tdir(k-1,n) + tdif(k-1,n) *     &
                      (tdnmexp+rdndif(k-1,n)*rdirexp)*rdenom
          rdndif(k,n) = rdif(k-1,n) + (rdndif(k-1,n)*tdif(k-1,n)) *   &
                      (tdif(k-1,n)*rdenom)
          !
          ! Compute next layer delta-eddington solution only if total
          ! transmission of radiation to the interface just above the layer
          ! exceeds trmin.
          !
          if ( tottrn(k,n) > trmin ) then
            tauray = trayoslp*(pflx(k+1,n)-pflx(k,n))
            taugab = abh2o*uh2o(k,n) + abo3*uo3(k,n) +  &
                     abco2*uco2(k,n) + abo2*uo2(k,n)

            if ( lzero ) then
              tautot = tauray + taugab + tauxcl(k,n) + tauxci(k,n)
              taucsc = tauxcl(k,n)*wcl(k,n) + tauxci(k,n)*wci(k,n)
              wtau = wray*tauray
              wt = wtau + taucsc
              wtot = wt/tautot
              gtot = (wtau*gray + gcl(k,n)*wcl(k,n)*tauxcl(k,n) + &
                                  gci(k,n)*wci(k,n)*tauxci(k,n))/wt
              ftot = (wtau*fray + fcl(k,n)*wcl(k,n)*tauxcl(k,n) + &
                                  fci(k,n)*wci(k,n)*tauxci(k,n))/wt
            else
              tautot = tauray+taugab + tauxcl(k,n)+tauxci(k,n)+tauaer(k,n)
              taucsc = tauxcl(k,n)*wcl(k,n) + &
                       tauxci(k,n)*wci(k,n) + &
                       tauasc(k,n)
              wtau = wray*tauray
              wt = wtau + taucsc
              wtot = wt/tautot
              gtot = (wtau*gray + gcl(k,n)*wcl(k,n)*tauxcl(k,n) + &
                                  gci(k,n)*wci(k,n)*tauxci(k,n) + &
                                  gtota(k,n))/wt
              ftot = (wtau*fray + fcl(k,n)*wcl(k,n)*tauxcl(k,n) + &
                                  fci(k,n)*wci(k,n)*tauxci(k,n) + &
                                  ftota(k,n))/wt
            end if
            ts = taus(wtot,ftot,tautot)
            ws = omgs(wtot,ftot)
            gs = asys(gtot,ftot)
            lm = el(ws,gs)
            alp = xalpha(ws,czen(n),gs,lm)
            gam = xgamma(ws,czen(n),gs,lm)
            ue = f_u(ws,gs,lm)
            !
            ! Limit argument of exponential, in case lm very large:
            !
            extins = exp(-min(lm*ts,mxarg))
            ne = f_n(ue,extins)
            rdif(k,n) = (ue+d_one)*(ue-d_one)*(d_one/extins-extins)/ne
            tdif(k,n) = d_four*ue/ne
            ! Limit argument of exponential, in case czen is very small:
            explay(k,n) = exp(-min(ts/czen(n),mxarg))
            apg = alp + gam
            amg = alp - gam
            rdir(k,n) = amg*(tdif(k,n)*explay(k,n)-d_one)+apg*rdif(k,n)
            tdir(k,n) = apg*tdif(k,n)+(amg*rdif(k,n)-(apg-d_one))*explay(k,n)
            !
            ! Under rare conditions, reflectivies and transmissivities
            ! can be negative; zero out any negative values
            !
            rdir(k,n) = max(rdir(k,n),d_zero)
            tdir(k,n) = max(tdir(k,n),d_zero)
            rdif(k,n) = max(rdif(k,n),d_zero)
            tdif(k,n) = max(tdif(k,n),d_zero)
          end if
        end do
        !
        ! Compute total direct beam transmission, total transmission, and
        ! reflectivity for diffuse radiation (from below) for all layers
        ! above the surface:
        !
        exptdn(kzp1,n) = exptdn(kz,n)*explay(kz,n)
        rdenom = d_one/(d_one-rdif(kz,n)*rdndif(kz,n))
        rdirexp = rdir(kz,n)*exptdn(kz,n)
        tdnmexp = tottrn(kz,n) - exptdn(kz,n)
        tottrn(kzp1,n) = exptdn(kz,n)*tdir(kz,n) + tdif(kz,n) *   &
                    (tdnmexp+rdndif(kz,n)*rdirexp)*rdenom
        rdndif(kzp1,n) = rdif(kz,n) + (rdndif(kz,n)*tdif(kz,n)) * &
                    (tdif(kz,n)*rdenom)
      end if
    end do
<<<<<<< HEAD
    !
    ! Begin spectral loop
    !
    do ns = 1 , nspi
      wgtint = nirwgt(ns)
      !
      ! Set index for cloud particle properties based on the wavelength,
      ! according to A. Slingo (1989) equations 1-3:
      ! Use index 1 (0.25 to 0.69 micrometers) for visible
      ! Use index 2 (0.69 - 1.19 micrometers) for near-infrared
      ! Use index 3 (1.19 to 2.38 micrometers) for near-infrared
      ! Use index 4 (2.38 to 4.00 micrometers) for near-infrared
      !
      ! Note that the minimum wavelength is encoded (with 0.001, 0.002,
      ! 0.003) in order to specify the index appropriate for the
      ! near-infrared cloud absorption properties
      !
      indxsl = 0
      if ( wavmax(ns) <= 0.70_rkx ) then
        indxsl = 1
      else if ( abs(wavmin(ns)-0.700_rkx) < dlowval ) then
        indxsl = 2
      else if ( abs(wavmin(ns)-0.701_rkx) < dlowval ) then
        indxsl = 3
      else if ( abs(wavmin(ns)-0.702_rkx) < dlowval .or. &
                    wavmin(ns) > 2.38_rkx ) then
        indxsl = 4
      end if
      !
      ! Set cloud extinction optical depth, single scatter albedo,
      ! asymmetry parameter, and forward scattered fraction:
      !
      abarli = abarl(indxsl)
      bbarli = bbarl(indxsl)
      cbarli = cbarl(indxsl)
      dbarli = dbarl(indxsl)
      ebarli = ebarl(indxsl)
      fbarli = fbarl(indxsl)

      abarii = abari(indxsl)
      bbarii = bbari(indxsl)
      cbarii = cbari(indxsl)
      dbarii = dbari(indxsl)
      ebarii = ebari(indxsl)
      fbarii = fbari(indxsl)

      ww(indxsl) = ww(indxsl) + d_one

      do k = 1 , kz
        do n = n1 , n2
          if ( czengt0(n) ) then
            !
            ! liquid
            !
            tmp1l = abarli + bbarli/rel(n,k)
            tmp2l = d_one - cbarli - dbarli*rel(n,k)
            tmp3l = fbarli*rel(n,k)
            !
            ! ice
            !
            tmp1i = abarii + bbarii/rei(n,k)
            tmp2i = d_one - cbarii - dbarii*rei(n,k)
            tmp3i = fbarii*rei(n,k)
            !
            !  Cloud fraction incorporated into cloud extinction optical depth
            !  found April 12 2000, Filippo found the different scheme here:
            !
            ! Scheme     1
            ! The one in ccm3.6.6
            !tauxcl(n,k,ns) = clwp(n,k) * tmp1l * &
            !          (d_one-fice(n,k)) * cld(n,k) * sqrt(cld(n,k))
            !tauxci(n,k,ns) = clwp(n,k) * tmp1i * &
            !           fice(n,k) * cld(n,k) * sqrt(cld(n,k))
            !
            ! Scheme     2
            ! unknown origin (?????)
            !tauxcl(n,k,ns) = ((clwp(n,k)*cld(n,k))*(d_one-fice(n,k))*tmp1l) / &
            !              (d_one+(d_one-0.85_rkx)*((d_one-cld(n,k))*      &
            !              (clwp(n,k)*tmp1l*(d_one-fice(n,k)))))
            !tauxci(n,k,ns) = (clwp(n,k)*cld(n,k)*fice(n,k)*tmp1i) /  &
            !              (d_one+(d_one-0.78_rkx)*((d_one-cld(n,k)) * &
            !              (clwp(n,k)*tmp1i*fice(n,k))))
            !
            tauxcl(n,k,ns) = ((clwp(n,k)*cld(n,k))*(d_one-fice(n,k))*tmp1l) / &
                          (d_one+(d_one-0.85_rkx)*((d_one-cld(n,k))*      &
                          (clwp(n,k)*tmp1l*(d_one-fice(n,k)))))
            tauxci(n,k,ns) = (clwp(n,k)*cld(n,k)*fice(n,k)*tmp1i) /  &
                          (d_one+(d_one-0.78_rkx)*((d_one-cld(n,k)) * &
                          (clwp(n,k)*tmp1i*fice(n,k))))
            outtaucl(n,k,indxsl) = outtaucl(n,k,indxsl) + tauxcl(n,k,ns)
            outtauci(n,k,indxsl) = outtauci(n,k,indxsl) + tauxci(n,k,ns)
            !
            !scheme     3
            ! tauxcl(n,k,ns) = clwp(n,k)*tmp1l*(d_one-fice(n,k))*cld(n,k)**0.85
            ! tauxci(n,k,ns) = clwp(n,k)*tmp1i*fice(n,k)*cld(n,k)**0.85
            !
            ! Do not let single scatter albedo be 1; delta-eddington
            ! solution for non-conservative case:
            !
            wcl(n,k) = min(tmp2l,verynearone)
            gcl(n,k) = ebarli + tmp3l
            fcl(n,k) = gcl(n,k)*gcl(n,k)

            wci(n,k) = min(tmp2i,verynearone)
            gci(n,k) = ebarii + tmp3i
            fci(n,k) = gci(n,k)*gci(n,k)

          end if
        end do
      end do
      !
      ! Set reflectivities for surface based on mid-point wavelength
      !
      wavmid = (wavmin(ns)+wavmax(ns))*d_half
      !
      ! Wavelength less  than 0.7 micro-meter
      !
      if ( wavmid < 0.7_rkx ) then
        do n = n1 , n2
          if ( czengt0(n) ) then
            diralb(n) = adirsw(n)
            difalb(n) = adifsw(n)
          end if
        end do
      !
      ! Wavelength greater than 0.7 micro-meter
      !
      else
        do n = n1 , n2
          if ( czengt0(n) ) then
            diralb(n) = adirlw(n)
            difalb(n) = adiflw(n)
          end if
        end do
      end if
      trayoslp = raytau(ns)/sslp
      !
      ! Layer input properties now completely specified; compute the
      ! delta-Eddington solution reflectivities and transmissivities
      ! for each layer, starting from the top and working downwards:
      !
      ! options for aerosol: no climatic feedback if idirect == 1
      ! should be consistent with aeroppt routine
      !
      call radded(n1,n2,trayoslp,czen,czengt0,tauxcl,tauxci,ns)
      !
      ! Compute reflectivity to direct and diffuse radiation for layers
      ! below by adding succesive layers starting from the surface and
      ! working upwards:
      !
      do n = n1 , n2
        if ( czengt0(n) ) then
          rupdir(n,kzp1) = diralb(n)
          rupdif(n,kzp1) = difalb(n)
        end if
      end do
      do k = kz , 0 , -1
        do n = n1 , n2
          if ( czengt0(n) ) then
            rdenom = d_one/(d_one-(rdif(n,k)*rupdif(n,k+1)))
            rupdir(n,k) = rdir(n,k) + tdif(n,k) *      &
                          (rupdir(n,k+1)*explay(n,k) + &
                           rupdif(n,k+1)*(tdir(n,k)-explay(n,k)))*rdenom
            rupdif(n,k) = rdif(n,k) + rupdif(n,k+1)*(tdif(n,k)**2)*rdenom
          end if
        end do
      end do
      !
      ! Compute up and down fluxes for each interface, using the added
      ! atmospheric layer properties at each interface:
      !
      do k = 0 , kzp1
        do n = n1 , n2
          if ( czengt0(n) ) then
            rdenom = d_one/(d_one-(rdndif(n,k)*rupdif(n,k)))
            fluxup(n,k) = (exptdn(n,k)*rupdir(n,k)+   &
                          (tottrn(n,k)-exptdn(n,k))*rupdif(n,k))*rdenom
            fluxdn(n,k) = exptdn(n,k) +                              &
                          (tottrn(n,k) - exptdn(n,k) + exptdn(n,k) * &
                           (rupdir(n,k)*rdndif(n,k)))*rdenom
          end if
        end do
      end do
      !
      ! Compute flux divergence in each layer using the interface up
      ! and down fluxes:
      !
      do k = 0 , kz
        do n = n1 , n2
          if ( czengt0(n) ) then
            flxdiv(n,k) = (fluxdn(n,k) - fluxdn(n,k+1)) + &
                          (fluxup(n,k+1) - fluxup(n,k))
          end if
        end do
      end do
=======
  end subroutine radded
  !
  !-----------------------------------------------------------------------
  !
  ! Delta-Eddington solution for special clear sky computation
  !
  ! Computes total reflectivities and transmissivities for two atmospheric
  ! layers: an overlying purely ozone absorbing layer, and the rest of the
  ! column below.
  !
  ! For more details , see Briegleb, Bruce P., 1992: Delta-Eddington
  ! Approximation for Solar Radiation in the NCAR Community Climate Model,
  ! Journal of Geophysical Research, Vol 97, D7, pp7603-7612).
  !
  ! Input arguments
  !
  !   trayoslp  - Tray/sslp
  !   czen      - Cosine zenith angle
  !   czengt0   - logical cosine zenith angle greater than zero
  !   lcls      - Add or remove aerosol effect
  !   pflx      - Interface pressure
  !   abh2o     - Absorption coefficiant for h2o
  !   abo3      - Absorption coefficiant for o3
  !   abco2     - Absorption coefficiant for co2
  !   abo2      - Absorption coefficiant for o2
  !   uth2o     - Total column absorber amount of h2o
  !   uto3      - Total column absorber amount of  o3
  !   utco2     - Total column absorber amount of co2
  !   uto2      - Total column absorber amount of  o2
  !   tauaer    - Total column aerosol extinction
  !   tauasc    - Aerosol single scattering albedo * extinction
  !   gtota     - Aerosol asymmetry parameter * SSA * EXT
  !   ftota     - Aerosol *forward scattering fraction * SSA * EXT
  !
  ! Output
  !
  !   tottrn    - Total transmission for layers above
  !   exptdn    - Solar beam exp down transmn from top
  !   rdndif    - Added dif ref for layers above
  !   rdif      - Layer refflectivity to diffuse rad
  !   tdif      - Layer transmission to diffuse rad
  !   rdir      - Layer reflectivity to direct rad
  !   tdir      - Layer transmission to direct rad
  !   explay    - Solar beam exp transmn for layer
  !
  subroutine radclr(n1,n2,trayoslp,czen,czengt0,lcls,pflx,  &
                    abh2o,abco2,abo2,abo3,uth2o,uto3,utco2, &
                    uto2,tauaer,tauasc,gtota,ftota,tottrn,  &
                    exptdn,rdndif,rdif,tdif,rdir,tdir,explay)
    implicit none
    integer(ik4) , intent(in) :: n1 , n2
    logical , intent(in) :: lcls
    real(rkx) , intent(in) :: trayoslp
    real(rkx) , dimension(n1:n2) , intent(in) :: czen
    real(rkx) , dimension(0:kzp1,n1:n2) , intent(in) :: pflx
    real(rkx) , intent(in) :: abh2o , abco2 , abo2 , abo3
    real(rkx) , dimension(n1:n2) , intent(in) :: uth2o
    real(rkx) , dimension(n1:n2) , intent(in) :: uto3
    real(rkx) , dimension(n1:n2) , intent(in) :: utco2
    real(rkx) , dimension(n1:n2) , intent(in) :: uto2
    real(rkx) , dimension(n1:n2) , intent(in) :: tauaer
    real(rkx) , dimension(n1:n2) , intent(in) :: tauasc ! waer * tauaer
    real(rkx) , dimension(n1:n2) , intent(in) :: gtota  ! gaer * waer * tauaer
    real(rkx) , dimension(n1:n2) , intent(in) :: ftota  ! faer * waer * tauaer
    logical , dimension(n1:n2) , intent(in) :: czengt0
    real(rkx) , dimension(0:kzp1,n1:n2) , intent(out) :: tottrn
    real(rkx) , dimension(0:kzp1,n1:n2) , intent(out) :: exptdn
    real(rkx) , dimension(0:kzp1,n1:n2) , intent(out) :: rdndif
    real(rkx) , dimension(0:kz,n1:n2) , intent(out) :: explay
    real(rkx) , dimension(0:kz,n1:n2) , intent(out) :: rdir , rdif
    real(rkx) , dimension(0:kz,n1:n2) , intent(out) :: tdir , tdif
    !
    ! taugab   - Total column gas absorption optical depth
    ! tauray   - Column rayleigh optical depth
    ! tautot   - Total column optical depth
    ! wtot     - Total column single scatter albedo
    ! gtot     - Total column asymmetry parameter
    ! ftot     - Total column forward scatter fraction
    ! ts       - Column scaled extinction optical depth
    ! ws       - Column scaled single scattering albedo
    ! gs       - Column scaled asymmetry parameter
    ! rdenom   - Mulitiple scattering term
    ! rdirexp  - Layer direct ref times exp transmission
    ! tdnmexp  - Total transmission minus exp transmission
    !
    integer(ik4) :: n
    real(rkx) :: arg , rdenom , rdirexp , tdnmexp
    real(rkx) :: tautot , wtot , gtot , ftot , extins
    real(rkx) :: ts , ws , gs , lm , alp , gam , ue , ne
    real(rkx) :: apg , amg , taugab , tauray
    integer(ik4) :: k
    !
    ! Compute total direct beam transmission, total transmission, and
    ! reflectivity for diffuse radiation (from below) for all layers
    ! above each interface by starting from the top and adding layers down:
    !
    ! The top layer is assumed to be a purely absorbing ozone layer, and
    ! that the mean diffusivity for diffuse mod_transmission is 1.66:
    !
#ifdef STDPAR
    do concurrent ( n = n1:n2 ) &
      local(arg,rdenom,rdirexp,tdnmexp,tautot,wtot,gtot,ftot,extins, &
            ts,ws,gs,lm,alp,gam,ue,ne,apg,amg,taugab,tauray,k)
#else
    do n = n1 , n2
#endif
      !-------------------------------------------------------------------
>>>>>>> 8527a575
      !
      ! Initialize all total transmimission values to 0, so that nighttime
      ! values from previous computations are not used:
      !
      do k = 1 , kzp1
        tottrn(k,n) = d_zero
      end do
      if ( czengt0(n) ) then
        taugab = abo3*uto3(n)
        ! Limit argument of exponential, in case czen is very small:
        arg = min(taugab/czen(n),mxarg)
        explay(0,n) = exp(-arg)
        tdir(0,n) = explay(0,n)
        !
        ! Same limit for diffuse mod_transmission:
        !
        arg = min(1.66_rkx*taugab,mxarg)
        tdif(0,n) = exp(-arg)
        rdir(0,n) = d_zero
        rdif(0,n) = d_zero
        !
        ! Initialize top interface of extra layer:
        !
        exptdn(0,n) = d_one
        rdndif(0,n) = d_zero
        tottrn(0,n) = d_one
        rdndif(1,n) = rdif(0,n)
        tottrn(1,n) = tdir(0,n)
        !
        ! Now, complete the rest of the column; if the total transmission
        ! through the top ozone layer is less than trmin, then no
        ! delta-Eddington computation for the underlying column is done:
        !
        do k = 1 , 1
          !
          ! Initialize current layer properties to zero;only if total
          ! transmission to the top interface of the current layer exceeds
          ! the minimum, will these values be computed below:
          !
          rdir(k,n) = d_zero
          rdif(k,n) = d_zero
          tdir(k,n) = d_zero
          tdif(k,n) = d_zero
          explay(k,n) = d_zero
          !
          ! Calculates the solar beam transmission, total transmission,
          ! and reflectivity for diffuse radiation from below at the
          ! top of the current layer:
          !
          exptdn(k,n) = exptdn(k-1,n)*explay(k-1,n)
          rdenom = d_one/(d_one-rdif(k-1,n)*rdndif(k-1,n))
          rdirexp = rdir(k-1,n)*exptdn(k-1,n)
          tdnmexp = tottrn(k-1,n) - exptdn(k-1,n)
          tottrn(k,n) = exptdn(k-1,n)*tdir(k-1,n) + &
                        tdif(k-1,n)*(tdnmexp+rdndif(k-1,n)*rdirexp)*rdenom
          rdndif(k,n) = rdif(k-1,n) + &
                        (rdndif(k-1,n)*tdif(k-1,n))*(tdif(k-1,n)*rdenom)
          !
          ! Compute next layer delta-Eddington solution only if total
          ! transmission of radiation to the interface just above the layer
          ! exceeds trmin.
          !
          if ( tottrn(k,n) > trmin ) then
            !
            ! Remember, no ozone absorption in this layer:
            !
            tauray = trayoslp*pflx(kzp1,n)
            taugab = abh2o*uth2o(n) + abco2*utco2(n) + abo2*uto2(n)
            if ( lcls ) then
              tautot = tauray + taugab
              wtot = (wray*tauray)/tautot
              gtot = (gray*wray*tauray)/(wtot*tautot)
              ftot = (fray*wray*tauray/(wtot*tautot))
            else
              tautot = tauray + taugab + tauaer(n)
              wtot = (wray*tauray + tauasc(n))/tautot
              gtot = (gray*wray*tauray + gtota(n))/(wtot*tautot)
              ftot = (fray*wray*tauray + ftota(n))/(wtot*tautot)
            end if
            ts = taus(wtot,ftot,tautot)
            ws = omgs(wtot,ftot)
            gs = asys(gtot,ftot)
            lm = el(ws,gs)
            alp = xalpha(ws,czen(n),gs,lm)
            gam = xgamma(ws,czen(n),gs,lm)
            ue = f_u(ws,gs,lm)
            !
            ! Limit argument of exponential, in case lm very large:
            !
            arg = min(lm*ts,mxarg)
            extins = exp(-arg)
            ne = f_n(ue,extins)
            rdif(k,n) = (ue+d_one)*(ue-d_one)*(d_one/extins-extins)/ne
            tdif(k,n) = d_four*ue/ne
            ! Limit argument of exponential, in case czen is very small:
            arg = min(ts/czen(n),mxarg)
            explay(k,n) = exp(-arg)
            apg = alp + gam
            amg = alp - gam
            rdir(k,n) = amg*(tdif(k,n)*explay(k,n)-d_one)+apg*rdif(k,n)
            tdir(k,n) = apg*tdif(k,n) + &
                        (amg*rdif(k,n)-(apg-d_one))*explay(k,n)
            !
            ! Under rare conditions, reflectivies and transmissivities
            ! can be negative; zero out any negative values
            !
            rdir(k,n) = max(rdir(k,n),d_zero)
            tdir(k,n) = max(tdir(k,n),d_zero)
            rdif(k,n) = max(rdif(k,n),d_zero)
            tdif(k,n) = max(tdif(k,n),d_zero)
          end if
        end do
        k = 2
        exptdn(k,n) = exptdn(k-1,n)*explay(k-1,n)
        rdenom = d_one/(d_one-rdif(k-1,n)*rdndif(k-1,n))
        rdirexp = rdir(k-1,n)*exptdn(k-1,n)
        tdnmexp = tottrn(k-1,n) - exptdn(k-1,n)
        tottrn(k,n) = exptdn(k-1,n)*tdir(k-1,n) + &
                      tdif(k-1,n)*(tdnmexp+rdndif(k-1,n)*rdirexp)*rdenom
        rdndif(k,n) = rdif(k-1,n) + &
                      (rdndif(k-1,n)*tdif(k-1,n))*(tdif(k-1,n)*rdenom)
      end if
    end do
    !
    ! Compute total direct beam transmission, total transmission, and
    ! reflectivity for diffuse radiation (from below) for both layers
    ! above the surface:
    !
  end subroutine radclr
  !
  !-----------------------------------------------------------------------
  !
  ! Compute absorptivities for h2o, co2, o3, ch4, n2o, cfc11 and cfc12
  !
  ! h2o  ....  Uses nonisothermal emissivity for water vapor from
  !            Ramanathan, V. and  P.Downey, 1986: A Nonisothermal
  !            Emissivity and Absorptivity Formulation for Water Vapor
  !            Journal of Geophysical Research, vol. 91., D8, pp 8649-8666
  !
  ! co2  ....  Uses absorptance parameterization of the 15 micro-meter
  !            (500 - 800 cm-1) band system of Carbon Dioxide, from
  !            Kiehl, J.T. and B.P.Briegleb, 1991: A New Parameterization
  !            of the Absorptance Due to the 15 micro-meter Band System
  !            of Carbon Dioxide Jouranl of Geophysical Research,
  !            vol. 96., D5, pp 9013-9019.
  !            Parameterizations for the 9.4 and 10.4 mircon bands of CO2
  !            are also included.
  !
  ! o3   ....  Uses absorptance parameterization of the 9.6 micro-meter
  !            band system of ozone, from Ramanathan, V. and R.Dickinson,
  !            1979: The Role of stratospheric ozone in the zonal and
  !            seasonal radiative energy balance of the earth-troposphere
  !            system. Journal of the Atmospheric Sciences, Vol. 36,
  !            pp 1084-1104
  !
  ! ch4  ....  Uses a broad band model for the 7.7 micron band of methane.
  !
  ! n2o  ....  Uses a broad band model for the 7.8, 8.6 and 17.0 micron
  !            bands of nitrous oxide
  !
  ! cfc11 ...  Uses a quasi-linear model for the 9.2, 10.7, 11.8 and 12.5
  !            micron bands of CFC11
  !
  ! cfc12 ...  Uses a quasi-linear model for the 8.6, 9.1, 10.8 and 11.2
  !            micron bands of CFC12
  !
  !
  ! Computes individual absorptivities for non-adjacent layers, accounting
  ! for band overlap, and sums to obtain the total; then, computes the
  ! nearest layer contribution.
  !
  ! Input
  !   pbr     - Prssr at mid-levels (dynes/cm2)
  !   pnm     - Prssr at interfaces (dynes/cm2)
  !   co2em   - Co2 emissivity function
  !   co2eml  - Co2 emissivity function
  !   tplnka  - Planck fnctn level temperature
  !   s2c     - H2o continuum path length
  !   s2t     - H2o tmp and prs wghted path
  !   w       - H2o prs wghted path
  !   h2otr   - H2o trnsmssn fnct for o3 overlap
  !   plco2   - Co2 prs wghted path length
  !   plh2o   - H2o prs wfhted path length
  !   co2t    - Tmp and prs wghted path length
  !   tint    - Interface temperatures
  !   tlayr   - K-1 level temperatures
  !   plol    - Ozone prs wghted path length
  !   plos    - Ozone path length
  !   pmln    - Ln(pmidm1)
  !   piln    - Ln(pintm1)
  !   ucfc11  - CFC11 path length
  !   ucfc12  - CFC12 path length
  !   un2o0   - N2O path length
  !   un2o1   - N2O path length (hot band)
  !   uch4    - CH4 path length
  !   uco211  - CO2 9.4 micron band path length
  !   uco212  - CO2 9.4 micron band path length
  !   uco213  - CO2 9.4 micron band path length
  !   uco221  - CO2 10.4 micron band path length
  !   uco222  - CO2 10.4 micron band path length
  !   uco223  - CO2 10.4 micron band path length
  !   uptype  - continuum path length
  !   bn2o0   - pressure factor for n2o
  !   bn2o1   - pressure factor for n2o
  !   bch4    - pressure factor for ch4
  !   abplnk1 - non-nearest layer Planck factor
  !   abplnk2 - nearest layer factor
  !
  ! Output
  !   absgastot - Total absorptivity
  !   absgasnxt - Total nearest layer absorptivity
  !
  ! Nearest layer absorptivities
  ! Non-adjacent layer absorptivites
  ! Total emissivity
  !
  subroutine radabs(n1,n2,pnm,pbr,piln,pmln,tint,tlayr,co2em,co2eml,     &
                    co2vmr,tplnka,s2c,s2t,wh2op,h2otr,co2t,plco2,plh2o,  &
                    plol,plos,abplnk1,abplnk2,ucfc11,ucfc12,un2o0,un2o1, &
                    bn2o0,bn2o1,uch4,bch4,uco211,uco212,uco213,uco221,   &
                    uco222,uco223,uptype,absgasnxt,absgastot,xuinpl)
    implicit none
    integer(ik4) , intent(in) :: n1 , n2
<<<<<<< HEAD
    logical , intent(in) :: labsem
    real(rkx) , pointer , dimension(:,:) :: cfc11 , cfc12 , ch4 , n2o , &
               o3vmr , pmid , pmln , qnm , qrl , tnm
    real(rkx) , pointer , dimension(:,:) :: cld , piln , pint , tclrsf
    real(rkx) , pointer , dimension(:,:,:) :: absgasnxt , absgastot
    real(rkx) , pointer , dimension(:,:) :: emsgastot
    real(rkx) , pointer , dimension(:) :: emiss , flns , flnsc , flnt , &
               lwout , lwin , flntc , flwds , fslwdcs , ts
    real(rkx), pointer , dimension(:) :: aerlwfo , aerlwfos
    intent (in) cld , emiss
    intent (inout) flns , flnsc , flnt , lwout , lwin , flntc , flwds , qrl , &
            aerlwfo , aerlwfos
    intent (inout) tclrsf

    real(rkx) :: absbt , bk1 , bk2 , tmp1
    integer(ik4) :: n , k , k1 , k2 , k3 , khighest , km , km1 , km2 , &
               km3 , km4 , ns , irad , nradaer
#ifdef DEBUG
    character(len=dbgslen) :: subroutine_name = 'radclw'
    integer(ik4) :: indx = 0
    call time_begin(subroutine_name,indx)
#endif
    do n = n1 , n2
      rtclrsf(n,1) = d_one/tclrsf(n,1)
    end do
    do k = 1 , kz
      do n = n1 , n2
        fclb4(n,k) = d_zero
        fclt4(n,k) = d_zero
        tclrsf(n,k+1) = tclrsf(n,k)*(d_one-cld(n,k+1))
        rtclrsf(n,k+1) = d_one/tclrsf(n,k+1)
      end do
    end do
    !
    ! Calculate some temperatures needed to derive absorptivity and
    ! emissivity, as well as some h2o path lengths
    !
    call radtpl(n1,n2,ts,tnm,pmln,qnm,piln,pint)
    !
    ! do emissivity and absorptivity calculations
    ! only if abs/ems computation
    !
    if ( labsem ) then
      !
      ! Compute ozone path lengths at frequency of a/e calculation.
      !
      call radoz2(n1,n2,o3vmr,pint)
      !
      ! Compute trace gas path lengths
      !
      call trcpth(n1,n2,tnm,pint,cfc11,cfc12,n2o,ch4,qnm, &
                  ucfc11,ucfc12,un2o0,un2o1,uch4,uco211,uco212, &
                  uco213,uco221,uco222,uco223,bn2o0,bn2o1,bch4,uptype)
      !
      ! Compute total emissivity:
      !
      call radems(n1,n2,pint,emsgastot)
      !
      ! Compute total absorptivity:
      !
      call radabs(n1,n2,pint,pmid,piln,pmln,absgasnxt,absgastot)
    end if
    !
    ! Find the lowest and highest level cloud for each grid point
    ! Note: Vertical indexing here proceeds from bottom to top
    !
    do n = n1 , n2
      klov(n) = 0
      done(n) = .false.
    end do
    do k = 1 , kz
      do n = n1 , n2
        if ( .not. done(n) .and. cld(n,kzp2-k) > 0.0_rkx ) then
          done(n) = .true.
          klov(n) = k
        end if
      end do
    end do
    where ( klov > 0 )
      skip = .false.
    elsewhere
      skip = .true.
    end where
    do n = n1 , n2
      khiv(n) = klov(n)
      done(n) = .false.
    end do
    do k = kz , 1 , -1
      do n = n1 , n2
        if ( skip(n) ) cycle
        if ( .not.done(n) .and. cld(n,kzp2-k) > 0.0_rkx ) then
          done(n) = .true.
          khiv(n) = k
        end if
      end do
    end do
    do n = n1 , n2
      khivm(n) = khiv(n) - 1
    end do
    !
    ! Note: Vertical indexing here proceeds from bottom to top
    !
    do n = n1 , n2
      if ( skip(n) ) cycle
      do k = klov(n) , khiv(n)
        fclt4(n,kzp1-k) = stebol*tint4(n,kzp2-k)
        fclb4(n,kzp1-k) = stebol*tint4(n,kzp3-k)
      end do
    end do
    !
    ! option to calculate LW aerosol radiative forcing
    !
    ! FAB LW radiative forcing ( rad=1 : avec dust)
    !
    nradaer = 1
    if ( linteract ) then
      nradaer = 2
    end if

    abstot(:,:,:) = absgastot(:,:,:)
    absnxt(:,:,:) = absgasnxt(:,:,:)
    emstot(:,:)   = emsgastot(:,:)

    do irad = 1 , nradaer

      if  ( linteract .and. irad == 2 ) then
        abstot(:,:,:) = d_one - (d_one - absgastot(:,:,:)) * aertrlw(:,:,:)
        emstot(:,:) = d_one - (d_one - emsgastot(:,:)) * aertrlw(:,:,1)
        do k = 1 , kz  ! aertrlw defined on plev levels
          do ns = 1 , 4
            absnxt(:,k,ns) = d_one-(d_one-absgasnxt(:,k,ns)) * &
                              (aertrlw(:,k,k+1)**xuinpl(:,k,ns))
          end do
        end do
      end if
      !
      ! Compute sums used in integrals (all longitude points)
      !
      ! Definition of bk1 & bk2 depends on finite differencing.  for
      ! trapezoidal rule bk1=bk2. trapezoidal rule applied for nonadjacent
      ! layers only.
      !
      ! delt=t**4 in layer above current sigma level km.
      ! delt1=t**4 in layer below current sigma level km.
      !
      do n = n1 , n2
        delt(n) = tint4(n,kz) - tlayr4(n,kzp1)
        delt1(n) = tlayr4(n,kzp1) - tint4(n,kzp1)
        s(n,kzp1,kzp1) = stebol*(delt1(n)*absnxt(n,kz,1) + &
                         delt(n)*absnxt(n,kz,4))
        s(n,kz,kzp1) = stebol*(delt(n)*absnxt(n,kz,2) + &
                         delt1(n)*absnxt(n,kz,3))
      end do
      do k = 1 , kz - 1
        do n = n1 , n2
          bk2 = (abstot(n,k,kz)+abstot(n,k,kzp1))*d_half
          bk1 = bk2
          s(n,k,kzp1) = stebol*(bk2*delt(n)+bk1*delt1(n))
        end do
      end do
      !
      ! All k, km>1
      !
      do km = kz , 2 , -1
        do n = n1 , n2
          delt(n) = tint4(n,km-1) - tlayr4(n,km)
          delt1(n) = tlayr4(n,km) - tint4(n,km)
        end do
        do k = kzp1 , 1 , -1
          do n = n1 , n2
            if ( k == km ) then
              bk2 = absnxt(n,km-1,4)
              bk1 = absnxt(n,km-1,1)
            else if ( k == km-1 ) then
              bk2 = absnxt(n,km-1,2)
              bk1 = absnxt(n,km-1,3)
            else
              bk2 = d_half * (abstot(n,k,km-1) + abstot(n,k,km))
              bk1 = bk2
            end if
            s(n,k,km) = s(n,k,km+1) + stebol*(bk2*delt(n) + bk1*delt1(n))
          end do
        end do
      end do
      !
      ! Computation of clear sky fluxes always set first level of fsul
      !
      do n = n1 , n2
        fsul(n,kzp1) = emiss(n) * stebol * ts(n)**4
      end do
      !
      ! Downward clear sky fluxes store intermediate quantities in down
      ! flux Initialize fluxes to clear sky values.
      !
      do n = n1 , n2
        tmp(n) = fsul(n,kzp1) - stebol*tint4(n,kzp1)
        fsul(n,1) = fsul(n,kzp1) - abstot(n,1,kzp1) * tmp(n) + s(n,1,2)
        fsdl(n,1) = emstot(n,1) * stebol * tplnke(n)**4
        ful(n,1) = fsul(n,1)
        fdl(n,1) = fsdl(n,1)
      end do
      !
      ! fsdl(n,kzp1) assumes isothermal layer
      !
      do k = 2 , kz
        do n = n1 , n2
          fsul(n,k) = fsul(n,kzp1) - abstot(n,k,kzp1)*tmp(n) + s(n,k,k+1)
          ful(n,k) = fsul(n,k)
          fsdl(n,k) = stebol*(tplnke(n)**4) * emstot(n,k) - &
                              (s(n,k,2)-s(n,k,k+1))
          fdl(n,k) = fsdl(n,k)
        end do
      end do
      !
      ! Store the downward emission from level 1 = total gas emission *
      ! sigma t**4.  fsdl does not yet include all terms
      !
      do n = n1 , n2
        ful(n,kzp1) = fsul(n,kzp1)
        absbt = emstot(n,kzp1) * stebol * tplnke(n)**4
        fsdl(n,kzp1) = absbt - s(n,kzp1,2)
        fdl(n,kzp1) = fsdl(n,kzp1)
      end do
      !
      ! FAB radiative forcing sur fsul
      !
      if ( linteract .and. irad == 1 ) then
        fsul0(:,:) = fsul(:,:) ! save fsul0 = no dust
        fsdl0(:,:) = fsdl(:,:) !
        ful0(:,:) = ful(:,:)
        fdl0(:,:) = fdl(:,:)
        s0(:,:,:) = s(:,:,:)
      end if

    end do ! end rad loop
    !
    ! FAB after this DO loop fsul account for dust LW effect
    ! which is OK in case of idirect=2
    ! also convert rad for to MKSA
    if ( linteract ) then
      aerlwfo(:) = (fsul0(:,1) - fsul(:,1) ) * d_r1000
      aerlwfos(:) = ( (fsul0(:,kzp1) - fsdl0(:,kzp1)) - &
                      (fsul(:,kzp1)  - fsdl(:,kzp1) ) ) * d_r1000
      ! return to no aerosol LW effect situation if idirect == 1
      if ( lzero ) then
        fsul(:,:) = fsul0(:,:)
        fsdl(:,:) = fsdl0(:,:)
        ful(:,:) = ful0(:,:)
        fdl(:,:) = fdl0(:,:)
        s(:,:,:) = s0(:,:,:)
      end if
    end if ! end aersol rad diagnostic
    !
    ! FAB MODIF  : save downward clear sky long wave flux in surface
    !
    fslwdcs(:) = fsdl(:,kzp1)
    !
    ! Modifications for clouds
    !
    ! Further qualify longitude subset for computations.  Select only
    ! those locations where there are clouds
    ! (total cloud fraction <= 1.e-3 treated as clear)
    !
    where ( tclrsf(:,kzp1) < 0.999_rkx )
      skip = .false.
    elsewhere
      skip = .true.
    end where
    !
    ! Compute downflux at level 1 for cloudy sky
    !
    do n = n1 , n2
      if ( skip(n) ) cycle
      !
      ! First clear sky flux plus flux from cloud at level 1
      !
      fdl(n,kzp1) = fsdl(n,kzp1)*tclrsf(n,kz) * &
                    rtclrsf(n,kzp1-khiv(n))+fclb4(n,kz-1)*cld(n,kz)
    end do
    !
    ! Flux emitted by other layers
    ! Note: Vertical indexing here proceeds from bottom to top
    !
    khighest = khiv(intmax(khiv))
    do km = 3 , khighest
      km1 = kzp1 - km
      km2 = kzp2 - km
      km4 = kzp4 - km
      do n = n1 , n2
        if ( skip(n) ) cycle
        if ( km <= khiv(n) ) then
          tmp1 = cld(n,km2)*tclrsf(n,kz)*rtclrsf(n,km2)
          fdl(n,kzp1) = fdl(n,kzp1) + (fclb4(n,km1)-s(n,kzp1,km4))*tmp1
        end if
      end do
    end do
    !
    ! Note: Vertical indexing here proceeds from bottom to top
=======
    real(rkx) , dimension(kzp1,n1:n2) , intent(in) :: tint , tlayr
    real(rkx) , dimension(kzp1,n1:n2) , intent(in) :: pnm , piln
    real(rkx) , dimension(kz,n1:n2) , intent(in) :: pbr , pmln
    real(rkx) , dimension(kzp1,n1:n2) , intent(in) :: co2em , co2eml
    real(rkx) , dimension(n1:n2) , intent(in) :: co2vmr
    real(rkx) , dimension(kzp1,n1:n2) , intent(in) :: tplnka
    real(rkx) , dimension(kzp1,n1:n2) , intent(in) :: s2c , s2t , wh2op
    real(rkx) , dimension(kzp1,n1:n2) , intent(in) :: h2otr , co2t
    real(rkx) , dimension(kzp1,n1:n2) , intent(in) :: plco2 , plh2o
    real(rkx) , dimension(kzp1,n1:n2) , intent(in) :: plol , plos
    real(rkx) , dimension(nlwspi,kzp1,n1:n2) , intent(in) :: abplnk1
    real(rkx) , dimension(nlwspi,kzp1,n1:n2) , intent(in) :: abplnk2
    real(rkx) , dimension(kzp1,n1:n2) , intent(in) :: ucfc11 , ucfc12
    real(rkx) , dimension(kzp1,n1:n2) , intent(in) :: un2o0 , un2o1
    real(rkx) , dimension(kzp1,n1:n2) , intent(in) :: bn2o0 , bn2o1
    real(rkx) , dimension(kzp1,n1:n2) , intent(in) :: uch4 , bch4
    real(rkx) , dimension(kzp1,n1:n2) , intent(in) :: uco211 , uco212
    real(rkx) , dimension(kzp1,n1:n2) , intent(in) :: uco213 , uco221
    real(rkx) , dimension(kzp1,n1:n2) , intent(in) :: uco222 , uco223
    real(rkx) , dimension(kzp1,n1:n2) , intent(in) :: uptype
    real(rkx) , dimension(kzp1,kzp1,n1:n2) , intent(out) :: absgastot
    real(rkx) , dimension(kz,4,n1:n2) , intent(out) :: absgasnxt
    real(rkx) , dimension(kz,4,n1:n2) , intent(out) :: xuinpl
    !
    ! kn       - Nearest level index
    ! iband    - Band  index
    ! pnew     - Effective pressure for H2O vapor linewidth
    ! trline   - Transmission due to H2O lines in window
    ! ux       - Pressure weighted H2O path length
    ! tbar     - Mean layer temperature
    ! emm      - Mean co2 emissivity
    ! o3emm    - Mean o3 emissivity
    ! o3bndi   - Ozone band parameter
    ! temh2o   - Mean layer temperature equivalent to tbar
    ! k21      - Exponential coefficient used to calculate rotation band
    !            transmissvty in the 650-800 cm-1 region (tr1)
    ! k22      - Exponential coefficient used to calculate rotation band
    !            transmissvty in the 500-650 cm-1 region (tr2)
    ! uc1      - H2o continuum pathlength in 500-800 cm-1
    ! to3h2o   - H2o trnsmsn for overlap with o3
    ! pi       - For co2 absorptivity computation
    ! sqti     - Used to store sqrt of mean temperature
    ! et       - Co2 hot band factor
    ! et2      - Co2 hot band factor squared
    ! et4      - Co2 hot band factor to fourth power
    ! omet     - Co2 stimulated emission term
    ! f1co2    - Co2 central band factor
    ! f2co2    - Co2 weak band factor
    ! f3co2    - Co2 weak band factor
    ! t1co2    - Overlap factr weak bands on strong band
    ! sqwp     - Sqrt of co2 pathlength
    ! f1sqwp   - Main co2 band factor
    ! oneme    - Co2 stimulated emission term
    ! alphat   - Part of the co2 stimulated emission term
    ! wco2     - Constants used to define co2 pathlength
    ! posqt    - Effective pressure for co2 line width
    ! u7       - Co2 hot band path length
    ! u8       - Co2 hot band path length
    ! u9       - Co2 hot band path length
    ! u13      - Co2 hot band path length
    ! rbeta7   - Inverse of co2 hot band line width par
    ! rbeta8   - Inverse of co2 hot band line width par
    ! rbeta9   - Inverse of co2 hot band line width par
    ! rbeta13  - Inverse of co2 hot band line width par
    ! tpatha   - For absorptivity computation
    ! a        - Eq(2) in table A3a of R&D
    ! abso     - Absorptivity for various gases/bands
    ! dtp      - Path temp minus 300 K used in h2o rotation band absorptivity
    ! dtx      - Planck temperature minus 250 K
    ! dty      - Path temperature minus 250 K
    ! dtz      - Planck temperature minus 300 K
    ! term1    - Equation(5) in table A3a of R&D(1986)
    ! term2    - Delta a(Te) in table A3a of R&D(1986)
    ! term3    - DB/dT function for rotation and
    ! term4    - Equation(6) in table A3a of R&D(1986)
    ! term5    - Delta a(Tp) in table A3a of R&D(1986)
    ! term6    - DB/dT function for window region
    ! term7    - Kl_inf(i) in eq(8) of table A3a of R&D
    ! term8    - Delta kl_inf(i) in eq(8)
    ! term9    - DB/dT function for 500-800 cm-1 region
    ! tr1      - Eqn(6) in table A2 of R&D for 650-800
    ! tr10     - Eqn(6) times eq(4) in table A2 of R&D for 500-650 cm-1 region
    ! tr2      - Eqn(6) in table A2 of R&D for 500-650
    ! tr5      - Eqn(4) in table A2 of R&D for 650-800
    ! tr6      - Eqn(4) in table A2 of R&D for 500-650
    ! tr9      - Equ(6) times eq(4) in table A2 of R&D for 650-800 cm-1 region
    ! uc       - Y + 0.002U in eq(8) of table A2 of R&D
    ! sqrtu    - Sqrt of pressure weighted h20 pathlength
    ! fwk      - Equation(33) in R&D far wing correction
    ! fwku     - GU term in eqs(1) and (6) in table A2
    ! r2st     - 1/(2*beta) in eq(10) in table A2
    ! dtyp15   - DeltaTp in eqs(11) & (12) in table A3a
    ! dtyp15sq - (DeltaTp)^2 in eqs(11) & (12) table A3a
    ! to3co2   - P weighted temp in ozone band model
    ! dpnm     - Pressure difference between two levels
    ! pnmsq    - Pressure squared
    ! dw       - Amount of h2o between two levels
    ! uinpl    - Nearest layer subdivision factor
    ! winpl    - Nearest layer subdivision factor
    ! zinpl    - Nearest layer subdivision factor
    ! pinpl    - Nearest layer subdivision factor
    ! dplh2o   - Difference in press weighted h2o amount
    ! ds2c     - Y in eq(7) in table A2 of R&D
    ! a11      - A1 in table A3b for rotation band absorptivity
    ! a31      - A3 in table A3b for rotation band absorptivity
    ! a21      - First part in numerator of A2 in table A3b
    ! a22      - Second part in numerator of A2 in table A3b
    ! a23      - Denominator of A2 in table A3b (rotation band)
    ! t1t4     - Eq(3) in table A3a of R&D
    ! t2t5     - Eq(4) in table A3a of R&D
    ! rsum     - Eq(1) in table A2 of R&D
    ! a41      - Numerator in A2 in Vib-rot abstivity(table A3b)
    ! a51      - Denominator in A2 in Vib-rot (table A3b)
    ! a61      - A3 factor for Vib-rot band in table A3b
    ! phi      - Eq(11) in table A3a of R&D
    ! psi      - Eq(12) in table A3a of R&D
    ! cf812    - Eq(11) in table A2 of R&D
    ! ubar     - H2o scaled path see comment for eq(10) table A2
    ! pbar     - H2o scaled pres see comment for eq(10) table A2
    ! g4       - Arguement in exp() in eq(10) table A2
    ! dplos    - Ozone pathlength eq(A2) in R&Di
    ! dplol    - Presure weighted ozone pathlength
    ! beta     - Local interface temperature
    !            (includes Voigt line correction factor)
    ! rphat    - Effective pressure for ozone beta
    ! tcrfac   - Ozone temperature factor table 1 R&Di
    ! tmp1     - Ozone band factor see eq(A1) in R&Di
    ! u1       - Effective ozone pathlength eq(A2) in R&Di
    ! realnu   - 1/beta factor in ozone band model eq(A1)
    ! tmp2     - Ozone band factor see eq(A1) in R&Di
    ! u2       - Effective ozone pathlength eq(A2) in R&Di
    ! rsqti    - Reciprocal of sqrt of path temperature
    ! tpath    - Path temperature used in co2 band model
    ! tmp3     - Weak band factor see K&B
    ! rdpnmsq  - Reciprocal of difference in press^2
    ! rdpnm    - Reciprocal of difference in press
    ! p1       - Mean pressure factor
    ! p2       - Mean pressure factor
    ! dtym10   - T - 260 used in eq(9) and (10) table A3a
    ! dplco2   - Co2 pathlength
    ! corfac   - Correction factors in table A3b
    ! g2       - Part of arguement in eq(10) in table A2
    ! te       - A_0 T factor in ozone model table 1 of R&Di
    ! denom    - Denominator in eq(8) of table A3a of R&D
    ! trab2    - Transmission terms for H2o  500 -  800 cm-1
    ! trab4    - Transmission terms for H2o  800 - 1000 cm-1
    ! trab6    - Transmission terms for H2o 1000 - 1200 cm-1
    ! absbnd   - Proportional to co2 band absorptance
    ! dbvtit   - Intrfc drvtv plnck fnctn for o3
    ! dbvtly   - Level drvtv plnck fnctn for o3
>>>>>>> 8527a575
    !
    integer(ik4) :: n
    real(rkx) , dimension(2) :: r2st

    integer(ik4) :: k , k1 , k2 , iband , kn , wvl
    real(rkx) :: a , a11 , a21 , a22 , a23 , a31 , a41 , a51 , a61 ,   &
      absbnd , alphat , beta , cf812 , corfac , denom , dplco2 ,       &
      dplol , dplos , ds2c , dtym10 , et , et2 , et4 , f1co2 , g2 ,    &
      g4 , k21 , k22 , o3bndi , omet , oneme , p1 , p2 , pbar , phi ,  &
      pi , posqt , psi , rbeta13 , rbeta8 , rbeta9 , rdpnm , rdpnmsq , &
      realnu , rphat , rsqti , rsum , sqwp , t1t4 , t2t5 , tcrfac ,    &
      te , tlocal , tmp1 , tmp2 , tmp3 , tpath , tr1 , tr2 , tr5 ,     &
      tr6 , tr9 , tr10 , u1 , u13 , u2 , u8 , u9 , ubar , wco2 ,       &
      dplh2o , dtp , dtz , sqti , dpnm , dtyp15 , dtyp15sq , f1sqwp ,  &
      f2co2 , f3co2 , fwk , fwku , rbeta7 , sqrtu , t1co2 , to3h2o ,   &
      tpatha , trab2 , trab4 , trab6 , u7 , uc1 , uc , ux , tco2 ,     &
      to3 , dw , abstrc , th2o , pnew , dtx , dty , to3co2
    real(rkx) :: duptyp , du1 , du2 , duch4 , dbetac , du01 , du11 ,   &
      dbeta01 , dbeta11 , duco11 , duco12 , duco13 , duco21 , duco22 , &
      duco23 , tpnm
    real(rkx) , dimension(6) :: abso
    real(rkx) , dimension(4) :: emm , o3emm , term1 , term2 , &
                      term3 , term4 , term5 , zinpl , temh2o
    real(rkx) , dimension(2) :: term7 , term8 , trline
    real(rkx) , dimension(kzp1) :: dbvtit
    real(rkx) , dimension(kzp1) :: term6
    real(rkx) , dimension(kzp1) :: term9
    real(rkx) , dimension(kzp1) :: pnmsq
    real(rkx) , dimension(kz) :: dbvtly
    real(rkx) , dimension(4) :: tbar , pinpl , uinpl , winpl
    real(rkx) , dimension(nlwspi,4) :: bplnk
    !
    ! Initialize
    !
    r2st(1) = d_one/(d_two*st(1))
    r2st(2) = d_one/(d_two*st(2))
#ifdef STDPAR
    do concurrent ( n = n1:n2 ) local( &
      k,k1,k2,iband,kn,wvl,a,a11,a21,a22,a23,a31,a41,a51,a61,absbnd,alphat, &
      beta,cf812,corfac,denom,dplco2,dplol,dplos,ds2c,dtym10,et,et2,et4,    &
      f1co2,g2,g4,k21,k22,o3bndi,omet,oneme,p1,p2,pbar,phi,pi,posqt,psi,    &
      rbeta13,rbeta8,rbeta9,rdpnm,rdpnmsq,realnu,rphat,rsqti,rsum,sqwp,     &
      t1t4,t2t5,tcrfac,te,tlocal,tmp1,tmp2,tmp3,tpath,tr1,tr2,tr5,tr6,tr9,  &
      tr10,u1,u13,u2,u8,u9,ubar,wco2,dplh2o,dtp,dtz,sqti,dpnm,dtyp15,       &
      dtyp15sq,f1sqwp,f2co2,f3co2,fwk,fwku,rbeta7,sqrtu,t1co2,to3h2o,tpatha,&
      trab2,trab4,trab6,u7,uc1,uc,ux,tco2,to3,dw,abstrc,th2o,pnew,dtx,dty,  &
      to3co2,duptyp,du1,du2,duch4,dbetac,du01,du11,dbeta01,dbeta11,duco11,  &
      duco12,duco13,duco21,duco22,duco23,tpnm,abso,emm,o3emm,term1,term2,   &
      term3,term4,term5,term7,term8,trline,zinpl,temh2o,dbvtit,term6,pnmsq, &
      dbvtly,tbar,pinpl,uinpl,winpl,bplnk)
#else
    do n = n1 , n2
#endif
      dbvtit(kzp1) = dbvt(tint(kzp1,n))
      do k = 1 , kz
        dbvtly(k) = dbvt(tlayr(k+1,n))
        dbvtit(k) = dbvt(tint(k,n))
      end do
      !
      ! bndfct  = 2.0*22.18d0/(sqrt(196.d0)*300.)
      !
      ! Non-adjacent layer absorptivity:
      !
      ! abso(1)     0 -  800 cm-1   h2o rotation band
      ! abso(2)  1200 - 2200 cm-1   h2o vibration-rotation band
      ! abso(3)   800 - 1200 cm-1   h2o window
      ! abso(4)   500 -  800 cm-1   h2o rotation band overlap with co2
      ! abso(5)   o3  9.6 micrometer band (nu3 and nu1 bands)
      ! abso(6)   co2 15  micrometer band system
      !
      do k = 1 , kzp1
        pnmsq(k) = pnm(k,n)**2
        dtx = tplnka(k,n) - 250.0_rkx
        term6(k) = coeff(1,2) + coeff(2,2)*dtx *    &
                   (d_one+c9*dtx*(d_one+c11*dtx *   &
                   (d_one+c13*dtx*(d_one+c15*dtx))))
        term9(k) = coefi(1,2) + coefi(2,2)*dtx *       &
                    (d_one+c19*dtx*(d_one+c21*dtx *    &
                    (d_one+c23*dtx*(d_one+c25*dtx))))
      end do
      !
      ! Non-nearest layer level loops
      !
      do k1 = kzp1 , 1 , -1
        do k2 = kzp1 , 1 , -1
          if ( k1 /= k2 ) then
            dplh2o = plh2o(k1,n) - plh2o(k2,n)
            ux = abs(dplh2o)
            sqrtu = sqrt(ux)
            ds2c = abs(s2c(k1,n)-s2c(k2,n))
            dw = abs(wh2op(k1,n)-wh2op(k2,n))
            uc1 = (ds2c+1.7e-3_rkx*ux) * &
                 (d_one+d_two*ds2c)/(d_one+15.0_rkx*ds2c)
            uc = ds2c + 2.0e-3_rkx*ux
            pnew = ux/dw
            tpatha = (s2t(k1,n)-s2t(k2,n))/dplh2o
            dtx = tplnka(k2,n) - 250.0_rkx
            dty = tpatha - 250.0_rkx
            dtyp15 = dty + 15.0_rkx
            dtyp15sq = dtyp15**2
            dtz = dtx - 50.0_rkx
            dtp = dty - 50.0_rkx
            do iband = 2 , 4 , 2
              term1(iband) = coefe(1,iband) + &
                         coefe(2,iband)*dtx*(d_one+c1(iband)*dtx)
              term2(iband) = coefb(1,iband) + &
                         coefb(2,iband)*dtx*(d_one+c2(iband)*dtx * &
                         (d_one+c3(iband)*dtx))
              term3(iband) = coefd(1,iband) + &
                         coefd(2,iband)*dtx*(d_one+c4(iband)*dtx * &
                         (d_one+c5(iband)*dtx))
              term4(iband) = coefa(1,iband) + &
                         coefa(2,iband)*dty*(d_one+c6(iband)*dty)
              term5(iband) = coefc(1,iband) + &
                         coefc(2,iband)*dty*(d_one+c7(iband)*dty)
            end do
            !
            ! abso(1)     0 -  800 cm-1   h2o rotation band
            !
            a11 = 0.44_rkx + 3.380e-4_rkx*dtz - 1.520e-6_rkx*dtz*dtz
            a31 = 1.05_rkx - 6.000e-3_rkx*dtp + 3.000e-6_rkx*dtp*dtp
            a21 = 1.00_rkx + 1.717e-3_rkx*dtz - 1.133e-5_rkx*dtz*dtz
            a22 = 1.00_rkx + 4.443e-3_rkx*dtp + 2.750e-5_rkx*dtp*dtp
            a23 = 1.00_rkx + 3.600_rkx*sqrtu
            corfac = a31*(a11+((d_two*a21*a22)/a23))
            t1t4 = term1(2)*term4(2)
            t2t5 = term2(2)*term5(2)
            a = t1t4 + t2t5/(d_one+t2t5*sqrtu*corfac)
            fwk = fwcoef + fwc1/(d_one+fwc2*ux)
            fwku = fwk*ux
            rsum = exp(-a*(sqrtu+fwku))
            abso(1) = (d_one-rsum)*term3(2)
            ! trab1(n)  = rsum
            !
            ! abso(2)  1200 - 2200 cm-1   h2o vibration-rotation band
            !
            a41 = 1.75_rkx - 3.960e-3_rkx*dtz
            a51 = 1.00_rkx + 1.3_rkx*sqrtu
            a61 = 1.00_rkx + 1.250e-3_rkx*dtp + 6.250e-5_rkx*dtp*dtp
            corfac = 0.29_rkx*(d_one+a41/a51)*a61
            t1t4 = term1(4)*term4(4)
            t2t5 = term2(4)*term5(4)
            a = t1t4 + t2t5/(d_one+t2t5*sqrtu*corfac)
            rsum = exp(-a*(sqrtu+fwku))
            abso(2) = (d_one-rsum)*term3(4)
            ! trab7(n)  = rsum
            !
            ! Line transmission in 800-1000 and 1000-1200 cm-1 intervals
            !
            do k = 1 , 2
              phi = exp(a1(k)*dtyp15+a2(k)*dtyp15sq)
              psi = exp(b1(k)*dtyp15+b2(k)*dtyp15sq)
              ubar = dw*phi*1.66_rkx*r80257
              pbar = pnew*(psi/phi)
              cf812 = cfa1 + (d_one-cfa1)/(d_one+ubar*pbar*d_10)
              g2 = d_one + ubar*d_four*st(k)*cf812/pbar
              g4 = realk(k)*pbar*r2st(k)*(sqrt(g2)-d_one)
              trline(k) = exp(-g4)
            end do
            term7(1) = coefj(1,1)+coefj(2,1)*dty*(d_one+c16*dty)
            term8(1) = coefk(1,1)+coefk(2,1)*dty*(d_one+c17*dty)
            term7(2) = coefj(1,2)+coefj(2,2)*dty*(d_one+c26*dty)
            term8(2) = coefk(1,2)+coefk(2,2)*dty*(d_one+c27*dty)
            !
            ! abso(3)   800 - 1200 cm-1   h2o window
            ! abso(4)   500 -  800 cm-1   h2o rotation band overlap with co2
            k21 = term7(1) + term8(1)/(d_one+(c30+c31*(dty-d_10)* &
                  (dty-d_10))*sqrtu)
            k22 = term7(2) + term8(2)/(d_one+(c28+c29*(dty-d_10))*sqrtu)
            tr1 = exp(-(k21*(sqrtu+fc1*fwku)))
            tr2 = exp(-(k22*(sqrtu+fc1*fwku)))
            tr5 = exp(-((coefh(1,3)+coefh(2,3)*dtx)*uc1))
            tr6 = exp(-((coefh(1,4)+coefh(2,4)*dtx)*uc1))
            tr9 = tr1*tr5
            tr10 = tr2*tr6
            th2o = tr10
            trab2 = 0.65_rkx*tr9 + 0.35_rkx*tr10
            trab4 = exp(-(coefg(1,3)+coefg(2,3)*dtx)*uc)
            trab6 = exp(-(coefg(1,4)+coefg(2,4)*dtx)*uc)
            abso(3) = term6(k2)*(d_one-trab4*d_half*trline(2)- &
                      trab6*d_half*trline(1))
            abso(4) = term9(k2)*d_half*(tr1-tr9+tr2-tr10)
            if ( k2 < k1 ) then
              to3h2o = h2otr(k1,n)/h2otr(k2,n)
            else
              to3h2o = h2otr(k2,n)/h2otr(k1,n)
            end if
            !
            ! abso(5)   o3  9.6 micrometer band (nu3 and nu1 bands)
            !
            dpnm = pnm(k1,n) - pnm(k2,n)
            to3co2 = (pnm(k1,n)*co2t(k1,n)-pnm(k2,n)*co2t(k2,n))/dpnm
            te = (to3co2*r293)**0.7_rkx
            dplos = plos(k1,n) - plos(k2,n)
            dplol = plol(k1,n) - plol(k2,n)
            u1 = 18.29_rkx*abs(dplos)/te
            u2 = 0.5649_rkx*abs(dplos)/te
            rphat = dplol/dplos
            tlocal = tint(k2,n)
            tcrfac = sqrt(tlocal*r250)*te
            beta = r3205*(rphat+dpfo3*tcrfac)
            realnu = te/beta
            tmp1 = u1/sqrt(d_four+u1*(d_one+realnu))
            tmp2 = u2/sqrt(d_four+u2*(d_one+realnu))
            o3bndi = 74.0_rkx*te*log(d_one+tmp1+tmp2)
            abso(5) = o3bndi*to3h2o*dbvtit(k2)
            to3 = d_one/(d_one+0.1_rkx*tmp1+0.1_rkx*tmp2)
            ! trab5(n)  = d_one-(o3bndi/(1060-980.))
            !
            ! abso(6)      co2 15  micrometer band system
            !
            sqwp = sqrt(abs(plco2(k1,n)-plco2(k2,n)))
            et = exp(-480.0_rkx/to3co2)
            sqti = sqrt(to3co2)
            rsqti = d_one/sqti
            et2 = et*et
            et4 = et2*et2
            omet = d_one - 1.5_rkx*et2
            f1co2 = 899.70_rkx*omet*rsqti* &
              (d_one+1.94774_rkx*et+4.73486_rkx*et2)
            f1sqwp = f1co2*sqwp
            t1co2 = d_one/(d_one+(245.18_rkx*omet*sqwp*rsqti))
            oneme = d_one - et2
            alphat = oneme**3*rsqti
            pi = abs(dpnm)
            wco2 = 2.5221_rkx*co2vmr(n)*pi*regravgts
            u7 = 4.9411e4_rkx*alphat*et2*wco2
            u8 = 3.9744e4_rkx*alphat*et4*wco2
            u9 = 1.0447e5_rkx*alphat*et4*et2*wco2
            u13 = 2.8388e3_rkx*alphat*et4*wco2
            tpath = to3co2
            tlocal = tint(k2,n)
            tcrfac = sqrt(tlocal*r250*tpath*r300)
            posqt = ((pnm(k2,n)+pnm(k1,n))*r2sslp+dpfco2*tcrfac)*rsqti
            rbeta7 = d_one/(5.3228_rkx*posqt)
            rbeta8 = d_one/(10.6576_rkx*posqt)
            rbeta9 = rbeta7
            rbeta13 = rbeta9
            f2co2 = (u7/sqrt(d_four+u7*(d_one+rbeta7))) + &
                    (u8/sqrt(d_four+u8*(d_one+rbeta8))) + &
                    (u9/sqrt(d_four+u9*(d_one+rbeta9)))
            f3co2 = u13/sqrt(d_four+u13*(d_one+rbeta13))
            if ( k2 >= k1 ) then
              sqti = sqrt(tlayr(k2,n))
            end if

            tmp1 = log(d_one+f1sqwp)
            tmp2 = log(d_one+f2co2)
            tmp3 = log(d_one+f3co2)
            absbnd = (tmp1+d_two*t1co2*tmp2+d_two*tmp3)*sqti
            abso(6) = trab2*co2em(k2,n)*absbnd
            tco2 = d_one/(d_one+d_10*(u7/sqrt(d_four+u7*(d_one+rbeta7))))
            ! trab3(n)  = 1. - bndfct*absbnd
            !
            ! Calculate absorptivity due to trace gases
            !
            tpnm    = abs(pnm(k1,n)+pnm(k2,n))
            duptyp  = abs(uptype(k1,n)-uptype(k2,n))
            du1     = abs(ucfc11(k1,n)-ucfc11(k2,n))
            du2     = abs(ucfc12(k1,n)-ucfc12(k2,n))
            duch4   = abs(uch4(k1,n)-uch4(k2,n))
            dbetac  = abs(bch4(k1,n)-bch4(k2,n))/duch4
            du01    = abs(un2o0(k1,n)-un2o0(k2,n))
            du11    = abs(un2o1(k1,n)-un2o1(k2,n))
            dbeta01 = abs(bn2o0(k1,n)-bn2o0(k2,n))/du01
            dbeta11 = abs(bn2o1(k1,n)-bn2o1(k2,n))/du11
            duco11  = abs(uco211(k1,n)-uco211(k2,n))
            duco12  = abs(uco212(k1,n)-uco212(k2,n))
            duco13  = abs(uco213(k1,n)-uco213(k2,n))
            duco21  = abs(uco221(k1,n)-uco221(k2,n))
            duco22  = abs(uco222(k1,n)-uco222(k2,n))
            duco23  = abs(uco223(k1,n)-uco223(k2,n))
            abstrc = trcab(tpnm,ds2c,duptyp,du1,du2,duch4,dbetac,  &
                           du01,du11,dbeta01,dbeta11,duco11,duco12, &
                           duco13,duco21,duco22,duco23,dw,pnew,     &
                           to3co2,ux,tco2,th2o,to3,abplnk1(:,k2,n))
            !
            ! Sum total absorptivity
            !
            absgastot(k1,k2,n) = abso(1) + abso(2) + abso(3) + &
                                 abso(4) + abso(5) + abso(6) + abstrc
          end if
        end do
      end do  ! End of non-nearest layer level loops
      !
      ! Non-adjacent layer absorptivity:
      !
      ! abso(1)     0 -  800 cm-1   h2o rotation band
      ! abso(2)  1200 - 2200 cm-1   h2o vibration-rotation band
      ! abso(3)   800 - 1200 cm-1   h2o window
      ! abso(4)   500 -  800 cm-1   h2o rotation band overlap with co2
      ! abso(5)   o3  9.6 micrometer band (nu3 and nu1 bands)
      ! abso(6)   co2 15  micrometer band system
      !
      ! Nearest layer level loop
      !
      do k2 = kz , 1 , -1
        tbar(1) = (tint(k2+1,n)+tlayr(k2+1,n))*d_half
        tbar(2) = (tlayr(k2+1,n)+tint(k2,n))*d_half
        tbar(3) = (tbar(2)+tbar(1))*d_half
        tbar(4) = tbar(3)
        emm(1) = (co2em(k2+1,n)+co2eml(k2,n))*d_half
        emm(2) = (co2em(k2,n)+co2eml(k2,n))*d_half
        emm(3) = emm(1)
        emm(4) = emm(2)
        o3emm(1) = (dbvtit(k2+1)+dbvtly(k2))*d_half
        o3emm(2) = (dbvtit(k2)+dbvtly(k2))*d_half
        o3emm(3) = o3emm(1)
        o3emm(4) = o3emm(2)
        temh2o(1) = tbar(1)
        temh2o(2) = tbar(2)
        temh2o(3) = tbar(1)
        temh2o(4) = tbar(2)
        dpnm = pnm(k2+1,n) - pnm(k2,n)
        !
        ! Weighted Planck functions for trace gases
        !
        do wvl = 1 , nlwspi
          bplnk(wvl,1) = (abplnk1(wvl,k2+1,n)+abplnk2(wvl,k2,n))*d_half
          bplnk(wvl,2) = (abplnk1(wvl,k2,  n)+abplnk2(wvl,k2,n))*d_half
          bplnk(wvl,3) = bplnk(wvl,1)
          bplnk(wvl,4) = bplnk(wvl,2)
        end do
        rdpnmsq = d_one/(pnmsq(k2+1)-pnmsq(k2))
        rdpnm = d_one/dpnm
        p1 = (pbr(k2,n)+pnm(k2+1,n))*d_half
        p2 = (pbr(k2,n)+pnm(k2,n))*d_half
        uinpl(1) = (pnmsq(k2+1)-p1**2)*rdpnmsq
        uinpl(2) = -(pnmsq(k2)-p2**2)*rdpnmsq
        uinpl(3) = -(pnmsq(k2)-p1**2)*rdpnmsq
        uinpl(4) = (pnmsq(k2+1)-p2**2)*rdpnmsq
        winpl(1) = ((pnm(k2+1,n)-pbr(k2,n))*d_half)*rdpnm
        winpl(2) = ((-pnm(k2,n)+pbr(k2,n))*d_half)*rdpnm
        winpl(3) = ((pnm(k2+1,n)+pbr(k2,n))*d_half-pnm(k2,n))*rdpnm
        winpl(4) = ((-pnm(k2,n)-pbr(k2,n))*d_half+pnm(k2+1,n))*rdpnm
        tmp1 = d_one/(piln(k2+1,n)-piln(k2,n))
        tmp2 = piln(k2+1,n) - pmln(k2,n)
        tmp3 = piln(k2,n)   - pmln(k2,n)
        zinpl(1) = (tmp2*d_half)*tmp1
        zinpl(2) = (-tmp3*d_half)*tmp1
        zinpl(3) = (tmp2*d_half-tmp3)*tmp1
        zinpl(4) = (tmp2-tmp3*d_half)*tmp1
        pinpl(1) = (p1+pnm(k2+1,n))*d_half
        pinpl(2) = (p2+pnm(k2,n))*d_half
        pinpl(3) = (p1+pnm(k2,n))*d_half
        pinpl(4) = (p2+pnm(k2+1,n))*d_half
        ! FAB AER SAVE uinpl  for aerosl LW forcing calculation
        if ( linteract  ) then
          do kn = 1 , 4
            xuinpl(k2,kn,n) = uinpl(kn)
          end do
        end if
        ! FAB AER SAVE uinpl  for aerosl LW forcing calculation
        do kn = 1 , 4
          ux = abs(uinpl(kn)*(plh2o(k2,n)-plh2o(k2+1,n)))
          sqrtu = sqrt(ux)
          dw = abs(wh2op(k2,n)-wh2op(k2+1,n))
          pnew = ux/(winpl(kn)*dw)
          ds2c = abs(s2c(k2,n)-s2c(k2+1,n))
          uc1 = uinpl(kn)*ds2c
          uc1 = (uc1+1.7e-3_rkx*ux)*(d_one+d_two*uc1)/&
                (d_one+15.0_rkx*uc1)
          uc = uinpl(kn)*ds2c + 2.0e-3_rkx*ux
          dtx = temh2o(kn) - 250.0_rkx
          dty = tbar(kn) - 250.0_rkx
          dtyp15 = dty + 15.0_rkx
          dtyp15sq = dtyp15**2
          dtz = dtx - 50.0_rkx
          dtp = dty - 50.0_rkx
          do iband = 2 , 4 , 2
            term1(iband) = coefe(1,iband) + coefe(2,iband)*dtx * &
                           (d_one+c1(iband)*dtx)
            term2(iband) = coefb(1,iband) + coefb(2,iband)*dtx * &
                           (d_one+c2(iband)*dtx                * &
                           (d_one+c3(iband)*dtx))
            term3(iband) = coefd(1,iband) + coefd(2,iband)*dtx * &
                           (d_one+c4(iband)*dtx                * &
                           (d_one+c5(iband)*dtx))
            term4(iband) = coefa(1,iband) + coefa(2,iband)*dty * &
                           (d_one+c6(iband)*dty)
            term5(iband) = coefc(1,iband) + coefc(2,iband)*dty * &
                           (d_one+c7(iband)*dty)
          end do
          !
          ! abso(1)     0 -  800 cm-1   h2o rotation band
          !
          a11 = 0.44_rkx + 3.380e-4_rkx*dtz - 1.520e-6_rkx*dtz*dtz
          a31 = 1.05_rkx - 6.000e-3_rkx*dtp + 3.000e-6_rkx*dtp*dtp
          a21 = 1.00_rkx + 1.717e-3_rkx*dtz - 1.133e-5_rkx*dtz*dtz
          a22 = 1.00_rkx + 4.443e-3_rkx*dtp + 2.750e-5_rkx*dtp*dtp
          a23 = 1.00_rkx + 3.600_rkx*sqrtu
          corfac = a31*(a11+((d_two*a21*a22)/a23))
          t1t4 = term1(2)*term4(2)
          t2t5 = term2(2)*term5(2)
          a = t1t4 + t2t5/(d_one+t2t5*sqrtu*corfac)
          fwk = fwcoef + fwc1/(d_one+fwc2*ux)
          fwku = fwk*ux
          rsum = exp(-a*(sqrtu+fwku))
          abso(1) = (d_one-rsum)*term3(2)
          ! trab1(n) = rsum
          !
          ! abso(2)  1200 - 2200 cm-1   h2o vibration-rotation band
          !
          a41 = 1.75_rkx - 3.960e-3_rkx*dtz
          a51 = 1.00_rkx + 1.3_rkx*sqrtu
          a61 = 1.00_rkx + 1.250e-3_rkx*dtp + 6.250e-5_rkx*dtp*dtp
          corfac = 0.29_rkx*(d_one+a41/a51)*a61
          t1t4 = term1(4)*term4(4)
          t2t5 = term2(4)*term5(4)
          a = t1t4 + t2t5/(d_one+t2t5*sqrtu*corfac)
          rsum = exp(-a*(sqrtu+fwku))
          abso(2) = (d_one-rsum)*term3(4)
          ! trab7(n) = rsum
          !
          ! Line transmission in 800-1000 and 1000-1200 cm-1 intervals
          !
          do k = 1 , 2
            phi = exp(a1(k)*dtyp15+a2(k)*dtyp15sq)
            psi = exp(b1(k)*dtyp15+b2(k)*dtyp15sq)
            ubar = dw*phi*winpl(kn)*1.66_rkx*r80257
            pbar = pnew*(psi/phi)
            cf812 = cfa1 + (d_one-cfa1)/(d_one+ubar*pbar*d_10)
            g2 = d_one + ubar*d_four*st(k)*cf812/pbar
            g4 = realk(k)*pbar*r2st(k)*(sqrt(g2)-d_one)
            trline(k) = exp(-g4)
          end do
          term7(1) = coefj(1,1)+coefj(2,1)*dty*(d_one+c16*dty)
          term8(1) = coefk(1,1)+coefk(2,1)*dty*(d_one+c17*dty)
          term7(2) = coefj(1,2)+coefj(2,2)*dty*(d_one+c26*dty)
          term8(2) = coefk(1,2)+coefk(2,2)*dty*(d_one+c27*dty)
          !
          ! abso(3)   800 - 1200 cm-1   h2o window
          ! abso(4)   500 -  800 cm-1   h2o rotation band overlap with co2
          !
          dtym10 = dty - d_10
          denom = d_one + (c30+c31*dtym10*dtym10)*sqrtu
          k21 = term7(1) + term8(1)/denom
          denom = d_one + (c28+c29*dtym10)*sqrtu
          k22 = term7(2) + term8(2)/denom
          term9(2) = coefi(1,2) + coefi(2,2)*dtx *     &
                     (d_one+c19*dtx*(d_one+c21*dtx *   &
                     (d_one+c23*dtx*(d_one+c25*dtx))))
          tr1 = exp(-(k21*(sqrtu+fc1*fwku)))
          tr2 = exp(-(k22*(sqrtu+fc1*fwku)))
          tr5 = exp(-((coefh(1,3)+coefh(2,3)*dtx)*uc1))
          tr6 = exp(-((coefh(1,4)+coefh(2,4)*dtx)*uc1))
          tr9 = tr1*tr5
          tr10 = tr2*tr6
          trab2 = 0.65_rkx*tr9 + 0.35_rkx*tr10
          th2o = tr10
          trab4 = exp(-(coefg(1,3)+coefg(2,3)*dtx)*uc)
          trab6 = exp(-(coefg(1,4)+coefg(2,4)*dtx)*uc)
          term6(2) = coeff(1,2) + coeff(2,2)*dtx *  &
                       (d_one+c9*dtx*(d_one+c11*dtx * &
                       (d_one+c13*dtx*(d_one+c15*dtx))))
          abso(3) = term6(2)*(d_one-trab4*d_half*trline(2) - &
                                    trab6*d_half*trline(1))
          abso(4) = term9(2)*d_half*(tr1-tr9+tr2-tr10)
          !
          ! abso(5)  o3  9.6 micrometer (nu3 and nu1 bands)
          !
          te = (tbar(kn)*r293)**0.7_rkx
          dplos = abs(plos(k2+1,n)-plos(k2,n))
          u1 = zinpl(kn)*18.29_rkx*dplos/te
          u2 = zinpl(kn)*0.5649_rkx*dplos/te
          tlocal = tbar(kn)
          tcrfac = sqrt(tlocal*r250)*te
          beta = r3205*(pinpl(kn)*rsslp+dpfo3*tcrfac)
          realnu = te/beta
          tmp1 = u1/sqrt(d_four+u1*(d_one+realnu))
          tmp2 = u2/sqrt(d_four+u2*(d_one+realnu))
          o3bndi = 74.0_rkx*te*log(d_one+tmp1+tmp2)
          abso(5) = o3bndi*o3emm(kn)*(h2otr(k2+1,n)/h2otr(k2,n))
          to3 = d_one/(d_one+0.1_rkx*tmp1+0.1_rkx*tmp2)
          ! trab5(n) = d_one-(o3bndi/(1060-980.))
          !
          ! abso(6)   co2 15  micrometer band system
          !
          dplco2 = plco2(k2+1,n) - plco2(k2,n)
          sqwp = sqrt(uinpl(kn)*dplco2)
          et = exp(-480.0_rkx/tbar(kn))
          sqti = sqrt(tbar(kn))
          rsqti = d_one/sqti
          et2 = et*et
          et4 = et2*et2
          omet = (d_one-1.5_rkx*et2)
          f1co2 = 899.70_rkx*omet*rsqti*(d_one+1.94774_rkx*et+4.73486_rkx*et2)
          f1sqwp = f1co2*sqwp
          t1co2 = d_one/(d_one+(245.18_rkx*omet*sqwp*rsqti))
          oneme = d_one - et2
          alphat = oneme**3*rsqti
          pi = abs(dpnm)*winpl(kn)
          wco2 = 2.5221_rkx*co2vmr(n)*pi*regravgts
          u7 = 4.9411e4_rkx*alphat*et2*wco2
          u8 = 3.9744e4_rkx*alphat*et4*wco2
          u9 = 1.0447e5_rkx*alphat*et4*et2*wco2
          u13 = 2.8388e3_rkx*alphat*et4*wco2
          tpath = tbar(kn)
          tlocal = tbar(kn)
          tcrfac = sqrt((tlocal*r250)*(tpath*r300))
          posqt = (pinpl(kn)*rsslp+dpfco2*tcrfac)*rsqti
          rbeta7 = d_one/(5.3228_rkx*posqt)
          rbeta8 = d_one/(10.6576_rkx*posqt)
          rbeta9 = rbeta7
          rbeta13 = rbeta9
          f2co2 = u7/sqrt(d_four+u7*(d_one+rbeta7)) + &
                  u8/sqrt(d_four+u8*(d_one+rbeta8)) + &
                  u9/sqrt(d_four+u9*(d_one+rbeta9))
          f3co2 = u13/sqrt(d_four+u13*(d_one+rbeta13))
          tmp1 = log(d_one+f1sqwp)
          tmp2 = log(d_one+f2co2)
          tmp3 = log(d_one+f3co2)
          absbnd = (tmp1+d_two*t1co2*tmp2+d_two*tmp3)*sqti
          abso(6) = trab2*emm(kn)*absbnd
          tco2 = d_one/(d_one+d_10*u7/sqrt(d_four+u7*(d_one+rbeta7)))
          ! trab3(n) = 1. - bndfct*absbnd
          !
          ! Calculate trace gas absorptivity for nearest layer
          !
          ds2c   = abs(s2c(k2+1,n)-s2c(k2,n))*uinpl(kn)
          duptyp = abs(uptype(k2+1,n)-uptype(k2,n))*uinpl(kn)
          du1    = abs(ucfc11(k2+1,n)-ucfc11(k2,n))*winpl(kn)
          du2    = abs(ucfc12(k2+1,n)-ucfc12(k2,n))*winpl(kn)
          duch4  = abs(uch4(k2+1,n)-uch4(k2,n))*winpl(kn)
          du01   = abs(un2o0(k2+1,n)-un2o0(k2,n))*winpl(kn)
          du11   = abs(un2o1(k2+1,n)-un2o1(k2,n))*winpl(kn)
          duco11 = abs(uco211(k2+1,n)-uco211(k2,n))*winpl(kn)
          duco12 = abs(uco212(k2+1,n)-uco212(k2,n))*winpl(kn)
          duco13 = abs(uco213(k2+1,n)-uco213(k2,n))*winpl(kn)
          duco21 = abs(uco221(k2+1,n)-uco221(k2,n))*winpl(kn)
          duco22 = abs(uco222(k2+1,n)-uco222(k2,n))*winpl(kn)
          duco23 = abs(uco223(k2+1,n)-uco223(k2,n))*winpl(kn)
          abstrc = trcabn(tbar(kn),dw,pnew,tco2,th2o,to3,ux,pinpl(kn),   &
                          winpl(kn),ds2c,duptyp,du1,du2,duch4,du01,du11, &
                          duco11,duco12,duco13,duco21,duco22,duco23,     &
                          bplnk(:,kn))
          !
          ! Total next layer absorptivity:
          !
          absgasnxt(k2,kn,n) = abso(1) + abso(2) + abso(3) + &
                               abso(4) + abso(5) + abso(6) + abstrc
        end do
      end do  !  end of nearest layer level loop
    end do
  end subroutine radabs
  !
  !-----------------------------------------------------------------------
  !
  ! Compute emissivity for H2O, CO2, O3, CH4, N2O, CFC11 and CFC12
  !
  ! H2O  ....  Uses nonisothermal emissivity for water vapor from
  !            Ramanathan, V. and  P.Downey, 1986: A Nonisothermal
  !            Emissivity and Absorptivity Formulation for Water Vapor
  !            Jouranl of Geophysical Research, vol. 91., D8, pp 8649-8666
  !
  !
  ! CO2  ....  Uses absorptance parameterization of the 15 micro-meter
  !            (500 - 800 cm-1) band system of Carbon Dioxide, from
  !            Kiehl, J.T. and B.P.Briegleb, 1991: A New Parameterization
  !            of the Absorptance Due to the 15 micro-meter Band System
  !            of Carbon Dioxide Jouranl of Geophysical Research,
  !            vol. 96., D5, pp 9013-9019
  !
  ! O3   ....  Uses absorptance parameterization of the 9.6 micro-meter
  !            band system of ozone, from Ramanathan, V. and R. Dickinson,
  !            1979: The Role of stratospheric ozone in the zonal and
  !            seasonal radiative energy balance of the earth-troposphere
  !            system. Journal of the Atmospheric Sciences, Vol. 36,
  !            pp 1084-1104
  !
  ! CH4  ....  Uses a broad band model for the 7.7 micron band of methane.
  !
  ! N20  ....  Uses a broad band model for the 7.8, 8.6 and 17.0 micron
  !            bands of nitrous oxide
  !
  ! CFC11 ...  Uses a quasi-linear model for the 9.2, 10.7, 11.8 and 12.5
  !            micron bands of CFC11
  !
  ! CFC12 ...  Uses a quasi-linear model for the 8.6, 9.1, 10.8 and 11.2
  !            micron bands of CFC12
  !
  ! Computes individual emissivities, accounting for band overlap, and
  ! sums to obtain the total.
  !
  ! Input arguments
  !
  !   s2c     - H2o continuum path length
  !   s2t     - Tmp and prs wghted h2o path length
  !   w       - H2o path length
  !   tplnke  - Layer planck temperature
  !   plh2o   - H2o prs wghted path length
  !   pnm     - Model interface pressure (dynes/cm*2)
  !   plco2   - Prs wghted path of co2
  !   tint    - Model interface temperatures
  !   tint4   - Tint to the 4th power
  !   tlayr   - K-1 model layer temperature
  !   tlayr4  - Tlayr to the 4th power
  !   plol    - Pressure wghtd ozone path
  !   plos    - Ozone path
  !   ucfc11  - CFC11 path length
  !   ucfc12  - CFC12 path length
  !   un2o0   - N2O path length
  !   un2o1   - N2O path length (hot band)
  !   uch4    - CH4 path length
  !   uco211  - CO2 9.4 micron band path length
  !   uco212  - CO2 9.4 micron band path length
  !   uco213  - CO2 9.4 micron band path length
  !   uco221  - CO2 10.4 micron band path length
  !   uco222  - CO2 10.4 micron band path length
  !   uco223  - CO2 10.4 micron band path length
  !   bn2o0   - pressure factor for n2o
  !   bn2o1   - pressure factor for n2o
  !   bch4    - pressure factor for ch4
  !   uptype  - p-type continuum path length
  !
  ! Output arguments
  !
  !   co2em   - Layer co2 normalzd plnck funct drvtv
  !   co2eml  - Intrfc co2 normalzd plnck func drvtv
  !   co2t    - Tmp and prs weighted path length
  !   h2otr   - H2o transmission over o3 band
  !   emplnk  - emissivity Planck factor
  !   emstrc  - total trace gas emissivity
  !
  subroutine radems(n1,n2,pnm,tint,tint4,tlayr,tlayr4,tplnke,co2vmr,plos,  &
                    plol,plh2o,plco2,ucfc11,ucfc12,un2o0,un2o1,bn2o0,bn2o1,&
                    uch4,bch4,uco211,uco212,uco213,uco221,uco222,uco223,   &
                    uptype,wh2op,s2c,s2t,emplnk,co2t,co2em,co2eml,h2otr,   &
                    emsgastot)
    implicit none
    integer(ik4) , intent(in) :: n1 , n2
    real(rkx) , dimension(kzp1,n1:n2) , intent(in) :: pnm
    real(rkx) , dimension(kzp1,n1:n2) , intent(in) :: tint , tint4
    real(rkx) , dimension(kzp1,n1:n2) , intent(in) :: tlayr , tlayr4
    real(rkx) , dimension(n1:n2) , intent(in) :: tplnke , co2vmr
    real(rkx) , dimension(kzp1,n1:n2) , intent(in) :: plol , plos
    real(rkx) , dimension(kzp1,n1:n2) , intent(in) :: plco2 , plh2o
    real(rkx) , dimension(kzp1,n1:n2) , intent(in) :: ucfc11 , ucfc12
    real(rkx) , dimension(kzp1,n1:n2) , intent(in) :: un2o0 , un2o1
    real(rkx) , dimension(kzp1,n1:n2) , intent(in) :: bn2o0 , bn2o1
    real(rkx) , dimension(kzp1,n1:n2) , intent(in) :: uch4 , bch4
    real(rkx) , dimension(kzp1,n1:n2) , intent(in) :: uco211 , uco212
    real(rkx) , dimension(kzp1,n1:n2) , intent(in) :: uco213 , uco221
    real(rkx) , dimension(kzp1,n1:n2) , intent(in) :: uco222 , uco223
    real(rkx) , dimension(kzp1,n1:n2) , intent(in) :: uptype
    real(rkx) , dimension(kzp1,n1:n2) , intent(in) :: wh2op , s2c , s2t
    real(rkx) , dimension(nlwspi,n1:n2) , intent(in) :: emplnk
    real(rkx) , dimension(kzp1,n1:n2) , intent(out) :: co2t , co2em , co2eml
    real(rkx) , dimension(kzp1,n1:n2) , intent(out) :: h2otr
    real(rkx) , dimension(kzp1,n1:n2) , intent(out) :: emsgastot
    !
    ! iband   - H2o band index
    !
    ! Local variables for H2O:
    !
    ! h2oems  - H2o emissivity
    ! tpathe  - Used to compute h2o emissivity
    ! a       - Eq(2) in table A3a of R&D
    ! corfac  - Correction factors in table A3b rotation band absorptivity
    ! dtp     - Path temperature minus 300 K used in
    ! dtx     - Planck temperature minus 250 K
    ! dty     - Path temperature minus 250 K
    ! dtz     - Planck temperature minus 300 K
    ! emis    - Total emissivity (h2o+co2+o3)
    ! rsum    - Eq(1) in table A2 of R&D
    ! term1   - Equation(5) in table A3a of R&D(1986)
    ! term2   - Delta a(Te) in table A3a of R&D(1986)
    ! term3   - B(T) function for rotation and vibration-rotation band emiss.
    ! term4   - Equation(6) in table A3a of R&D(1986)
    ! term5   - Delta a(Tp) in table A3a of R&D(1986)
    ! term6   - B(T) function for window region
    ! term7   - Kl_inf(i) in eq(8) of table A3a of R&D
    ! term8   - Delta kl_inf(i) in eq(8)
    ! term9   - B(T) function for 500-800 cm-1 region
    ! tr1     - Equation(6) in table A2 for 650-800
    ! tr2     - Equation(6) in table A2 for 500-650
    ! tr3     - Equation(4) in table A2 for 650-800
    ! tr4     - Equation(4),table A2 of R&D for 500-650
    ! tr7     - Equ. (6) times eq(4) in table A2 of R&D for 650-800 cm-1 region
    ! tr8     - Equ. (6) times eq(4) in table A2 of R&D for 500-650 cm-1 region
    ! uc      - Y + 0.002U in eq(8) of table A2 of R&D
    ! pnew    - Effective pressure for h2o linewidth
    ! trline  - Transmission due to H2O lines in window
    ! k21     - Exponential coefficient used to calc rot band transmissivity
    !           in the 650-800 cm-1 region (tr1)
    ! k22     - Exponential coefficient used to calc rot band transmissivity
    !           in the 500-650 cm-1 region (tr2)
    ! u       - Pressure weighted H2O path length
    ! uc1     - H2o continuum pathlength 500-800 cm-1
    ! a11     - A1 in table A3b for rotation band emiss
    ! a31     - A3 in table A3b for rotation band emiss
    ! a21     - First part in numerator of A2 table A3b
    ! a22     - Second part in numertor of A2 table A3b
    ! a23     - Denominator of A2 table A3b (rot band)
    ! t1t4    - Eq(3) in table A3a of R&D
    ! t2t5    - Eq(4) in table A3a of R&D
    ! fwk     - Equation(33) in R&D far wing correction
    ! a41     - Numerator in A2 in Vib-rot (table A3b)
    ! a51     - Denominator in A2 in Vib-rot(table A3b)
    ! a61     - A3 factor for Vib-rot band in table A3b
    ! phi     - Eq(11) in table A3a of R&D
    ! psi     - Eq(12) in table A3a of R&D
    ! ubar    - H2o scaled path comment eq(10) table A2
    ! g1      - Part of eq(10) table A2
    ! pbar    - H2o scaled pres comment eq(10) table A2
    ! g3      - Part of eq(10) table A2
    ! g2      - Part of arguement in eq(10) in table A2
    ! g4      - Arguement in exp() in eq(10) table A2
    ! cf812   - Eq(11) in table A2 of R&D
    ! troco2  - H2o overlap factor for co2 absorption
    !
    ! Local variables for CO2:
    !
    ! co2ems  - Co2 emissivity
    ! co2plk  - Used to compute co2 emissivity
    ! xsum    - Used to calculate path temperature
    ! t1i     - Co2 hot band temperature factor
    ! sqti    - Sqrt of temperature
    ! pi      - Pressure used in co2 mean line width
    ! et      - Co2 hot band factor
    ! et2     - Co2 hot band factor
    ! et4     - Co2 hot band factor
    ! omet    - Co2 stimulated emission term
    ! ex      - Part of co2 planck function
    ! f1co2   - Co2 weak band factor
    ! f2co2   - Co2 weak band factor
    ! f3co2   - Co2 weak band factor
    ! t1co2   - Overlap factor weak bands strong band
    ! sqwp    - Sqrt of co2 pathlength
    ! f1sqwp  - Main co2 band factor
    ! oneme   - Co2 stimulated emission term
    ! alphat  - Part of the co2 stimulated emiss term
    ! wco2    - Consts used to define co2 pathlength
    ! posqt   - Effective pressure for co2 line width
    ! rbeta7  - Inverse of co2 hot band line width par
    ! rbeta8  - Inverse of co2 hot band line width par
    ! rbeta9  - Inverse of co2 hot band line width par
    ! rbeta13 - Inverse of co2 hot band line width par
    ! tpath   - Path temp used in co2 band model
    ! tmp1    - Co2 band factor
    ! tmp2    - Co2 band factor
    ! tmp3    - Co2 band factor
    ! tlayr5  - Temperature factor in co2 Planck func
    ! rsqti   - Reciprocal of sqrt of temperature
    ! exm1sq  - Part of co2 Planck function
    ! u7      - Absorber amount for various co2 band systems
    ! u8      - Absorber amount for various co2 band systems
    ! u9      - Absorber amount for various co2 band systems
    ! u13     - Absorber amount for various co2 band systems
    !
    ! Local variables for O3:
    !
    ! o3ems   - Ozone emissivity
    ! dbvtt   - Tmp drvtv of planck fctn for tplnke
    ! te      - Temperature factor
    ! u1      - Path length factor
    ! u2      - Path length factor
    ! phat    - Effecitive path length pressure
    ! tlocal  - Local planck function temperature
    ! tcrfac  - Scaled temperature factor
    ! beta    - Absorption funct factor voigt effect
    ! realnu  - Absorption function factor
    ! o3bndi  - Band absorption factor
    !
    ! Transmission terms for various spectral intervals:
    !
    ! trem4   - H2o   800 - 1000 cm-1
    ! trem6   - H2o  1000 - 1200 cm-1
    ! absbnd  - Proportional to co2 band absorptance
    ! tco2    - co2 overlap factor
    ! th2o    - h2o overlap factor
    ! to3     - o3 overlap factor
    !
    integer(ik4) :: n
    real(rkx) :: a , a11 , a21 , a22 , a23 , a31 , a41 , a51 , a61 ,  &
                 absbnd , alphat , beta , cf812 , et , et2 , et4 , ex , &
                 exm1sq , f1co2 , f1sqwp , f2co2 , f3co2 , fwk , g1 ,   &
                 g2 , g3 , g4 , o3bndi , omet , oneme , pbar , phat ,   &
                 phi , pi , posqt , psi , k21 , k22 , trem4 , trem6 ,   &
                 rbeta13 , rbeta7 , rbeta8 , rbeta9 , realnu , rsqti ,  &
                 sqti , sqwp , t1co2 , t1i , t1t4 , t2t5 , tpathe ,     &
                 tcrfac , te , tlayr5 , tlocal , tmp1 , tmp2 , tmp3 ,   &
                 tpath , u1 , u13 , u2 , u7 , u8 , u9 , ubar , wco2 ,   &
                 tr1 , tr2 , tr3 , tr4 , tr7 , tr8 , corfac , dbvtt ,   &
                 dtp , dtz , pnew , rsum , uc , uc1 , ux , troco2 ,     &
                 tco2 , to3 , th2o , emstrc , h2oems , co2ems , o3ems , &
                 xsum , dtx , dty , co2plk
    real(rkx) , dimension(4) :: term1 , term2 , term3 , term4 , term5
    real(rkx) , dimension(4) :: emis
    real(rkx) :: term6 , term9
    real(rkx) , dimension(2) :: term7 , term8 , trline
    integer(ik4) :: k , kk , iband , l
#ifdef STDPAR
    do concurrent ( n = n1:n2 ) local(k,kk,iband,l,term6,term9,emis,   &
      a,a11,a21,a22,a23,a31,a41,a51,a61,absbnd,alphat,beta,cf812,et,   &
      et2,et4,ex,exm1sq,f1co2,f1sqwp,f2co2,f3co2,fwk,g1,g2,g3,g4,omet, &
      o3bndi,oneme,pbar,phat,phi,pi,posqt,psi,k21,k22,trem4,trem6,     &
      rbeta13,rbeta7,rbeta8,rbeta9,realnu,rsqti,sqti,sqwp,t1co2,t1i,   &
      t1t4,t2t5,tpathe,tcrfac,te,tlayr5,tlocal,tmp1,tmp2,tmp3,tpath,   &
      u1,u13,u2,u7,u8,u9,ubar,wco2,tr1,tr2,tr3,tr4,tr7,tr8,corfac,     &
      dbvtt,dtp,dtz,pnew,rsum,uc,uc1,troco2,term1,term2,term3,term4,   &
      term5,term7,term8,trline,ux,tco2,th2o,to3,emstrc,h2oems,co2ems,  &
      o3ems,xsum,dtx,dty,co2plk)
#else
    do n = n1 , n2
#endif

      ex = exp(960.0_rkx/tplnke(n))
      co2plk = 5.0e8_rkx/((tplnke(n)**4)*(ex-d_one))
      co2t(1,n) = tplnke(n)
      xsum = co2t(1,n)*pnm(1,n)
      kk = 1
      do k = kzp1 , 2 , -1
        kk = kk + 1
        xsum = xsum + tlayr(kk,n)*(pnm(kk,n)-pnm(kk-1,n))
        ex = exp(960.0_rkx/tlayr(kk,n))
        tlayr5 = tlayr(kk,n)*tlayr4(kk,n)
        co2eml(kk-1,n) = 1.2e11_rkx*ex/(tlayr5*(ex-d_one)**2)
        co2t(kk,n) = xsum/pnm(kk,n)
      end do
      !
      ! bndfct = 2.d0*22.18/(sqrt(196.d0)*300.)
      ! Interface loop
      !
      do k = 1 , kzp1
        !
        ! H2O emissivity
        !
        ! emis(1)     0 -  800 cm-1   rotation band
        ! emis(2)  1200 - 2200 cm-1   vibration-rotation band
        ! emis(3)   800 - 1200 cm-1   window
        ! emis(4)   500 -  800 cm-1   rotation band overlap with co2
        !
        ! For the p type continuum
        !
        ux = plh2o(k,n)
        uc = s2c(k,n) + 2.0e-3_rkx*ux
        pnew = ux/wh2op(k,n)
        !
        ! Apply scaling factor for 500-800 continuum
        !
        uc1 = (s2c(k,n)+1.7e-3_rkx*plh2o(k,n)) * &
              (d_one+d_two*s2c(k,n))/(d_one+15.0_rkx*s2c(k,n))
        tpathe = s2t(k,n)/plh2o(k,n)
        dtx = tplnke(n) - 250.0_rkx
        dty = tpathe - 250.0_rkx
        dtz = dtx - 50.0_rkx
        dtp = dty - 50.0_rkx
        !
        ! emis(1)     0 -  800 cm-1   rotation band
        !
        do iband = 1 , 3 , 2
          term1(iband) = coefe(1,iband) + coefe(2,iband)*dtx *   &
                         (d_one+c1(iband)*dtx)
          term2(iband) = coefb(1,iband) + coefb(2,iband)*dtx *   &
                         (d_one+c2(iband)*dtx*(d_one+c3(iband)*dtx))
          term3(iband) = coefd(1,iband) + coefd(2,iband)*dtx *   &
                         (d_one+c4(iband)*dtx*(d_one+c5(iband)*dtx))
          term4(iband) = coefa(1,iband) + coefa(2,iband)*dty *   &
                         (d_one+c6(iband)*dty)
          term5(iband) = coefc(1,iband) + coefc(2,iband)*dty *   &
                         (d_one+c7(iband)*dty)
        end do
        a11 = 0.37_rkx - 3.33e-5_rkx*dtz + 3.33e-6_rkx*dtz*dtz
        a31 = 1.07_rkx - 1.00e-3_rkx*dtp + 1.475e-5_rkx*dtp*dtp
        a21 = 1.3870_rkx + 3.80e-3_rkx*dtz - 7.8e-6_rkx*dtz*dtz
        a22 = d_one - 1.21e-3_rkx*dtp - 5.33e-6_rkx*dtp*dtp
        a23 = 0.9_rkx + 2.62_rkx*sqrt(ux)
        corfac = a31*(a11+((a21*a22)/a23))
        t1t4 = term1(1)*term4(1)
        t2t5 = term2(1)*term5(1)
        a = t1t4 + t2t5/(d_one+t2t5*sqrt(ux)*corfac)
        fwk = fwcoef + fwc1/(d_one+fwc2*ux)
        rsum = exp(-a*(sqrt(ux)+fwk*ux))
        emis(1) = (d_one-rsum)*term3(1)
        ! trem1  = rsum
        !
        ! emis(2)  1200 - 2200 cm-1   vibration-rotation band
        !
        a41 = 1.75_rkx - 3.96e-3_rkx*dtz
        a51 = 1.00_rkx + 1.3_rkx*sqrt(ux)
        a61 = 1.00_rkx + 1.25e-3_rkx*dtp + 6.25e-5_rkx*dtp*dtp
        corfac = 0.3_rkx*(d_one+(a41)/(a51))*a61
        t1t4 = term1(3)*term4(3)
        t2t5 = term2(3)*term5(3)
        a = t1t4 + t2t5/(d_one+t2t5*sqrt(ux)*corfac)
        fwk = fwcoef + fwc1/(d_one+fwc2*ux)
        rsum = exp(-a*(sqrt(ux)+fwk*ux))
        emis(2) = (d_one-rsum)*term3(3)
        ! trem7 = rsum
        !
        ! Line transmission in 800-1000 and 1000-1200 cm-1 intervals
        !
        ! emis(3)   800 - 1200 cm-1   window
        !
        do l = 1 , 2
          phi = a1(l)*(dty+15.0_rkx)+a2(l)*(dty+15.0_rkx)**2
          psi = b1(l)*(dty+15.0_rkx)+b2(l)*(dty+15.0_rkx)**2
          phi = exp(phi)
          psi = exp(psi)
          ubar = wh2op(k,n)*phi
          ubar = (ubar*1.66_rkx)*r80257
          pbar = pnew*(psi/phi)
          cf812 = cfa1 + ((d_one-cfa1)/(d_one+ubar*pbar*d_10))
          g1 = (realk(l)*pbar)/(d_two*st(l))
          g2 = d_one + (ubar*d_four*st(l)*cf812)/pbar
          g3 = sqrt(g2) - d_one
          g4 = g1*g3
          trline(l) = exp(-g4)
        end do
        term6 = coeff(1,1) + coeff(2,1)*dtx *     &
                (d_one+c8*dtx*(d_one+c10*dtx *    &
                (d_one+c12*dtx*(d_one+c14*dtx))))
        term7(1) = coefj(1,1)+coefj(2,1)*dty*(d_one+c16*dty)
        term8(1) = coefk(1,1)+coefk(2,1)*dty*(d_one+c17*dty)
        term7(2) = coefj(1,2)+coefj(2,2)*dty*(d_one+c26*dty)
        term8(2) = coefk(1,2)+coefk(2,2)*dty*(d_one+c27*dty)
        trem4 = exp(-(coefg(1,1)+coefg(2,1)*dtx)*uc)*trline(2)
        trem6 = exp(-(coefg(1,2)+coefg(2,2)*dtx)*uc)*trline(1)
        emis(3) = term6*(d_one-trem4*d_half-trem6*d_half)
        !
        ! emis(4)   500 -  800 cm-1   rotation band overlap with co2
        !
        k21 = term7(1) + term8(1)/(d_one+(c30+c31*(dty-d_10) * &
                 (dty-d_10))*sqrt(ux))
        k22 = term7(2) + term8(2)/(d_one+(c28+c29*(dty-d_10))*sqrt(ux))
        term9 = coefi(1,1) + coefi(2,1)*dtx *  &
                (d_one+c18*dtx*(d_one+c20*dtx * &
                (d_one+c22*dtx*(d_one+c24*dtx))))
        fwk = fwcoef + fwc1/(d_one+fwc2*ux)
        tr1 = exp(-(k21*(sqrt(ux)+fc1*fwk*ux)))
        tr2 = exp(-(k22*(sqrt(ux)+fc1*fwk*ux)))
        tr3 = exp(-((coefh(1,1)+coefh(2,1)*dtx)*uc1))
        tr4 = exp(-((coefh(1,2)+coefh(2,2)*dtx)*uc1))
        tr7 = tr1*tr3
        tr8 = tr2*tr4
        emis(4) = term9*d_half*(tr1-tr7+tr2-tr8)
        h2oems = emis(1) + emis(2) + emis(3) + emis(4)
        troco2 = 0.65_rkx*tr7 + 0.35_rkx*tr8
        th2o = tr8
        ! trem2(n) = troco2
        !
        ! CO2 emissivity for 15 micron band system
        !
        t1i = exp(-480.0_rkx/co2t(k,n))
        sqti = sqrt(co2t(k,n))
        rsqti = d_one/sqti
        et = t1i
        et2 = et*et
        et4 = et2*et2
        omet = d_one - 1.5_rkx*et2
        f1co2 = 899.70_rkx*omet*(d_one+1.94774_rkx*et+4.73486_rkx*et2)*rsqti
        sqwp = sqrt(plco2(k,n))
        f1sqwp = f1co2*sqwp
        t1co2 = d_one/(d_one+245.18_rkx*omet*sqwp*rsqti)
        oneme = d_one - et2
        alphat = oneme**3*rsqti
        wco2 = 2.5221_rkx*co2vmr(n)*pnm(k,n)*regravgts
        u7 = 4.9411e4_rkx*alphat*et2*wco2
        u8 = 3.9744e4_rkx*alphat*et4*wco2
        u9 = 1.0447e5_rkx*alphat*et4*et2*wco2
        u13 = 2.8388e3_rkx*alphat*et4*wco2

        tpath = co2t(k,n)
        tlocal = tplnke(n)
        tcrfac = sqrt((tlocal*r250)*(tpath*r300))
        pi = pnm(k,n)*rsslp + d_two*dpfco2*tcrfac
        posqt = pi/(d_two*sqti)
        rbeta7 = d_one/(5.3288_rkx*posqt)
        rbeta8 = d_one/(10.6576_rkx*posqt)
        rbeta9 = rbeta7
        rbeta13 = rbeta9
        f2co2 = (u7/sqrt(d_four+u7*(d_one+rbeta7))) + &
                (u8/sqrt(d_four+u8*(d_one+rbeta8))) + &
                (u9/sqrt(d_four+u9*(d_one+rbeta9)))
        f3co2 = u13/sqrt(d_four+u13*(d_one+rbeta13))
        tmp1 = log(d_one+f1sqwp)
        tmp2 = log(d_one+f2co2)
        tmp3 = log(d_one+f3co2)
        absbnd = (tmp1+d_two*t1co2*tmp2+d_two*tmp3)*sqti
        tco2 = d_one/(d_one+d_10*(u7/sqrt(d_four+u7*(d_one+rbeta7))))
        co2ems = troco2*absbnd*co2plk
        ex = exp(960.0_rkx/tint(k,n))
        exm1sq = (ex-d_one)**2
        co2em(k,n) = 1.2e11_rkx*ex/(tint(k,n)*tint4(k,n)*exm1sq)
        ! trem3(n) = 1. - bndfct*absbnd
        !
        ! O3 emissivity
        !
        h2otr(k,n) = exp(-12.0_rkx*s2c(k,n))
        te = (co2t(k,n)/293.0_rkx)**0.7_rkx
        u1 = 18.29_rkx*plos(k,n)/te
        u2 = 0.5649_rkx*plos(k,n)/te
        phat = plos(k,n)/plol(k,n)
        tlocal = tplnke(n)
        tcrfac = sqrt(tlocal*r250)*te
        beta = (d_one/0.3205_rkx)*((d_one/phat)+(dpfo3*tcrfac))
        realnu = (d_one/beta)*te
        o3bndi = 74.0_rkx*te*(tplnke(n)/375.0_rkx)* &
                 log(d_one+fo3(u1,realnu)+fo3(u2,realnu))
        dbvtt = dbvt(tplnke(n))
        o3ems = dbvtt*h2otr(k,n)*o3bndi
        to3 = d_one/(d_one+0.1_rkx*fo3(u1,realnu)+0.1_rkx*fo3(u2,realnu))
        ! trem5(n)    = d_one-(o3bndi/(1060-980.))
        !
        ! Calculate trace gas emissivities
        !
        emstrc = trcems(co2t(k,n),pnm(k,n),ucfc11(k,n),ucfc12(k,n),  &
                        un2o0(k,n),un2o1(k,n),bn2o0(k,n),bn2o1(k,n), &
                        uch4(k,n),bch4(k,n),uco211(k,n),uco212(k,n), &
                        uco213(k,n),uco221(k,n),uco222(k,n),         &
                        uco223(k,n),uptype(k,n),wh2op(k,n),s2c(k,n), &
                        ux,emplnk(:,n),th2o,tco2,to3)
        !
        ! Total emissivity:
        !
        emsgastot(k,n) = h2oems + co2ems + o3ems + emstrc
      end do  ! End of interface loop
    end do
  end subroutine radems
  !
  !-----------------------------------------------------------------------
  !
  ! Set latitude and time dependent arrays for input to solar
  ! and longwave radiation.
  !
  ! Convert model pressures to cgs, compute path length arrays needed for the
  ! longwave radiation, and compute ozone mixing ratio, needed for the solar
  ! radiation.
  !
  !-----------------------------------------------------------------------
  !
  ! RegCM - The Sun/Earth geometry is moved elsewhere
  !
  subroutine radinp(n1,n2,pmid,pint,h2ommr,co2vmr,cld,o3vmr, &
                    pbr,pnm,plco2,plh2o,tclrsf,o3mmr)
    implicit none
    integer(ik4) , intent(in) :: n1 , n2
    real(rkx) , dimension(n1:n2) , intent(in) :: co2vmr
    real(rkx) , dimension(kzp1,n1:n2) , intent(in) :: pint , cld
    real(rkx) , dimension(kz,n1:n2) , intent(in) :: pmid , h2ommr , o3vmr
    real(rkx) , dimension(kz,n1:n2) , intent(out) :: pbr , o3mmr
    real(rkx) , dimension(kzp1,n1:n2) , intent(out) :: plco2 , plh2o
    real(rkx) , dimension(kzp1,n1:n2) , intent(out) :: pnm , tclrsf
    !
    ! vmmr - Ozone volume mixing ratio
    !
    real(rkx) , parameter :: vmmr = amo3/amd
    real(rkx) , parameter :: cpwpl = d_half*(amco2/amd)/(egravgts*sslp)
    integer(ik4) :: n , k
    !
    !------------------------------Arguments--------------------------------
    !
    ! Input arguments
    !
    ! pmid    - Pressure at model mid-levels (pascals)
    ! pint    - Pressure at model interfaces (pascals)
    ! h2ommr  - H2o mass mixing ratio
    ! cld     - Fractional cloud cover
    ! o3vmr   - ozone volume mixing ratio
    !
    ! Output arguments
    !
    ! pbr     - Pressure at interfaces (dynes/cm*2)
    ! pnm     - Pressure at mid-levels (dynes/cm*2)
    ! plco2   - Vert. pth lngth of co2 (prs-weighted)
    ! plh2o   - Vert. pth lngth h2o vap.(prs-weighted)
    ! o3mmr   - Ozone mass mixing ratio
    ! tclrsf  - Product of clr-sky fractions from top of atmosphere to level.
    !
    ! Convert pressure from pascals to dynes/cm2
    !
#ifdef STDPAR
    do concurrent ( n = n1:n2 ) local(k)
#else
    do n = n1 , n2
#endif
      do k = 1 , kz
        pbr(k,n) = pmid(k,n)*d_10
        pnm(k,n) = pint(k,n)*d_10
      end do
      pnm(kzp1,n) = pint(kzp1,n)*d_10
      !
      ! Compute path quantities used in the longwave radiation:
      !
      plh2o(1,n) = rgsslp*h2ommr(1,n)*pnm(1,n)*pnm(1,n)
      plco2(1,n) = co2vmr(n)*cpwpl*pnm(1,n)*pnm(1,n)
      tclrsf(1,n) = d_one
      do k = 1 , kz
        plh2o(k+1,n) = plh2o(k,n) + rgsslp*(pnm(k+1,n)**2 - &
                       pnm(k,n)**2) * h2ommr(k,n)
        plco2(k+1,n) = co2vmr(n)*cpwpl*pnm(k+1,n)**2
        tclrsf(k+1,n) = tclrsf(k,n)*(d_one-cld(k+1,n))
      end do
      !
      ! Convert ozone volume mixing ratio to mass mixing ratio:
      !
      do k = 1 , kz
        o3mmr(k,n) = vmmr*o3vmr(k,n)
      end do
    end do
  end subroutine radinp
  !
  !----------------------------------------------------------------------
  ! Calculate path lengths and pressure factors for CH4, N2O, CFC11
  ! and CFC12.
  !           Coded by J.T. Kiehl, November 21, 1994.
  !
  !-----------------------------------------------------------------------
  !
  !------------------------------Arguments--------------------------------
  !
  ! Input arguments
  !
  ! tnm    - Model level temperatures
  ! pnm    - Pressure at model interfaces (dynes/cm2)
  ! qmn    - h2o specific humidity
  ! cfc11  - CFC11 mass mixing ratio
  ! cfc12  - CFC12 mass mixing ratio
  ! n2o    - N2O mass mixing ratio
  ! ch4    - CH4 mass mixing ratio
  !
  ! Output arguments
  !
  ! ucfc11 - CFC11 path length
  ! ucfc12 - CFC12 path length
  ! un2o0  - N2O path length
  ! un2o1  - N2O path length (hot band)
  ! uch4   - CH4 path length
  ! uco211 - CO2 9.4 micron band path length
  ! uco212 - CO2 9.4 micron band path length
  ! uco213 - CO2 9.4 micron band path length
  ! uco221 - CO2 10.4 micron band path length
  ! uco222 - CO2 10.4 micron band path length
  ! uco223 - CO2 10.4 micron band path length
  ! bn2o0  - pressure factor for n2o
  ! bn2o1  - pressure factor for n2o
  ! bch4   - pressure factor for ch4
  ! uptype - p-type continuum path length
  !
  !-----------------------------------------------------------------------
  !
  subroutine trcpth(n1,n2,tnm,pnm,h2ommr,cfc11,cfc12,n2o,ch4,co2mmr, &
                    ucfc11,ucfc12,un2o0,un2o1,uch4,uco211,uco212,    &
                    uco213,uco221,uco222,uco223,bn2o0,bn2o1,bch4,    &
                    uptype)
    implicit none
    integer(ik4) , intent(in) :: n1 , n2
    real(rkx) , dimension(n1:n2) , intent(in) :: co2mmr
    real(rkx) , dimension(kz,n1:n2) , intent(in) :: tnm , h2ommr
    real(rkx) , dimension(kz,n1:n2) , intent(in) :: n2o , ch4
    real(rkx) , dimension(kz,n1:n2) , intent(in) :: cfc11 , cfc12
    real(rkx) , dimension(kzp1,n1:n2) , intent(in) :: pnm
    real(rkx) , dimension(kzp1,n1:n2) , intent(out) :: bch4 , uch4
    real(rkx) , dimension(kzp1,n1:n2) , intent(out) :: bn2o0 , un2o0
    real(rkx) , dimension(kzp1,n1:n2) , intent(out) :: bn2o1 , un2o1
    real(rkx) , dimension(kzp1,n1:n2) , intent(out) :: ucfc11 , ucfc12
    real(rkx) , dimension(kzp1,n1:n2) , intent(out) :: uco211 , uco212
    real(rkx) , dimension(kzp1,n1:n2) , intent(out) :: uco213 , uco221
    real(rkx) , dimension(kzp1,n1:n2) , intent(out) :: uco222 , uco223
    real(rkx) , dimension(kzp1,n1:n2) , intent(out) :: uptype
    !
    !   co2fac - co2 factor
    !   alpha1 - stimulated emission term
    !   alpha2 - stimulated emission term
    !   rt     - reciprocal of local temperature
    !   rsqrt  - reciprocal of sqrt of temp
    !   pbar   - mean pressure
    !   dpnm   - difference in pressure
    !
    real(rkx) , parameter :: diff = 1.66_rkx ! diffusivity factor
    real(rkx) :: alpha1 , alpha2 , dpnm , pbar , rsqrt , rt , co2fac
    integer(ik4) :: n , k

#ifdef STDPAR
    do concurrent ( n = n1:n2 ) &
      local(k,alpha1,alpha2,dpnm,pbar,rsqrt,rt,co2fac)
#else
    do n = n1 , n2
#endif
      !-----------------------------------------------------------------------
      !   Calculate path lengths for the trace gases
      !-----------------------------------------------------------------------
      ucfc11(1,n) = 1.8_rkx*cfc11(1,n)*pnm(1,n)*regravgts
      ucfc12(1,n) = 1.8_rkx*cfc12(1,n)*pnm(1,n)*regravgts
      un2o0(1,n) = diff*1.02346e5_rkx*n2o(1,n)*pnm(1,n)*regravgts/sqrt(tnm(1,n))
      un2o1(1,n) = diff*2.01909_rkx*un2o0(1,n)*exp(-847.36_rkx/tnm(1,n))
      uch4(1,n) = diff*8.60957e4_rkx*ch4(1,n)*pnm(1,n)*regravgts/sqrt(tnm(1,n))
      co2fac = diff*co2mmr(n)*pnm(1,n)*regravgts
      alpha1 = (d_one-exp(-1540.0_rkx/tnm(1,n)))**3/sqrt(tnm(1,n))
      alpha2 = (d_one-exp(-1360.0_rkx/tnm(1,n)))**3/sqrt(tnm(1,n))
      uco211(1,n) = 3.42217e3_rkx*co2fac*alpha1*exp(-1849.7_rkx/tnm(1,n))
      uco212(1,n) = 6.02454e3_rkx*co2fac*alpha1*exp(-2782.1_rkx/tnm(1,n))
      uco213(1,n) = 5.53143e3_rkx*co2fac*alpha1*exp(-3723.2_rkx/tnm(1,n))
      uco221(1,n) = 3.88984e3_rkx*co2fac*alpha2*exp(-1997.6_rkx/tnm(1,n))
      uco222(1,n) = 3.67108e3_rkx*co2fac*alpha2*exp(-3843.8_rkx/tnm(1,n))
      uco223(1,n) = 6.50642e3_rkx*co2fac*alpha2*exp(-2989.7_rkx/tnm(1,n))
      bn2o0(1,n) = diff*19.399_rkx*pnm(1,n)**2*n2o(1,n) * &
                 1.02346e5_rkx*regravgts/(sslp*tnm(1,n))
      bn2o1(1,n) = bn2o0(1,n)*exp(-847.36_rkx/tnm(1,n))*2.06646e5_rkx
      bch4(1,n) = diff*2.94449_rkx*ch4(1,n)*pnm(1,n)**2*regravgts * &
                8.60957e4_rkx/(sslp*tnm(1,n))
      uptype(1,n) = diff*h2ommr(1,n)*pnm(1,n)**2*exp(1800.0_rkx* &
                  (d_one/tnm(1,n)-r296))*regravgts/sslp
      do k = 1 , kz
        rt = d_one/tnm(k,n)
        rsqrt = sqrt(rt)
        pbar = ((pnm(k+1,n)+pnm(k,n))*d_half)/sslp
        dpnm = (pnm(k+1,n)-pnm(k,n))*regravgts
        alpha1 = diff*rsqrt*(d_one-exp(-1540.0_rkx/tnm(k,n)))**3
        alpha2 = diff*rsqrt*(d_one-exp(-1360.0_rkx/tnm(k,n)))**3
        ucfc11(k+1,n) = ucfc11(k,n) + 1.8_rkx*cfc11(k,n)*dpnm
        ucfc12(k+1,n) = ucfc12(k,n) + 1.8_rkx*cfc12(k,n)*dpnm
        un2o0(k+1,n) = un2o0(k,n) + diff*1.02346e5_rkx*n2o(k,n)*rsqrt*dpnm
        un2o1(k+1,n) = un2o1(k,n) + diff*2.06646e5_rkx*n2o(k,n) * &
                     rsqrt*exp(-847.36_rkx/tnm(k,n))*dpnm
        uch4(k+1,n) = uch4(k,n) + diff*8.60957e4_rkx*ch4(k,n)*rsqrt*dpnm
        uco211(k+1,n) = uco211(k,n) + 1.15_rkx*3.42217e3_rkx*alpha1 * &
                      co2mmr(n)*exp(-1849.7_rkx/tnm(k,n))*dpnm
        uco212(k+1,n) = uco212(k,n) + 1.15_rkx*6.02454e3_rkx*alpha1 * &
                      co2mmr(n)*exp(-2782.1_rkx/tnm(k,n))*dpnm
        uco213(k+1,n) = uco213(k,n) + 1.15_rkx*5.53143e3_rkx*alpha1 * &
                      co2mmr(n)*exp(-3723.2_rkx/tnm(k,n))*dpnm
        uco221(k+1,n) = uco221(k,n) + 1.15_rkx*3.88984e3_rkx*alpha2 * &
                      co2mmr(n)*exp(-1997.6_rkx/tnm(k,n))*dpnm
        uco222(k+1,n) = uco222(k,n) + 1.15_rkx*3.67108e3_rkx*alpha2 * &
                      co2mmr(n)*exp(-3843.8_rkx/tnm(k,n))*dpnm
        uco223(k+1,n) = uco223(k,n) + 1.15_rkx*6.50642e3_rkx*alpha2 * &
                      co2mmr(n)*exp(-2989.7_rkx/tnm(k,n))*dpnm
        bn2o0(k+1,n) = bn2o0(k,n) + diff*19.399_rkx*pbar*rt * &
                     1.02346e5_rkx*n2o(k,n)*dpnm
        bn2o1(k+1,n) = bn2o1(k,n) + diff*19.399_rkx*pbar*rt * &
                     2.06646e5_rkx*exp(-847.36_rkx/tnm(k,n))*n2o(k,n)*dpnm
        bch4(k+1,n) = bch4(k,n) + diff*2.94449_rkx*rt*pbar * &
                  8.60957e4_rkx*ch4(k,n)*dpnm
        uptype(k+1,n) = uptype(k,n) + diff*h2ommr(k,n)* &
                  exp(1800.0_rkx*(d_one/tnm(k,n)-r296))*pbar*dpnm
      end do
    end do
  end subroutine trcpth
  !
  !-----------------------------------------------------------------------
  !
  ! Solar radiation code
  !
  ! Basic method is Delta-Eddington as described in:
  !
  !    Briegleb, Bruce P., 1992: Delta-Eddington
  !    Approximation for Solar Radiation in the NCAR Community Climate Model,
  !    Journal of Geophysical Research, Vol 97, D7, pp7603-7612).
  !
  ! Two changes to the basic method described above are: (1) the distinction
  ! between liquid and ice particle clouds, and (2) the addition of an
  ! aerosol with sulfate radiative properties.
  !
  ! Divides solar spectrum into 18 intervals from 0.2-5.0 micro-meters.
  ! solar flux fractions specified for each interval. allows for
  ! seasonally and diurnally varying solar input.  Includes molecular,
  ! cloud, aerosol, and surface scattering, along with h2o,o3,co2,o2,cloud,
  ! and surface absorption. Computes delta-eddington reflections and
  ! transmissions assuming homogeneously mixed layers. Adds the layers
  ! assuming scattering between layers to be isotropic, and distinguishes
  ! direct solar beam from scattered radiation.
  !
  ! Note that an extra layer above the model top layer is added.
  !
  ! cgs units are used.
  !
  ! Special diagnostic calculation of the clear sky surface and total column
  ! absorbed flux is also done for cloud forcing diagnostics.
  !
  ! Input arguments
  !
  ! pnm     - Interface pressure (dynes/cm2)
  ! h2ommr  - Specific humidity (h2o mass mix ratio)
  ! o3mmr   - Ozone mass mixing ratio
  ! cld     - Fractional cloud cover
  ! clwp    - Layer liquid water path
  ! rel     - Liquid effective drop size (microns)
  ! rei     - Ice effective drop size (microns)
  ! fice    - Fractional ice content within cloud
  ! eccf    - Eccentricity factor (d_one/earth-sun dist ** 2)
  !
  ! Output arguments
  !
  ! solin    - Incident solar flux
  ! solout   - Outgoing solar flux
  ! qrs      - Solar heating rate
  ! fsns     - Surface absorbed solar flux
  ! fsnt     - Total column absorbed solar flux
  ! fsds     - Flux Shortwave Downwelling Surface
  ! fsnsc    - Clear sky surface absorbed solar flux
  ! fsntc    - Clear sky total column absorbed solar flx
  ! sols     - Direct solar rad incident on surface (< 0.7)
  ! soll     - Direct solar rad incident on surface (>= 0.7)
  ! solsd    - Diffuse solar rad incident on surface (< 0.7)
  ! solld    - Diffuse solar rad incident on surface (>= 0.7)
  ! fsnirt   - Near-IR flux absorbed at toa
  ! fsnrtc   - Clear sky near-IR flux absorbed at toa
  ! fsnirtsq - Near-IR flux absorbed at toa >= 0.7 microns
  !
  subroutine radcsw(n1,n2,eccf,pnm,h2ommr,co2mmr,o3mmr,aermmb,cld,clwp, &
                    rel,rei,fice,czen,czengt0,adirsw,adifsw,adirlw,     &
                    adiflw,asw,alw,solin,solout,qrs,fsns,fsnt,fsds,     &
                    fsnsc,fsntc,sols,soll,solsd,solld,fsnirt,fsnrtc,    &
                    fsnirtsq,abv,sol,aeradfo,aeradfos,tauxcl,tauxci,    &
                    outtaucl,outtauci)
    implicit none
    integer(ik4) , intent(in) :: n1 , n2
    real(rkx) , intent(in) :: eccf
    real(rkx) , dimension(kzp1,n1:n2) , intent(in) :: pnm
    real(rkx) , dimension(kz,n1:n2) , intent(in) :: o3mmr , h2ommr , aermmb
    real(rkx) , dimension(n1:n2) , intent(in) :: co2mmr
    real(rkx) , dimension(kzp1,n1:n2) , intent(in) :: cld
    real(rkx) , dimension(kz,n1:n2) , intent(in) :: clwp , fice , rel , rei
    real(rkx) , dimension(n1:n2) , intent(in) :: czen
    logical , dimension(n1:n2) , intent(in) :: czengt0
    real(rkx) , dimension(n1:n2) , intent(in) :: adirsw
    real(rkx) , dimension(n1:n2) , intent(in) :: adifsw
    real(rkx) , dimension(n1:n2) , intent(in) :: adirlw
    real(rkx) , dimension(n1:n2) , intent(in) :: adiflw
    real(rkx) , dimension(n1:n2) , intent(in) :: asw
    real(rkx) , dimension(n1:n2) , intent(in) :: alw
    real(rkx) , dimension(n1:n2) , intent(out) :: aeradfo
    real(rkx) , dimension(n1:n2) , intent(out) :: aeradfos
    real(rkx) , dimension(n1:n2) , intent(out) :: fsds
    real(rkx) , dimension(n1:n2) , intent(out) :: fsnirt
    real(rkx) , dimension(n1:n2) , intent(out) :: fsnirtsq
    real(rkx) , dimension(n1:n2) , intent(out) :: fsnrtc
    real(rkx) , dimension(n1:n2) , intent(out) :: fsns
    real(rkx) , dimension(n1:n2) , intent(out) :: fsnsc
    real(rkx) , dimension(n1:n2) , intent(out) :: fsnt
    real(rkx) , dimension(n1:n2) , intent(out) :: fsntc
    real(rkx) , dimension(n1:n2) , intent(out) :: solin
    real(rkx) , dimension(n1:n2) , intent(out) :: solout
    real(rkx) , dimension(n1:n2) , intent(out) :: soll
    real(rkx) , dimension(n1:n2) , intent(out) :: solld
    real(rkx) , dimension(n1:n2) , intent(out) :: sols
    real(rkx) , dimension(n1:n2) , intent(out) :: solsd
    real(rkx) , dimension(n1:n2) , intent(out) :: abv
    real(rkx) , dimension(n1:n2) , intent(out) :: sol
    real(rkx) , dimension(kzp1,4,n1:n2) , intent(out) ::  outtaucl , outtauci
    real(rkx) , dimension(0:kz,n1:n2,nspi) , intent(out) :: tauxcl , tauxci
    real(rkx) , dimension(kz,n1:n2) , intent(out) :: qrs
    !
    ! indxsl   - Index for cloud particle properties
    !
    ! A. Slingo's data for cloud particle radiative properties (from 'A
    ! GCM Parameterization for the Shortwave Properties of Water
    ! Clouds' JAS vol. 46 may 1989 pp 1419-1427)
    !
    ! abarl    - A coefficient for extinction optical depth
    ! bbarl    - B coefficient for extinction optical depth
    ! cbarl    - C coefficient for single particle scat albedo
    ! dbarl    - D coefficient for single particle scat albedo
    ! ebarl    - E coefficient for asymmetry parameter
    ! fbarl    - F coefficient for asymmetry parameter
    ! abarli   - A coefficient for current spectral interval
    ! bbarli   - B coefficient for current spectral interval
    ! cbarli   - C coefficient for current spectral interval
    ! dbarli   - D coefficient for current spectral interval
    ! ebarli   - E coefficient for current spectral interval
    ! fbarli   - F coefficient for current spectral interval
    !
    ! Caution... A. Slingo recommends no less than 4.0 micro-meters nor
    ! greater than 20 micro-meters
    !
    ! ice water coefficients (Ebert and Curry,1992, JGR, 97, 3831-3836)
    !
    ! abari    - a coefficient for extinction optical depth
    ! bbari    - b coefficient for extinction optical depth
    ! cbari    - c coefficient for single particle scat albedo
    ! dbari    - d coefficient for single particle scat albedo
    ! ebari    - e coefficient for asymmetry parameter
    ! fbari    - f coefficient for asymmetry parameter
    ! abarii   - A coefficient for current spectral interval
    ! bbarii   - B coefficient for current spectral interval
    ! cbarii   - C coefficient for current spectral interval
    ! dbarii   - D coefficient for current spectral interval
    ! ebarii   - E coefficient for current spectral interval
    ! fbarii   - F coefficient for current spectral interval
    ! wgtint   - Weight for specific spectral interval
    !
    ! Diagnostic and accumulation : note that sfltot, fswup, and
    ! fswdn are not used in the computation,but are retained for future
    ! use.
    !
    ! sfltot   - Spectrally summed total solar flux
    !
    ! Various arrays and other constants:
    !
    ! sqrco2   - Square root of the co2 mass mixg ratio
    ! tmp1     - Temporary constant array
    ! tmp2     - Temporary constant array
    ! pdel     - Pressure difference across layer
    ! path     - Mass path of layer
    ! xptop    - Lower interface pressure of extra layer
    ! ptho2    - Used to compute mass path of o2
    ! ptho3    - Used to compute mass path of o3
    ! pthco2   - Used to compute mass path of co2
    ! pthh2o   - Used to compute mass path of h2o
    ! h2ostr   - Inverse square root h2o mass mixing ratio
    ! wavmid   - Spectral interval middle wavelength
    ! trayoslp - Rayleigh optical depth/standard pressure
    ! tmp1l    - Temporary constant array
    ! tmp2l    - Temporary constant array
    ! tmp3l    - Temporary constant array
    ! tmp1i    - Temporary constant array
    ! tmp2i    - Temporary constant array
    ! tmp3i    - Temporary constant array
    ! rdenom   - Multiple scattering term
    ! psf      - Frac of solar flux in spect interval
    ! zenfac   - Square root of cos solar zenith angle
    ! aeradfo  - spectrally integrated aerosol radiative forcing ( TOA)
    !-----------------------------------------------------------------------
    !
    ! diralb   - direct albedo in current interval
    ! difalb   - diffuse albedo in current interval
    real(rkx) , dimension(n1:n2) :: diralb , difalb
    ! Aerosol optical properties
    real(rkx) , dimension(n1:n2) :: tauaer , tauasc , gtota , ftota
    ! solflx   - Solar flux in current interval
    real(rkx) , dimension(n1:n2) :: solflx
    ! uth2o    - Total column  absorber amount of h2o
    ! uto3     - Total column  absorber amount of  o3
    ! utco2    - Total column  absorber amount of co2
    ! uto2     - Total column  absorber amount of  o2
    real(rkx) , dimension(n1:n2) :: uth2o , uto3 , utco2 , uto2
    ! ref net TOA flux
    real(rkx) , dimension(n1:n2) :: toafsnsc , toafsntc
    !!!!!!!!!!!!!!!!!!!!!!!
    ! These arrays are defined for kz model layers; 0 refers to the
    ! extra layer on top:
    ! rdir     - Layer reflectivity to direct rad
    ! rdif     - Layer reflectivity to diffuse rad
    ! tdir     - Layer transmission to direct rad
    ! tdif     - Layer transmission to diffuse rad
    real(rkx) , dimension(0:kz,n1:n2) :: rdir , rdif , tdir , tdif
    ! explay   - Solar beam exp transmission for layer
    real(rkx) , dimension(0:kz,n1:n2) :: explay
    ! flxdiv   - Flux divergence for layer
    real(rkx) , dimension(0:kz,n1:n2) :: flxdiv
    ! totfld   - Spectrally summed flux divergence
    real(rkx) , dimension(0:kz,n1:n2) :: totfld
    ! wcl      - liquid cloud single scattering albedo
    ! gcl      - liquid cloud asymmetry parameter
    ! fcl      - liquid cloud forward scattered fraction
    ! wci      - ice cloud single scattering albedo
    ! gci      - ice cloud asymmetry parameter
    ! fci      - ice cloud forward scattered fraction
    real(rkx) , dimension(0:kz,n1:n2) :: wcl , gcl , fcl
    real(rkx) , dimension(0:kz,n1:n2) :: wci , gci , fci
    ! uh2o     - Layer absorber amount of h2o
    ! uo3      - Layer absorber amount of  o3
    ! uco2     - Layer absorber amount of co2
    ! uo2      - Layer absorber amount of  o2
    real(rkx) , dimension(0:kz,n1:n2) :: uh2o  , uo3 , uco2 , uo2
    ! rupdir   - Ref to dir rad for layers below
    ! rupdif   - Ref to dif rad for layers below
    ! rdndif   - Ref to dif rad for layers above
    ! exptdn   - Solar beam exp down transm from top
    ! tottrn   - Total transmission for layers above
    ! fluxup   - Up   flux at model interface
    ! fluxdn   - Down flux at model interface
    ! pflx     - Interface press, including extra layer
    ! fswup    - Spectrally summed up flux
    ! fswdn    - Spectrally summed down flux
    real(rkx) , dimension(0:kzp1,n1:n2) :: rupdir , rupdif , rdndif
    real(rkx) , dimension(0:kzp1,n1:n2) :: exptdn , tottrn
    real(rkx) , dimension(0:kzp1,n1:n2) :: fluxup , fluxdn
    real(rkx) , dimension(0:kzp1,n1:n2) :: fswup , fswdn
    real(rkx) , dimension(0:kzp1,n1:n2) :: pflx
    !!!!!!!!!!!!!!!!!!!!!!!
    real(rkx) :: abarii , abarli , bbarii , bbarli , cbarii , cbarli , &
                 dbarii , dbarli , ebarii , ebarli , fbarii , fbarli , &
                 psf , trayoslp , wavmid , wgtint
    real(rkx) , dimension(4) :: ww
    integer(ik4) :: n , k , indxsl , ns , is
    real(rkx) , parameter :: tmp1 = d_half/(egravgts*sslp)
    real(rkx) , parameter :: tmp2 = delta*regravgts
    real(rkx) :: sqrco2 , xptop , pdel , path
    real(rkx) :: ptho2 , ptho3 , pthco2 , pthh2o , h2ostr
    real(rkx) :: tmp1l , tmp2l , tmp3l , tmp1i , tmp2i , tmp3i
    real(rkx) :: rdenom , zenfac
#ifdef DEBUG
    character(len=dbgslen) :: subroutine_name = 'radcsw'
    integer(ik4) :: indx = 0
    call time_begin(subroutine_name,indx)
#endif
    !
    ! Initialize output fields:
    !
    fsds(:) = d_zero
    fsnirt(:) = d_zero
    fsnrtc(:) = d_zero
    fsnirtsq(:) = d_zero
    fsnt(:) = d_zero
    fsns(:) = d_zero
    solin(:) = d_zero
    solout(:) = d_zero
    fsnsc(:) = d_zero
    fsntc(:) = d_zero
    sols(:) = d_zero
    soll(:) = d_zero
    solsd(:) = d_zero
    solld(:) = d_zero
    abv(:) = d_zero
    sol(:) = d_zero
    aeradfo(:) = d_zero
    aeradfos(:) = d_zero
    toafsntc(:) = d_zero
    toafsnsc(:) = d_zero
    outtaucl(:,:,:) = d_zero
    outtauci(:,:,:) = d_zero
    tauxcl(:,:,:) = d_zero
    tauxci(:,:,:) = d_zero
    qrs(:,:) = d_zero
    ww(:) = d_zero
    !
    ! Define solar incident radiation and interface pressures:
    !
#ifdef STDPAR
    do concurrent ( n = n1:n2 ) &
      local(sqrco2,xptop,pdel,path,ptho2,ptho3,pthco2,pthh2o, &
      h2ostr,zenfac,k)
#else
    do n = n1 , n2
#endif
      !
      ! Initialize spectrally integrated totals:
      !
      fswup(kzp1,n) = d_zero
      fswdn(kzp1,n) = d_zero
      if ( czengt0(n) ) then
        solin(n) = scon*eccf*czen(n)
        pflx(0,n) = d_zero
        do k = 1 , kzp1
          pflx(k,n) = pnm(k,n)
        end do
        !
        ! Compute optical paths:
        ! CO2, use old scheme(as constant)
        !
        ! co2mmr = co2vmr*(mmwco2/mmwair)
        sqrco2 = sqrt(co2mmr(n))
        xptop = pflx(1,n)
        ptho2 = o2mmr*xptop*regravgts
        ptho3 = o3mmr(1,n)*xptop*regravgts
        pthco2 = sqrco2*(xptop*regravgts)
        h2ostr = sqrt(d_one/h2ommr(1,n))
        zenfac = sqrt(czen(n))
        pthh2o = (xptop**2)*tmp1 + &
          (xptop*regravgts) * (h2ostr*zenfac*delta)
        uh2o(0,n) = h2ommr(1,n)*pthh2o
        uco2(0,n) = zenfac*pthco2
        uo2(0,n) = zenfac*ptho2
        uo3(0,n) = ptho3
        do k = 1 , kz
          pdel = pflx(k+1,n) - pflx(k,n)
          path = pdel*regravgts
          ptho2 = o2mmr*path
          ptho3 = o3mmr(k,n)*path
          pthco2 = sqrco2*path
          h2ostr = sqrt(d_one/h2ommr(k,n))
          pthh2o = (pflx(k+1,n)**2-pflx(k,n)**2) * &
                    tmp1 + pdel*h2ostr*zenfac*tmp2
          uh2o(k,n) = h2ommr(k,n)*pthh2o
          uco2(k,n) = zenfac*pthco2
          uo2(k,n) = zenfac*ptho2
          uo3(k,n) = ptho3
        end do
        !
        ! Compute column absorber amounts for the clear sky computation:
        !
        uth2o(n) = d_zero
        uto3(n) = d_zero
        utco2(n) = d_zero
        uto2(n) = d_zero
        do k = 1 , kz
          uth2o(n) = uth2o(n) + uh2o(k,n)
          uto3(n) = uto3(n) + uo3(k,n)
          utco2(n) = utco2(n) + uco2(k,n)
          uto2(n) = uto2(n) + uo2(k,n)
        end do
        do k = 0 , kz
          totfld(k,n) = d_zero
          fswup(k,n) = d_zero
          fswdn(k,n) = d_zero
        end do
        !
        ! Set cloud properties for top (0) layer; so long as tauxcl is zero,
        ! there is no cloud above top of model; the other cloud properties
        ! are arbitrary:
        !
        wcl(0,n) = verynearone
        gcl(0,n) = 0.850_rkx
        fcl(0,n) = 0.725_rkx
        wci(0,n) = verynearone
        gci(0,n) = 0.850_rkx
        fci(0,n) = 0.725_rkx
      end if
    end do
    !
    ! Begin spectral loop
    !
    do ns = 1 , nspi
      !
      ! Begin spectral loop
      !
      wgtint = nirwgt(ns)
      !
      ! Set index for cloud particle properties based on the wavelength,
      ! according to A. Slingo (1989) equations 1-3:
      ! Use index 1 (0.25 to 0.69 micrometers) for visible
      ! Use index 2 (0.69 - 1.19 micrometers) for near-infrared
      ! Use index 3 (1.19 to 2.38 micrometers) for near-infrared
      ! Use index 4 (2.38 to 4.00 micrometers) for near-infrared
      !
      ! Note that the minimum wavelength is encoded (with 0.001, 0.002,
      ! 0.003) in order to specify the index appropriate for the
      ! near-infrared cloud absorption properties
      !
      indxsl = 0
      if ( wavmax(ns) <= 0.70_rkx ) then
        indxsl = 1
      else if ( abs(wavmin(ns)-0.700_rkx) < dlowval ) then
        indxsl = 2
      else if ( abs(wavmin(ns)-0.701_rkx) < dlowval ) then
        indxsl = 3
      else if ( abs(wavmin(ns)-0.702_rkx) < dlowval .or. &
                    wavmin(ns) > 2.38_rkx ) then
        indxsl = 4
      end if
      !
      ! Set cloud extinction optical depth, single scatter albedo,
      ! asymmetry parameter, and forward scattered fraction:
      !
      abarli = abarl(indxsl)
      bbarli = bbarl(indxsl)
      cbarli = cbarl(indxsl)
      dbarli = dbarl(indxsl)
      ebarli = ebarl(indxsl)
      fbarli = fbarl(indxsl)

      abarii = abari(indxsl)
      bbarii = bbari(indxsl)
      cbarii = cbari(indxsl)
      dbarii = dbari(indxsl)
      ebarii = ebari(indxsl)
      fbarii = fbari(indxsl)

      ww(indxsl) = ww(indxsl) + d_one
      !
      ! Set reflectivities for surface based on mid-point wavelength
      !
      wavmid = (wavmin(ns)+wavmax(ns))*d_half
#ifdef STDPAR
      do concurrent ( n = n1:n2 ) &
        local(tmp1l,tmp2l,tmp3l,tmp1i,tmp2i,tmp3i,k)
#else
      do n = n1 , n2
#endif
        if ( czengt0(n) ) then
          do k = 1 , kz
            !
            ! liquid
            !
            tmp1l = abarli + bbarli/rel(k,n)
            tmp2l = d_one - cbarli - dbarli*rel(k,n)
            tmp3l = fbarli*rel(k,n)
            !
            ! ice
            !
            tmp1i = abarii + bbarii/rei(k,n)
            tmp2i = d_one - cbarii - dbarii*rei(k,n)
            tmp3i = fbarii*rei(k,n)
            !
            !  Cloud fraction incorporated into cloud extinction optical depth
            !  found April 12 2000, Filippo found the different scheme here:
            !
            ! Scheme     1
            ! The one in ccm3.6.6
            !tauxcl(k,n,ns) = clwp(k,n) * tmp1l * &
            !          (d_one-fice(k,n)) * cld(k,n) * sqrt(cld(k,n))
            !tauxci(k,n,ns) = clwp(k,n) * tmp1i * &
            !           fice(k,n) * cld(k,n) * sqrt(cld(k,n))
            !
            ! Scheme     2
            ! unknown origin (?????)
            !tauxcl(k,n,ns) = ((clwp(k,n)*cld(k,n))* &
            !              (d_one-fice(k,n))*tmp1l) / &
            !              (d_one+(d_one-0.85_rkx)*((d_one-cld(k,n))*      &
            !              (clwp(k,n)*tmp1l*(d_one-fice(k,n)))))
            !tauxci(k,n,ns) = (clwp(k,n)*cld(k,n)*fice(k,n)*tmp1i) /  &
            !              (d_one+(d_one-0.78_rkx)*((d_one-cld(k,n)) * &
            !              (clwp(k,n)*tmp1i*fice(k,n))))
            !
            tauxcl(k,n,ns) = ((clwp(k,n)*cld(k,n)) * &
              (d_one-fice(k,n))*tmp1l) / &
              (d_one+(d_one-0.85_rkx)*((d_one-cld(k,n))*      &
              (clwp(k,n)*tmp1l*(d_one-fice(k,n)))))
            tauxci(k,n,ns) = (clwp(k,n)*cld(k,n)*fice(k,n)*tmp1i) /  &
                          (d_one+(d_one-0.78_rkx)*((d_one-cld(k,n)) * &
                          (clwp(k,n)*tmp1i*fice(k,n))))
            outtaucl(k,indxsl,n) = outtaucl(k,indxsl,n) + tauxcl(k,n,ns)
            outtauci(k,indxsl,n) = outtauci(k,indxsl,n) + tauxci(k,n,ns)
            !
            !scheme     3
            ! tauxcl(k,n,ns) = clwp(k,n)*tmp1l* &
            !           (d_one-fice(k,n))*cld(k,n)**0.85
            ! tauxci(k,n,ns) = clwp(k,n)*tmp1i*fice(k,n)*cld(k,n)**0.85
            !
            ! Do not let single scatter albedo be 1; delta-eddington
            ! solution for non-conservative case:
            !
            wcl(k,n) = min(tmp2l,verynearone)
            gcl(k,n) = ebarli + tmp3l
            fcl(k,n) = gcl(k,n)*gcl(k,n)

            wci(k,n) = min(tmp2i,verynearone)
            gci(k,n) = ebarii + tmp3i
            fci(k,n) = gci(k,n)*gci(k,n)
          end do
          if ( wavmid < 0.7_rkx ) then
            !
            ! Wavelength less  than 0.7 micro-meter
            !
            diralb(n) = adirsw(n)
            difalb(n) = adifsw(n)
          else
            !
            ! Wavelength greater than 0.7 micro-meter
            !
            diralb(n) = adirlw(n)
            difalb(n) = adiflw(n)
          end if
        end if
      end do

      trayoslp = raytau(ns)/sslp
      !
      ! Layer input properties now completely specified; compute the
      ! delta-Eddington solution reflectivities and transmissivities
      ! for each layer, starting from the top and working downwards:
      !
      ! options for aerosol: no climatic feedback if idirect == 1
      ! should be consistent with aeroppt routine
      !
      call radded(n1,n2,trayoslp,czen,czengt0,pflx,       &
                  abh2o(ns),abo3(ns),abco2(ns),abo2(ns),  &
                  uh2o,uo3,uco2,uo2,tauxcl(:,:,ns),       &
                  wcl,gcl,fcl,tauxci(:,:,ns),wci,gci,fci, &
                  tauxar3d(:,:,ns),tauasc3d(:,:,ns),      &
                  gtota3d(:,:,ns),ftota3d(:,:,ns),        &
                  tottrn,exptdn,rdndif,rdif,tdif,rdir,tdir,explay)
#ifdef STDPAR
      do concurrent ( n = n1:n2 ) local(rdenom,k)
#else
      do n = n1 , n2
#endif
        if ( czengt0(n) ) then
          rupdir(kzp1,n) = diralb(n)
          rupdif(kzp1,n) = difalb(n)
          !
          ! Compute reflectivity to direct and diffuse radiation for layers
          ! below by adding succesive layers starting from the surface and
          ! working upwards:
          !
          do k = kz , 0 , -1
            rdenom = d_one/(d_one-(rdif(k,n)*rupdif(k+1,n)))
            rupdir(k,n) = rdir(k,n) + tdif(k,n) *      &
                          (rupdir(k+1,n)*explay(k,n) + &
                           rupdif(k+1,n)*(tdir(k,n)-explay(k,n)))*rdenom
            rupdif(k,n) = rdif(k,n) + rupdif(k+1,n)*(tdif(k,n)**2)*rdenom
          end do
          !
          ! Compute up and down fluxes for each interface, using the added
          ! atmospheric layer properties at each interface:
          !
          do k = 0 , kzp1
            rdenom = d_one/(d_one-(rdndif(k,n)*rupdif(k,n)))
            fluxup(k,n) = (exptdn(k,n)*rupdir(k,n)+   &
                          (tottrn(k,n)-exptdn(k,n))*rupdif(k,n))*rdenom
            fluxdn(k,n) = exptdn(k,n) +                              &
                          (tottrn(k,n) - exptdn(k,n) + exptdn(k,n) * &
                          (rupdir(k,n)*rdndif(k,n)))*rdenom
          end do
          !
          ! Compute flux divergence in each layer using the interface up
          ! and down fluxes:
          !
          do k = 0 , kz
            flxdiv(k,n) = (fluxdn(k,n) - fluxdn(k+1,n)) + &
                          (fluxup(k+1,n) - fluxup(k,n))
          end do
        end if
      end do
      !
      ! Monochromatic computation completed; accumulate in totals;
      ! adjust fraction within spectral interval to allow for the
      ! possibility of sub-divisions within a particular interval:
      !
      psf = d_one
      if ( abs(ph2o(ns)) > dlowval ) psf = psf*ph2o(ns)
      if ( abs(pco2(ns)) > dlowval ) psf = psf*pco2(ns)
      if ( abs(po2(ns)) > dlowval ) psf = psf*po2(ns)
#ifdef STDPAR
      do concurrent ( n = n1:n2 ) local(k)
#else
      do n = n1 , n2
#endif
        if ( czengt0(n) ) then
          solflx(n) = solin(n)*frcsol(ns)*psf
          fsnt(n) = fsnt(n) + solflx(n)*(fluxdn(1,n)    - fluxup(1,n))
          fsns(n) = fsns(n) + solflx(n)*(fluxdn(kzp1,n) - fluxup(kzp1,n))
          solout(n) = solout(n) + solflx(n)*fluxup(0,n)
          fswup(0,n) = fswup(0,n) + solflx(n)*fluxup(0,n)
          fswdn(0,n) = fswdn(0,n) + solflx(n)*fluxdn(0,n)
          !
          ! Down spectral fluxes need to be in mks; thus the 0.001
          ! conversion factors
          !
          if ( wavmid < 0.7_rkx ) then
            sols(n) = sols(n) + (exptdn(kzp1,n)*solflx(n))*d_r1000
            solsd(n) = solsd(n) + &
                       ((fluxdn(kzp1,n)-exptdn(kzp1,n))*solflx(n))*d_r1000
            abv(n) = abv(n) + ((solflx(n) *               &
                       (fluxdn(kzp1,n)-fluxup(kzp1,n)))*  &
                       (d_one-asw(n))/(d_one-diralb(n)))*d_r1000
          else
            soll(n) = soll(n) + (exptdn(kzp1,n)*solflx(n))*d_r1000
            solld(n) = solld(n) + &
                   ((fluxdn(kzp1,n)-exptdn(kzp1,n))*solflx(n))*d_r1000
            fsnirtsq(n) = fsnirtsq(n) + solflx(n)*(fluxdn(0,n)-fluxup(0,n))
            abv(n) = abv(n) + &
                       ((solflx(n)*(fluxdn(kzp1,n)-fluxup(kzp1,n)))* &
                       (d_one-alw(n))/(d_one-diralb(n)))*d_r1000
          end if
          fsnirt(n) = fsnirt(n)+wgtint*solflx(n)*(fluxdn(0,n)-fluxup(0,n))
          do k = 0 , kz
            totfld(k,n) = totfld(k,n) + solflx(n)*flxdiv(k,n)
            fswup(k+1,n) = fswup(k+1,n) + solflx(n)*fluxup(k+1,n)
            fswdn(k+1,n) = fswdn(k+1,n) + solflx(n)*fluxdn(k+1,n)
          end do
          ! solar is incident visible solar radiation
          if ( ns == 8 ) then
            sol(n) = (solflx(n)*fluxdn(kzp1,n))*d_r1000
          end if
        end if
      end do

      !sfltot = d_zero
      !do n = n1 , n2
      !  if ( czengt0(n) ) then
      !    sfltot = sfltot + solflx(n)
      !  end if
      !end do

#ifdef STDPAR
      do concurrent ( n = n1:n2 ) local(k)
#else
      do n = n1 , n2
#endif
        tauaer(n) = tauxar3d(1,n,ns)
        tauasc(n) = tauasc3d(1,n,ns)
        ftota(n) =  ftota3d(1,n,ns)
        gtota(n) =  gtota3d(1,n,ns)
        do k = 2 , kz
          tauaer(n) = tauaer(n) + tauxar3d(k,n,ns)
          tauasc(n) = tauasc(n) + tauasc3d(k,n,ns)
          ftota(n) =  ftota(n)  + ftota3d(k,n,ns)
          gtota(n) =  gtota(n)  + gtota3d(k,n,ns)
        end do
      end do
      !FAB
      ! CLEAR SKY CALCULATION PLUS AEROSOL
      ! FORCING RAD CLR is called 2 times , one with O aerosol OP , and
      ! one with actual aerosol. DIFFERENCE  in net TOA SW for the two
      ! case is saved as one more variable in the rad file. The
      ! outputed TOASW ( fsntc, clrst) is accounting for aerosol.
      !FAB
      if ( linteract ) then
        !
        ! Following code is the diagnostic clear sky computation:
        !
        ! Compute delta-Eddington solution reflectivities and
        ! transmissivities for the entire column; note, for
        ! convenience, we use mod_the same reflectivity and transmissivity
        ! arrays as for the full calculation above, where 0 for layer
        ! quantities refers to the entire atmospheric column, and where
        ! 0 for interface quantities refers to top of atmos- phere,
        ! while 1 refers to the surface:
        !
        call radclr(n1,n2,trayoslp,czen,czengt0,.true.,pflx,  &
                    abh2o(ns),abco2(ns),abo2(ns),abo3(ns),    &
                    uth2o,uto3,utco2,uto2,tauaer,tauasc,gtota,&
                    ftota,tottrn,exptdn,rdndif,rdif,tdif,rdir,tdir,explay)
        !
        ! Compute reflectivity to direct and diffuse radiation for
        ! entire column; 0,1 on layer quantities refers to two
        ! effective layers overlying surface; 0 on interface quantities
        ! refers to top of column; 2 on interface quantities refers to
        ! the surface:
        !
#ifdef STDPAR
        do concurrent ( n = n1:n2 ) local(k,rdenom)
#else
        do n = n1 , n2
#endif
          if ( czengt0(n) ) then
            rupdir(2,n) = diralb(n)
            rupdif(2,n) = difalb(n)
            do k = 1 , 0 , -1
              rdenom = d_one/(d_one-rdif(k,n)*rupdif(k+1,n))
              rupdir(k,n) = rdir(k,n) + tdif(k,n) *                    &
                            (rupdir(k+1,n)*explay(k,n)+rupdif(k+1,n) * &
                            (tdir(k,n)-explay(k,n)))*rdenom
              rupdif(k,n) = rdif(k,n) + rupdif(k+1,n)*(tdif(k,n)**2)*rdenom
            end do
            !
            ! Compute up and down fluxes for each interface, using the added
            ! atmospheric layer properties at each interface:
            !
            do k = 0 , 2
              rdenom = d_one/(d_one-rdndif(k,n)*rupdif(k,n))
              fluxup(k,n) = (exptdn(k,n)*rupdir(k,n)+(tottrn(k,n) - &
                            exptdn(k,n))*rupdif(k,n))*rdenom
              fluxdn(k,n) = exptdn(k,n) +                           &
                            (tottrn(k,n)-exptdn(k,n)+exptdn(k,n) *  &
                             rupdir(k,n)*rdndif(k,n))*rdenom
            end do
            ! SAVE the ref net TOA flux
            ! ( and put back the cumul variables to 0.)
            toafsntc(n) = toafsntc(n) + solflx(n)*(fluxdn(0,n)-fluxup(0,n))
            toafsnsc(n) = toafsnsc(n) + solflx(n)*(fluxdn(2,n)-fluxup(2,n))
          end if
        end do

        !toafsnrtc = d_zero
        !do n = n1 , n2
        !  if ( czengt0(n) ) then
        !    toafsnrtc = toafsnrtc + wgtint*solflx(n)*(fluxdn(0,n)-fluxup(0,n))
        !  end if
        !end do
        !
        ! End of clear sky calculation with O aerosol OP
        !
      end if
      !
      ! Following code is the diagnostic clear sky computation:
      !
      ! Compute delta-Eddington solution reflectivities and
      ! transmissivities for the entire column; note, for convenience,
      ! we use mod_the same reflectivity and transmissivity arrays as for
      ! the full calculation above, where 0 for layer quantities refers
      ! to the entire atmospheric column, and where 0 for interface
      ! quantities refers to top of atmos- phere, while 1 refers to the
      ! surface:
      !
      call radclr(n1,n2,trayoslp,czen,czengt0,.false.,pflx, &
                  abh2o(ns),abco2(ns),abo2(ns),abo3(ns),    &
                  uth2o,uto3,utco2,uto2,tauaer,tauasc,gtota,&
                  ftota,tottrn,exptdn,rdndif,rdif,tdif,rdir,tdir,explay)
      !
      ! Compute reflectivity to direct and diffuse radiation for entire
      ! column; 0,1 on layer quantities refers to two effective layers
      ! overlying surface; 0 on interface quantities refers to top of
      ! column; 2 on interface quantities refers to the surface:
      !
#ifdef STDPAR
      do concurrent ( n = n1:n2 ) local(rdenom,k)
#else
      do n = n1 , n2
#endif
        if ( czengt0(n) ) then
          rupdir(2,n) = diralb(n)
          rupdif(2,n) = difalb(n)
          do k = 1 , 0 , -1
            rdenom = d_one/(d_one-rdif(k,n)*rupdif(k+1,n))
            rupdir(k,n) = rdir(k,n) + tdif(k,n) *     &
                          (rupdir(k+1,n)*explay(k,n)+ &
                           rupdif(k+1,n)*(tdir(k,n)-explay(k,n)))*rdenom
            rupdif(k,n) = rdif(k,n) + rupdif(k+1,n)*tdif(k,n)**2*rdenom
          end do
          !
          ! Compute up and down fluxes for each interface, using the added
          ! atmospheric layer properties at each interface:
          !
          do k = 0 , 2
            rdenom = d_one/(d_one-rdndif(k,n)*rupdif(k,n))
            fluxup(k,n) = (exptdn(k,n)*rupdir(k,n)+(tottrn(k,n) - &
                           exptdn(k,n))*rupdif(k,n))*rdenom
            fluxdn(k,n) = exptdn(k,n) +                           &
                          (tottrn(k,n)-exptdn(k,n)+exptdn(k,n) *  &
                           rupdir(k,n)*rdndif(k,n))*rdenom
          end do
          fsntc(n) = fsntc(n) + solflx(n)*(fluxdn(0,n)-fluxup(0,n))
          fsnsc(n) = fsnsc(n) + solflx(n)*(fluxdn(2,n)-fluxup(2,n))
          fsnrtc(n) = fsnrtc(n)+wgtint*solflx(n)*(fluxdn(0,n)-fluxup(0,n))
        end if
      end do
      !
      ! End of clear sky calculation
      !
    end do ! End of spectral interval loop

    do is = 1 , 4
      do k = 1 , kzp1
        do n = n1, n2
          outtaucl(k,is,n) = outtaucl(k,is,n) / ww(is)
          outtauci(k,is,n) = outtauci(k,is,n) / ww(is)
        end do
      end do
    end do

    ! FAB calculation of TOA aerosol radiative forcing
    ! convert from cgs to MKS
    if ( linteract ) then
      do concurrent ( n = n1:n2 )
        if ( czengt0(n) ) then
          aeradfo(n) = -(toafsntc(n)-fsntc(n)) * d_r1000
          aeradfos(n) = -(toafsnsc(n)-fsnsc(n)) * d_r1000
        end if
      end do
    end if
    !
    ! Compute solar heating rate (k/s)
    !
    do concurrent( n = n1:n2, k = 1:kz )
      if ( czengt0(n) ) then
        qrs(k,n) = -(gocp*totfld(k,n))/(pnm(k,n)-pnm(k+1,n))
      end if
    end do
    !
    ! Set the downwelling flux at the surface
    !
    do concurrent ( n = n1:n2 )
      fsds(n) = fswdn(kzp1,n)
    end do
#ifdef DEBUG
    call time_end(subroutine_name,indx)
#endif
  end subroutine radcsw
  !
  !-----------------------------------------------------------------------
  !
  ! Compute longwave radiation heating rates and boundary fluxes
  !
  ! Uses broad band absorptivity/emissivity method to compute clear sky;
  ! assumes randomly overlapped clouds with variable cloud emissivity to
  ! include effects of clouds.
  !
  ! Computes clear sky absorptivity/emissivity at lower frequency (in
  ! general) than the model radiation frequency; uses previously computed
  ! and stored values for efficiency
  !
  ! Note: This subroutine contains vertical indexing which proceeds
  !       from bottom to top rather than the top to bottom indexing
  !       used in the rest of the model.
  !
  ! Input arguments
  !
  ! ts      - Ground (skin) temperature
  ! emiss   - Emissivity of surface
  !
  ! Input arguments which are only passed to other routines
  !
  ! tnm     - Level temperature
  ! h2ommr  - Level moisture field
  ! o3vmr   - ozone volume mixing ratio
  ! pbr     - Level pressure (dynes/cm*2)
  ! pnm     - Model interface pressure (dynes/cm*2)
  ! pmln    - Ln(pmid)
  ! piln    - Ln(pint)
  ! plco2   - Path length co2
  ! plh2o   - Path length h2o
  ! n2o     - nitrous oxide mass mixing ratio
  ! ch4     - methane mass mixing ratio
  ! cfc11   - cfc11 mass mixing ratio
  ! cfc12   - cfc12 mass mixing ratio
  ! tclrsf  - Clear sky fraction
  !
  ! Input/Output arguments
  !
  ! cld      - Cloud cover
  !
  ! Output arguments
  !
  ! qrl     - Longwave heating rate
  ! flns    - Surface cooling flux
  ! flnt    - Net outgoing flux
  ! lwout   - outgoing LW flux
  ! lwin    - incoming LW flux
  ! flnsc   - Clear sky surface cooing
  ! flntc   - Net clear sky outgoing flux
  ! flwds   - Down longwave flux at surface
  !
  !  cs is clearsky
  !  Aerosol longwave added
  !
  subroutine radclw(n1,n2,labsem,ts,emiss,tnm,h2ommr,co2vmr,co2mmr,  &
                    o3vmr,pbr,pnm,pmln,piln,n2o,ch4,cfc11,cfc12,cld, &
                    plco2,plh2o,tclrsf,flns,flnt,lwout,lwin,flnsc,   &
                    flntc,flwds,fslwdcs,aerlwfo,aerlwfos,absgasnxt,  &
                    absgastot,emsgastot,qrl)
    implicit none
    integer(ik4) , intent(in) :: n1 , n2
    logical , intent(in) :: labsem
    real(rkx) , dimension(n1:n2) , intent(in) :: ts , emiss
    real(rkx) , dimension(n1:n2) , intent(in) :: co2vmr , co2mmr
    real(rkx) , dimension(kz,n1:n2) , intent(in) :: h2ommr , tnm
    real(rkx) , dimension(kz,n1:n2) , intent(in) :: pbr , pmln , o3vmr
    real(rkx) , dimension(kzp1,n1:n2) , intent(in) :: piln , pnm
    real(rkx) , dimension(kzp1,n1:n2) , intent(in) :: cfc11 , cfc12
    real(rkx) , dimension(kzp1,n1:n2) , intent(in) :: ch4 , n2o
    real(rkx) , dimension(kzp1,n1:n2) , intent(in) :: cld , plco2 , plh2o
    real(rkx) , dimension(kzp1,n1:n2) , intent(inout) :: tclrsf
    real(rkx) , dimension(n1:n2) , intent(out) :: flns , flnsc , flnt
    real(rkx) , dimension(n1:n2) , intent(out) :: flntc , flwds , fslwdcs
    real(rkx) , dimension(n1:n2) , intent(out) :: lwout , lwin
    real(rkx) , dimension(n1:n2) , intent(out) :: aerlwfo , aerlwfos
    real(rkx) , dimension(kz,4,n1:n2) , intent(out) :: absgasnxt
    real(rkx) , dimension(kzp1,n1:n2) , intent(out) :: emsgastot
    real(rkx) , dimension(kzp1,kzp1,n1:n2) , intent(out) :: absgastot
    real(rkx) , dimension(kz,n1:n2) , intent(out) :: qrl
    !
    ! Local variables
    !
    ! bch4     - pressure factor for ch4
    real(rkx) , dimension(kzp1,n1:n2) :: bch4
    ! bn2o0    - pressure factor for n2o
    ! bn2o1    - pressure factor for n2o
    real(rkx) , dimension(kzp1,n1:n2) :: bn2o0 , bn2o1
  !   emplnk  - emissivity Planck factor
    real(rkx) , dimension(nlwspi,n1:n2) :: emplnk
    real(rkx) , dimension(kzp1,n1:n2) :: emstot
    real(rkx) , dimension(kzp1,kzp1,n1:n2) :: abstot
    real(rkx) , dimension(kz,4,n1:n2) :: absnxt
    real(rkx) , dimension(kz,4,n1:n2) :: xuinpl
    ! co2em   - Layer co2 normalized planck funct. derivative
    real(rkx) , dimension(kzp1,n1:n2) :: co2em
    ! co2eml  - Interface co2 normalized planck funct. deriv.
    real(rkx) , dimension(kzp1,n1:n2) :: co2eml
    ! co2t    - Prs wghted temperature path
    real(rkx) , dimension(kzp1,n1:n2) :: co2t
    ! h2otr   - H2o trnmsn for o3 overlap
    real(rkx) , dimension(kzp1,n1:n2) :: h2otr
    ! ucfc11  - CFC11 path length
    ! ucfc12  - CFC12 path length
    real(rkx) , dimension(kzp1,n1:n2) :: ucfc11 , ucfc12
    ! un2o0   - N2O path length
    ! un2o1   - N2O path length (hot band)
    real(rkx) , dimension(kzp1,n1:n2) :: un2o0 , un2o1
    ! uch4    - CH4 path length
    real(rkx) , dimension(kzp1,n1:n2) :: uch4
    ! uco211  - CO2 9.4 micron band path length
    ! uco212  - CO2 9.4 micron band path length
    ! uco213  - CO2 9.4 micron band path length
    ! uco221  - CO2 10.4 micron band path length
    ! uco222  - CO2 10.4 micron band path length
    ! uco223  - CO2 10.4 micron band path length
    real(rkx) , dimension(kzp1,n1:n2) :: uco211 , uco212 ,  uco213
    real(rkx) , dimension(kzp1,n1:n2) :: uco221 , uco222 ,  uco223
    ! uptype   - continuum path length
    real(rkx) , dimension(kzp1,n1:n2) :: uptype
    ! plol     - Ozone prs wghted path length
    ! plos     - Ozone path length
    real(rkx) , dimension(kzp1,n1:n2) :: plol , plos
    ! tplnka   - Planck fnctn level temperature
    real(rkx) , dimension(kzp1,n1:n2) :: tplnka
    ! tint    - Interface temperature
    ! tint4   - Interface temperature**4
    ! tlayr   - Level temperature
    ! tlayr4  - Level temperature**4
    real(rkx) , dimension(kzp1,n1:n2) :: tint , tint4 , tlayr , tlayr4
    ! wh2op   - H2o path
    real(rkx) , dimension(kzp1,n1:n2) :: wh2op
    ! s2c     - H2o cont amount
    ! s2t     - H2o cont temperature
    real(rkx) , dimension(kzp1,n1:n2) :: s2c , s2t
    ! ful     - Total upwards longwave flux
    ! fsul    - Clear sky upwards longwave flux
    ! fdl     - Total downwards longwave flux
    ! fsdl    - Clear sky downwards longwv flux
    real(rkx) , dimension(kzp1,n1:n2) :: ful , ful0
    real(rkx) , dimension(kzp1,n1:n2) :: fdl , fdl0
    real(rkx) , dimension(kzp1,n1:n2) :: fsul , fsul0
    real(rkx) , dimension(kzp1,n1:n2) :: fsdl , fsdl0
    ! fis     - Flx integral sum
    real(rkx) , dimension(kzp1,kzp1,n1:n2) :: fis , fis0
    ! rtclrsf - d_one/tclrsf(k,n)
    real(rkx) , dimension(kzp1,n1:n2) :: rtclrsf
    ! tplnke  - Planck fnctn temperature
    real(rkx) , dimension(n1:n2) :: tplnke
    ! fclb4   - Sig t**4 for cld bottom interfc
    ! fclt4   - Sig t**4 for cloud top interfc
    real(rkx) , dimension(kz,n1:n2) :: fclb4 , fclt4
    ! abplnk1 - non-nearest layer Plack factor
    ! abplnk2 - nearest layer factor
    real(rkx) , dimension(nlwspi,kzp1,n1:n2) :: abplnk1 , abplnk2
    ! klov    - Cloud lowest level index
    ! khiv    - Cloud highest level index
    ! khivm   - khiv(n) - 1
    integer(ik4) , dimension(n1:n2) :: klov , khiv , khivm
    ! Control logicals
    logical , dimension(n1:n2) :: skip , done
    logical :: lstart
    integer(ik4) :: n , khighest , irad , nradaer
    integer(ik4) :: k , km , k1 , k2 , k3
    real(rkx) :: bk1 , bk2 , absbt , tmp , tmp1 , delt , delt1
    integer(ik4) :: km1 , km2 , km3 , km4
#ifdef DEBUG
    character(len=dbgslen) :: subroutine_name = 'radclw'
    integer(ik4) :: indx = 0
    call time_begin(subroutine_name,indx)
#endif

#ifdef STDPAR
    do concurrent ( n = n1:n2 ) local(k)
#else
    do n = n1 , n2
#endif
      rtclrsf(1,n) = d_one/tclrsf(1,n)
      do k = 1 , kz
        fclb4(k,n) = d_zero
        fclt4(k,n) = d_zero
        tclrsf(k+1,n) = tclrsf(k,n)*(d_one-cld(k+1,n))
        rtclrsf(k+1,n) = d_one/tclrsf(k+1,n)
      end do
    end do
    !
    ! Calculate some temperatures needed to derive absorptivity and
    ! emissivity, as well as some h2o path lengths
    !
    call radtpl(n1,n2,ts,tnm,pnm,h2ommr,pmln,piln,plh2o, &
                tint,tint4,tlayr,tlayr4,tplnka,s2t,s2c,wh2op,tplnke)
    !
    ! do emissivity and absorptivity calculations
    ! only if abs/ems computation
    !
    if ( labsem ) then
      !
      ! Compute ozone path lengths at frequency of a/e calculation.
      !
      call radoz2(n1,n2,o3vmr,pnm,plos,plol)
      !
      ! Compute trace gas path lengths
      !
      call trcpth(n1,n2,tnm,pnm,h2ommr,cfc11,cfc12,n2o,ch4,co2mmr, &
                  ucfc11,ucfc12,un2o0,un2o1,uch4,uco211,uco212,    &
                  uco213,uco221,uco222,uco223,bn2o0,bn2o1,bch4,    &
                  uptype)
      !
      ! Calculate trace gas Planck functions
      !
      call trcplk(n1,n2,tint,tlayr,tplnke,emplnk,abplnk1,abplnk2)
      !
      ! Compute total emissivity:
      !
      call radems(n1,n2,pnm,tint,tint4,tlayr,tlayr4,tplnke,co2vmr,plos,&
                  plol,plh2o,plco2,ucfc11,ucfc12,un2o0,un2o1,bn2o0,    &
                  bn2o1,uch4,bch4,uco211,uco212,uco213,uco221,uco222,  &
                  uco223,uptype,wh2op,s2c,s2t,emplnk,co2t,co2em,co2eml,&
                  h2otr,emsgastot)
      !
      ! Compute total absorptivity:
      !
      call radabs(n1,n2,pnm,pbr,piln,pmln,tint,tlayr,co2em,co2eml,     &
                  co2vmr,tplnka,s2c,s2t,wh2op,h2otr,co2t,plco2,plh2o,  &
                  plol,plos,abplnk1,abplnk2,ucfc11,ucfc12,un2o0,un2o1, &
                  bn2o0,bn2o1,uch4,bch4,uco211,uco212,uco213,uco221,   &
                  uco222,uco223,uptype,absgasnxt,absgastot,xuinpl)
    end if
    !
    ! Find the lowest and highest level cloud for each grid point
    ! Note: Vertical indexing here proceeds from bottom to top
    !
#ifdef STDPAR
    do concurrent ( n = n1:n2 ) local(k)
#else
    do n = n1 , n2
#endif
      klov(n) = 0
      done(n) = .false.
      do k = 1 , kz
        if ( .not. done(n) .and. cld(kzp2-k,n) > 0.0_rkx ) then
          done(n) = .true.
          klov(n) = k
        end if
      end do
      if ( klov(n) > 1 ) then
        skip(n) = .false.
      else
        skip(n) = .true.
      end if
      khiv(n) = klov(n)
      done(n) = .false.
      do k = kz , 1 , -1
        if ( skip(n) ) cycle
        if ( .not. done(n) .and. cld(kzp2-k,n) > 0.0_rkx ) then
          done(n) = .true.
          khiv(n) = k
        end if
      end do
      khivm(n) = khiv(n) - 1
      if ( skip(n) ) cycle
      !
      ! Note: Vertical indexing here proceeds from bottom to top
      !
      do k = klov(n) , khiv(n)
        fclt4(kzp1-k,n) = stebol*tint4(kzp2-k,n)
        fclb4(kzp1-k,n) = stebol*tint4(kzp3-k,n)
      end do
    end do
    !
    ! option to calculate LW aerosol radiative forcing
    !
    ! FAB LW radiative forcing ( rad=1 : avec dust)
    !
    nradaer = 1
    if ( linteract ) then
      nradaer = 2
    end if

    do irad = 1 , nradaer
      !
      ! Compute sums used in integrals (all longitude points)
      !
      ! Definition of bk1 & bk2 depends on finite differencing.  for
      ! trapezoidal rule bk1=bk2. trapezoidal rule applied for nonadjacent
      ! layers only.
      !
      ! delt=t**4 in layer above current sigma level km.
      ! delt1=t**4 in layer below current sigma level km.
      !
#ifdef STDPAR
      do concurrent ( n = n1:n2 ) local(bk1,bk2,absbt,delt,delt1,k,km)
#else
      do n = n1 , n2
#endif
        do km = 1 , 4
          do k = 1 , kz
            absnxt(k,km,n) = absgasnxt(k,km,n)
          end do
        end do
        do k = 1 , kzp1
          emstot(k,n)   = emsgastot(k,n)
        end do
        do km = 1 , kzp1
          do k = 1 , kzp1
            abstot(k,km,n) = absgastot(k,km,n)
          end do
        end do
        if  ( linteract .and. irad == 2 ) then
          do km = 1 , 4
            do k = 1 , kz
              absnxt(k,km,n) = d_one-(d_one-absgasnxt(k,km,n)) * &
                              (aertrlw(k,k+1,n)**xuinpl(k,km,n))
            end do
          end do
          do k = 1 , kzp1
            emstot(k,n) = d_one-(d_one-emsgastot(k,n)) * aertrlw(k,1,n)
          end do
          do km = 1 , kzp1
            do k = 1 , kzp1
              abstot(k,km,n) = d_one-(d_one-absgastot(k,km,n)) * &
                               aertrlw(k,km,n)
            end do
          end do
        end if
        delt = tint4(kz,n) - tlayr4(kzp1,n)
        delt1 = tlayr4(kzp1,n) - tint4(kzp1,n)
        fis(kzp1,kzp1,n) = stebol*(delt1*absnxt(kz,1,n) + &
                         delt*absnxt(kz,4,n))
        fis(kz,kzp1,n) = stebol*(delt*absnxt(kz,2,n) + &
                         delt1*absnxt(kz,3,n))
        do k = 1 , kz - 1
          bk2 = (abstot(k,kz,n)+abstot(k,kzp1,n))*d_half
          bk1 = bk2
          fis(k,kzp1,n) = stebol*(bk2*delt+bk1*delt1)
        end do
        do km = kz , 2 , -1
          delt = tint4(km-1,n) - tlayr4(km,n)
          delt1 = tlayr4(km,n) - tint4(km,n)
          !
          ! All k, km>1
          !
          do k = kzp1 , 1 , -1
            if ( k == km ) then
              bk2 = absnxt(km-1,4,n)
              bk1 = absnxt(km-1,1,n)
            else if ( k == km-1 ) then
              bk2 = absnxt(km-1,2,n)
              bk1 = absnxt(km-1,3,n)
            else
              bk2 = d_half * (abstot(k,km-1,n) + abstot(k,km,n))
              bk1 = bk2
            end if
            fis(k,km,n) = fis(k,km+1,n) + stebol*(bk2*delt + bk1*delt1)
          end do
        end do
        !
        ! Computation of clear sky fluxes always set first level of fsul
        !
        fsul(kzp1,n) = emiss(n) * stebol * ts(n)**4
        !
        ! Downward clear sky fluxes store intermediate quantities in down
        ! flux Initialize fluxes to clear sky values.
        !
        tmp = fsul(kzp1,n) - stebol*tint4(kzp1,n)
        fsul(1,n) = fsul(kzp1,n) - abstot(1,kzp1,n) * tmp + fis(1,2,n)
        fsdl(1,n) = emstot(1,n) * stebol * tplnke(n)**4
        ful(1,n) = fsul(1,n)
        fdl(1,n) = fsdl(1,n)
        do k = 2 , kz
          fsul(k,n) = fsul(kzp1,n) - abstot(k,kzp1,n)*tmp + fis(k,k+1,n)
          ful(k,n) = fsul(k,n)
          fsdl(k,n) = stebol*(tplnke(n)**4) * emstot(k,n) - &
                              (fis(k,2,n)-fis(k,k+1,n))
          fdl(k,n) = fsdl(k,n)
        end do
        !
        ! fsdl(kzp1,n) assumes isothermal layer
        !
        !
        ! Store the downward emission from level 1 = total gas emission *
        ! sigma t**4.  fsdl does not yet include all terms
        !
        ful(kzp1,n) = fsul(kzp1,n)
        absbt = emstot(kzp1,n) * stebol * tplnke(n)**4
        fsdl(kzp1,n) = absbt - fis(kzp1,2,n)
        fdl(kzp1,n) = fsdl(kzp1,n)
      end do
      !
      ! FAB radiative forcing sur fsul
      !
      if ( linteract .and. irad == 1 ) then
#ifdef STDPAR
        do concurrent ( n = n1:n2 ) local(k1,k2)
#else
        do n = n1 , n2
#endif
          do k1 = 1 , kzp1
            fsul0(k1,n) = fsul(k1,n) ! save fsul0 = no dust
            fsdl0(k1,n) = fsdl(k1,n) !
            ful0(k1,n) = ful(k1,n)
            fdl0(k1,n) = fdl(k1,n)
            do k2 = 1 , kzp1
              fis0(k2,k1,n) = fis(k2,k1,n)
            end do
          end do
        end do
      end if

    end do ! end rad loop
    !
    ! FAB after this DO loop fsul account for dust LW effect
    ! which is OK in case of idirect=2
    ! also convert rad for to MKSA
    if ( linteract ) then
      do concurrent ( n = n1:n2 )
        aerlwfo(n) = (fsul0(1,n) - fsul(1,n) ) * d_r1000
        aerlwfos(n) = ( (fsul0(kzp1,n) - fsdl0(kzp1,n)) - &
                        (fsul(kzp1,n)  - fsdl(kzp1,n) ) ) * d_r1000
      end do
      ! return to no aerosol LW effect situation if idirect == 1
      if ( lzero ) then
#ifdef STDPAR
        do concurrent ( n = n1:n2 ) local(k1,k2)
#else
        do n = n1 , n2
#endif
          do k1 = 1 , kzp1
            fsul(k1,n) = fsul0(k1,n)
            fsdl(k1,n) = fsdl0(k1,n)
            ful(k1,n) = ful0(k1,n)
            fdl(k1,n) = fdl0(k1,n)
            do k2 = 1 , kzp1
              fis(k2,k1,n) = fis0(k2,k1,n)
            end do
          end do
        end do
      end if
    end if ! end aersol rad diagnostic
    !
    ! FAB MODIF  : save downward clear sky long wave flux in surface
    !
    do concurrent ( n = n1:n2 )
      fslwdcs(n) = fsdl(kzp1,n)
    end do
    !
    ! Modifications for clouds
    !
    ! Further qualify longitude subset for computations.  Select only
    ! those locations where there are clouds
    ! (total cloud fraction <= 1.e-3 treated as clear)
    !
    do concurrent ( n = n1:n2 )
      if ( tclrsf(kzp1,n) < 0.999_rkx ) then
        skip(n) = .false.
      else
        skip(n) = .true.
      end if
    end do
    !
    ! Compute downflux at level 1 for cloudy sky
    !
    do n = n1 , n2
      if ( skip(n) ) cycle
      !
      ! First clear sky flux plus flux from cloud at level 1
      !
      fdl(kzp1,n) = fsdl(kzp1,n)*tclrsf(kz,n) * &
                    rtclrsf(kzp1-khiv(n),n)+fclb4(kz-1,n)*cld(kz,n)
    end do
    !
    ! Flux emitted by other layers
    ! Note: Vertical indexing here proceeds from bottom to top
    !
    khighest = khiv(intmax(khiv))
#ifdef STDPAR
    do concurrent ( n = n1:n2 ) &
      local(tmp1,lstart,km,km1,km2,km3,km4,k,k1,k2,k3)
#else
    do n = n1 , n2
#endif
      if ( skip(n) ) cycle
      do km = 3 , khighest
        km1 = kzp1 - km
        km2 = kzp2 - km
        km4 = kzp4 - km
        if ( km <= khiv(n) ) then
          tmp1 = cld(km2,n)*tclrsf(kz,n)*rtclrsf(km2,n)
          fdl(kzp1,n) = fdl(kzp1,n) + (fclb4(km1,n)-fis(kzp1,km4,n))*tmp1
        end if
      end do
      !
      ! Note: Vertical indexing here proceeds from bottom to top
      !
      do k = 1 , khighest - 1
        k1 = kzp1 - k
        k2 = kzp2 - k
        k3 = kzp3 - k
        if ( k >= klov(n) .and. k <= khivm(n) ) then
          ful(k2,n) = fsul(k2,n)*(tclrsf(kzp1,n)*rtclrsf(k1,n))
        end if
        do km = 1 , k
          km1 = kzp1 - km
          km2 = kzp2 - km
          km3 = kzp3 - km
          if ( k <= khivm(n) .and. km >= klov(n) .and. km <= khivm(n)) then
            ful(k2,n) = ful(k2,n) + &
              (fclt4(km1,n)+fis(k2,k3,n)-fis(k2,km3,n)) * &
               cld(km2,n)*(tclrsf(km1,n)*rtclrsf(k1,n))
          end if
        end do ! km = 1 , k
      end do   ! k = 1 , khighest-1
      lstart = .false.
      do k = 1 , kzp1
        k2 = kzp2 - k
        k3 = kzp3 - k
        if ( k >= khiv(n) ) then
          lstart = .true.
          ful(k2,n) = fsul(k2,n)*tclrsf(kzp1,n)*rtclrsf(kzp1-khiv(n),n)
        end if
        do km = 1 , khighest
          km1 = kzp1 - km
          km2 = kzp2 - km
          km3 = kzp3 - km
          if ( lstart .and. km >= klov(n) .and. km <= khiv(n) ) then
            ful(k2,n) = ful(k2,n) + (cld(km2,n)*tclrsf(km1,n)* &
              rtclrsf(kzp1-khiv(n),n))* &
              (fclt4(km1,n)+fis(k2,k3,n)-fis(k2,km3,n))
          end if
        end do  ! km = 1 , khighest
      end do    ! k = 1 , kzp1
      !
      ! Computation of the downward fluxes
      !
      do k = 2 , khighest - 1
        k1 = kzp1 - k
        k2 = kzp2 - k
        k3 = kzp3 - k
        if ( k <= khivm(n) ) fdl(k2,n) = d_zero
        do km = k + 1 , khighest
          km1 = kzp1 - km
          km2 = kzp2 - km
          km4 = kzp4 - km
          if ( k <= khiv(n) .and. &
               km >= max0(k+1,klov(n)) .and. km <= khiv(n) ) then
            fdl(k2,n) = fdl(k2,n)+(cld(km2,n)*tclrsf(k1,n)*rtclrsf(km2,n)) * &
                    (fclb4(km1,n)-fis(k2,km4,n)+fis(k2,k3,n))
          end if
        end do ! km = k+1 , khighest
        if ( k <= khivm(n) ) then
           fdl(k2,n) = fdl(k2,n) + &
                fsdl(k2,n)*(tclrsf(k1,n)*rtclrsf(kzp1-khiv(n),n))
        end if
      end do  ! k = 1 , khighest-1
    end do
    !
    ! End cloud modification loops
    !
    !
    ! Downward longwave flux
    !
#ifdef STDPAR
    do concurrent ( n = n1:n2 ) local(k)
#else
    do n = n1 , n2
#endif
      flwds(n) = fdl(kzp1,n)
      !
      ! Net flux
      !
      flns(n) = ful(kzp1,n) - fdl(kzp1,n)
      !
      ! Clear sky flux at top of atmosphere
      !
      flntc(n) = fsul(1,n)
      flnsc(n) = fsul(kzp1,n) - fsdl(kzp1,n)
      !
      ! Outgoing ir
      !
      flnt(n) = ful(1,n) - fdl(1,n)
      lwout(n) = ful(1,n)
      lwin(n) = fdl(1,n)
      !
      ! Computation of longwave heating (k per sec)
      !
      do k = 1 , kz
        qrl(k,n) = (ful(k,n)-fdl(k,n)-ful(k+1,n)+fdl(k+1,n))*gocp / &
                  ((pnm(k,n)-pnm(k+1,n)))
      end do
    end do
#ifdef DEBUG
    call time_end(subroutine_name,indx)
#endif
  end subroutine radclw
  !
  !-----------------------------------------------------------------------
  !
  ! Driver for radiation computation.
  !
  ! Radiation uses cgs units, so conversions must be done from
  ! model fields to radiation fields.
  !
  ! Calling sequence:
  !
  !     radini      GHG gases concentration at year, month, pressure
  !
  !     radinp      Converts units of model fields and computes ozone
  !                 mixing ratio for solar scheme
  !
  !     aermix      Aerosol mixing ratios at pressure (if no external)
  !
  !     radcsw      Performs solar computation (if cosine zenith > 0)
  !       radded    Computes delta-Eddington solution
  !       radclr    Computes diagnostic clear sky fluxes
  !
  !     radclw      Performs longwave computation
  !       radtpl    Computes path quantities
  !       radoz2    Computes the path length for O3
  !       trcpth    Compute trace gas path lengths
  !       trcplk    Calculate trace gas Planck functions
  !       radems    Computes emissivity
  !       radabs    Computes absorptivity
  !
  !-----------------------------------------------------------------------
  !
  subroutine radctl(rt,iyear,imonth)
    implicit none
    !
    ! Input arguments
    !
    ! ts      - Surface (skin) temperature
    ! pmid    - Model level pressures
    ! pint    - Model interface pressures
    ! pmln    - Natural log of pmid
    ! rel     - liquid cloud particle effective radius
    ! rei     - ice effective drop size (microns)
    ! fice    - fractional ice content within cloud
    ! piln    - Natural log of pint
    ! t       - Model level temperatures
    ! q       - Model level specific humidity
    ! cld     - Fractional cloud cover
    ! effcld  - Effective fractional cloud cover
    ! clwp    - Cloud liquid water path
    !
    ! Output solar arguments
    !
    ! fsns    - Surface absorbed solar flux
    ! sols    - Downward solar rad onto surface (sw direct)
    ! soll    - Downward solar rad onto surface (lw direct)
    ! solsd   - Downward solar rad onto surface (sw diffuse)
    ! solld   - Downward solar rad onto surface (lw diffuse)
    ! qrs     - Solar heating rate
    !
    ! qrl     - Longwave cooling rate
    ! flwds   - Surface down longwave flux
    ! solin    - Solar incident flux
    ! solout   - Solar outgoing flux
    ! fsnt     - Net column abs solar flux at model top
    ! fsntc    - Clear sky total column abs solar flux
    ! fsnsc    - Clear sky surface abs solar flux
    ! fsnirt   - Near-IR flux absorbed at toa
    ! fsnrtc   - Clear sky near-IR flux absorbed at toa
    ! fsnirtsq - Near-IR flux absorbed at toa >= 0.7 microns
    ! fsds     - Flux Shortwave Downwelling Surface
    ! flnt     - Net outgoing lw flux at model top
    ! lwout    - outgoing lw flux at model top
    ! lwin     - incoming lw flux at model top
    ! flns     - Srf longwave cooling (up-down) flux
    ! flntc    - Clear sky lw flux at model top
    ! flnsc    - Clear sky lw flux at srf (up-down)
    ! o3vmr    - Ozone volume mixing ratio
    ! eccf     - Earth/sun distance factor
    !
    integer(ik4) , intent(in) :: iyear , imonth
    type(radtype) , intent(inout) :: rt
    integer(ik4) :: n
    integer(ik4) :: k
    ! Mass mixing ratios
    ! cfc1immr  - cfc11 mass mixing ratio
    ! cfc12mmr  - cfc12 mass mixing ratio
    ! ch4mmr    - methane mass mixing ratio
    ! n2ommr    - nitrous oxide mass mixing ratio
    real(rkx) , dimension(rt%n1:rt%n2) :: cfc11mmr , cfc12mmr
    real(rkx) , dimension(rt%n1:rt%n2) :: ch4mmr , n2ommr
    real(rkx) , dimension(rt%n1:rt%n2) :: co2mmr , co2vmr
    real(rkx) , dimension(kz,rt%n1:rt%n2) :: cfc11 , cfc12 , ch4 , n2o
    ! Background aerosol mass mixing ratio
    real(rkx) , dimension(kz,rt%n1:rt%n2) :: aermmb
    ! o3mmr    - Ozone mass mixing ratio
    real(rkx) , dimension(kz,rt%n1:rt%n2) :: o3mmr
    ! pbr      - Model mid-level pressures (dynes/cm2)
    ! pnm      - Model interface pressures (dynes/cm2)
    real(rkx) , dimension(kz,rt%n1:rt%n2) :: pbr
    real(rkx) , dimension(kzp1,rt%n1:rt%n2) :: pnm
    ! plco2    - Prs weighted CO2 path
    ! plh2o    - Prs weighted H2O path
    ! tclrsf   - Total clear sky fraction, level to space
    real(rkx) , dimension(kzp1,rt%n1:rt%n2) :: plco2 , plh2o , tclrsf
    ! fslwdcs  - Downward clear sky long wave flux at surface
    real(rkx) , dimension(rt%n1:rt%n2) :: fslwdcs

#ifndef RCEMIP
    real(rkx) :: alat
#endif
    real(rkx) :: pratio , xcfc11 , xcfc12 , xch4 , xn2o , betafac

#ifdef DEBUG
    character(len=dbgslen) :: subroutine_name = 'radctl'
    integer(ik4) :: indx = 0
    call time_begin(subroutine_name,indx)
#endif
    !
    ! Set latitude dependent radiation input: radini sets many
    ! radiation parameters
    !
    call radini(rt%n1,rt%n2,iyear,imonth,rt%dlat, &
                co2vmr,co2mmr,ch4mmr,n2ommr,cfc11mmr,cfc12mmr)
    !
    ! Compute on interface levels and put in vertical profiles
    !
    call radinp(rt%n1,rt%n2,rt%pmid,rt%pint,rt%q,co2vmr,rt%cld, &
                rt%o3vmr,pbr,pnm,plco2,plh2o,tclrsf,o3mmr)
    !
    ! Solar radiation computation
    !
    if ( dosw ) then
      !
      ! Specify aerosol mass mixing ratio
      !
      call aermix(rt%n1,rt%n2,rt%pint,aermmb)

      call aeroppt(rt%rh,rt%pint,rt%n1,rt%n2)

      call radcsw(rt%n1,rt%n2,rt%eccf,pnm,rt%q,co2mmr,o3mmr,aermmb,   &
                  rt%cld,rt%clwp,rt%rel,rt%rei,rt%fice,rt%czen,       &
                  rt%czengt0,rt%adirsw,rt%adifsw,rt%adirlw,rt%adiflw, &
                  rt%asw,rt%alw,rt%solin,rt%solout,rt%qrs,rt%fsns,    &
                  rt%fsnt,rt%fsds,rt%fsnsc,rt%fsntc,rt%sols,rt%soll,  &
                  rt%solsd,rt%solld,rt%fsnirt,rt%fsnrtc,rt%fsnirtsq,  &
                  rt%abv,rt%sol,rt%aeradfo,rt%aeradfos,rt%tauxcl,     &
                  rt%tauxci,rt%outtaucl,rt%outtauci)
      !
      ! Compute Total Cloud fraction
      !
      if ( luse_max_rnovl ) then
#ifdef STDPAR
        do concurrent ( n = rt%n1:rt%n2 ) local(k)
#else
        do n = rt%n1 , rt%n2
#endif
          rt%totcf(n) = d_one
          do k = 2 , kzp1
            rt%totcf(n) = rt%totcf(n) * &
                   (1.0001_rkx - max(rt%cld(k-1,n),rt%cld(k,n)))/ &
                   (1.0001_rkx - rt%cld(k-1,n))
          end do
        end do
      else
#ifdef STDPAR
        do concurrent ( n = rt%n1:rt%n2 ) local(k)
#else
        do n = rt%n1 , rt%n2
#endif
          rt%totcf(n) = d_one
          do k = 2 , kzp1
            rt%totcf(n) = rt%totcf(n) * (d_one - rt%cld(k,n))
          end do
        end do
      end if

#ifdef STDPAR
      do concurrent ( n = rt%n1:rt%n2 ) local(k,betafac)
#else
      do n = rt%n1 , rt%n2
#endif
        !
        ! Convert units of shortwave fields needed by rest of model
        ! from CGS to MKS
        !
        rt%solin(n) = rt%solin(n)*1.0e-3_rkx
        rt%solout(n) = rt%solout(n)*1.0e-3_rkx
        rt%fsnt(n) = rt%fsnt(n)*1.0e-3_rkx
        rt%fsns(n) = rt%fsns(n)*1.0e-3_rkx
        rt%fsntc(n) = rt%fsntc(n)*1.0e-3_rkx
        rt%fsnsc(n) = rt%fsnsc(n)*1.0e-3_rkx
        rt%totcf(n) = d_one - rt%totcf(n)
        if ( rt%totcf(n) > d_one ) rt%totcf(n) = d_one
        if ( rt%totcf(n) < d_zero ) rt%totcf(n) = d_zero
        !
        ! clear sky column partitioning for surface flux
        ! note : should be generalised to the whole column to be
        !        really in energy balance !
        !
        ! maximum cld cover considered
        ! rt%fsns(n) = rt%fsns(n) * maxval(rt%cld(:,n)) + &
        !           rt%fsnsc(n) * (1-maxval(rt%cld(:,n)))
        ! random overlap assumption is tocf(n)
        ! Now average btw rand ov and maximum cloud cover as fil suggest
        ! rt%totcf(n) =  d_half * ( rt%totcf(n) + maxval(rt%cld(:,n)) )
        ! abv is proportional to fsns in radcsw : Calculate the factor
        if ( rt%fsns(n) > d_zero ) then
          betafac = rt%abv(n) / rt%fsns(n)
        else
          betafac = d_zero
        end if
        ! Fil suggestion of putting a max on column cloud fraction
        ! TAO: implement a user-specified CF maximum (default of 1.0)
        if ( lsrfhack ) then
          rt%fsns(n) = rt%fsns(n) * rt%totcf(n) + &
                       rt%fsnsc(n) * (d_one-rt%totcf(n))
        end if
        ! Apply the clear-sky / cloudy-sky also to abv using the beta factor
        rt%abv(n) = betafac * rt%fsns(n)
        rt%fsds(n) = rt%fsds(n)*1.0e-3_rkx
        rt%fsnirt(n) = rt%fsnirt(n)*1.0e-3_rkx
        rt%fsnrtc(n) = rt%fsnrtc(n)*1.0e-3_rkx
        rt%fsnirtsq(n) = rt%fsnirtsq(n)*1.0e-3_rkx
        !
        ! Calculate/outfld albedo and clear sky albedo
        !
        if ( rt%solin(n) > d_zero ) then
          rt%alb(n) = (rt%solin(n)-rt%fsnt(n))/rt%solin(n)
          rt%albc(n) = (rt%solin(n)-rt%fsntc(n))/rt%solin(n)
        else
          rt%alb(n) = d_zero
          rt%albc(n) = d_zero
        end if
      end do
    end if
    !
    ! Longwave radiation computation
    !
    if ( dolw ) then
      !
      ! Specify trace gas mixing ratios
      !
#ifdef RCEMIP
      xn2o = 0.3478_rkx
      xch4 = 0.2353_rkx
      xcfc11 = 0.7273_rkx
      xcfc12 = 0.4000_rkx
#endif
#ifdef STDPAR
      do concurrent ( n = rt%n1:rt%n2 ) local(k)
#else
      do n = rt%n1 , rt%n2
#endif
#ifndef RCEMIP
        alat = abs(rt%dlat(n))
        if ( alat <= 45.0_rkx ) then
          xn2o = 0.3478_rkx + 0.00116_rkx*alat
          xch4 = 0.2353_rkx
          xcfc11 = 0.7273_rkx + 0.00606_rkx*alat
          xcfc12 = 0.4000_rkx + 0.00222_rkx*alat
        else
          xn2o = 0.4000_rkx + 0.013333_rkx*(alat-45.0_rkx)
          xch4 = 0.2353_rkx + 0.0225489_rkx*(alat-45.0_rkx)
          xcfc11 = 1.00_rkx + 0.013333_rkx*(alat-45.0_rkx)
          xcfc12 = 0.50_rkx + 0.024444_rkx*(alat-45.0_rkx)
        end if
#endif
        do k = 1 , kz
          !  set stratospheric scale height factor for gases
          if ( rt%pmid(k,n) >= rt%xptrop(n) ) then
            ch4(k,n) = ch4mmr(n)
            n2o(k,n) = n2ommr(n)
            cfc11(k,n) = cfc11mmr(n)
            cfc12(k,n) = cfc12mmr(n)
          else
            pratio = rt%pmid(k,n)/rt%xptrop(n)
            ch4(k,n) = ch4mmr(n)*(pratio**xch4)
            n2o(k,n) = n2ommr(n)*(pratio**xn2o)
            cfc11(k,n) = cfc11mmr(n)*(pratio**xcfc11)
            cfc12(k,n) = cfc12mmr(n)*(pratio**xcfc12)
          end if
        end do
      end do
      call radclw(rt%n1,rt%n2,rt%labsem,rt%ts,rt%emiss,rt%t,rt%q,   &
                  co2vmr,co2mmr,rt%o3vmr,pbr,pnm,rt%pmln,rt%piln,   &
                  n2o,ch4,cfc11,cfc12,rt%effcld,plco2,plh2o,tclrsf, &
                  rt%flns,rt%flnt,rt%lwout,rt%lwin,rt%flnsc,        &
                  rt%flntc,rt%flwds,fslwdcs,rt%aerlwfo,rt%aerlwfos, &
                  rt%absgasnxt,rt%absgastot,rt%emsgastot,rt%qrl)
      !
      ! Convert units of longwave fields needed by rest of model from CGS to MKS
      !
      do concurrent ( n = rt%n1:rt%n2 )
        rt%flnt(n) = rt%flnt(n)*1.0e-3_rkx
        rt%lwout(n) = rt%lwout(n)*1.0e-3_rkx
        rt%lwin(n) = rt%lwin(n)*1.0e-3_rkx
        rt%flns(n) = rt%flns(n)*1.0e-3_rkx
        rt%flntc(n) = rt%flntc(n)*1.0e-3_rkx
        rt%flnsc(n) = rt%flnsc(n)*1.0e-3_rkx
        rt%flwds(n) = rt%flwds(n)*1.0e-3_rkx
        fslwdcs(n) = fslwdcs(n)*1.0e-3_rkx
        !
        ! essai clear sky column
        !
        ! rt%flwds(n) = rt%flwds(n) * maxval(rt%cld((:,n))) + &
        !            rt%flwds(n) * (1-maxval(rt%cld((:,n))))
        ! rt%flwds(n) = rt%flwds(n) * maxval(rt%cld(:,n)) + &
        !            fslwdcs(n)*(d_one-maxval(rt%cld(:,n)))
        ! rt%flns(n) = rt%flns(n) * maxval(rt%cld(:,n)) + &
        !           rt%flnsc(n)*(d_one-maxval(rt%cld(:,n)))
        !
        ! rt%totcf(n) has been calculated for the SW, dolw is always true
        !
        if ( lsrfhack ) then
          rt%flwds(n) = rt%flwds(n) * rt%totcf(n) + &
                        fslwdcs(n) * (d_one - rt%totcf(n))
          rt%flns(n)  = rt%flns(n) * rt%totcf(n)  + &
                        rt%flnsc(n) * (d_one - rt%totcf(n))
        end if
      end do
    end if
#ifdef DEBUG
    call time_end(subroutine_name,indx)
#endif
  end subroutine radctl

end module mod_rad_radiation
! vim: tabstop=8 expandtab shiftwidth=2 softtabstop=2<|MERGE_RESOLUTION|>--- conflicted
+++ resolved
@@ -54,25 +54,6 @@
     real(rkx) , dimension(:) , pointer :: totcl
     real(rkx) , dimension(:) , pointer :: totci
     real(rkx) , dimension(:) , pointer :: totwv
-<<<<<<< HEAD
-    real(rkx) , dimension(:,:) , pointer :: pmid
-    real(rkx) , dimension(:,:) , pointer :: pint
-    real(rkx) , dimension(:,:) , pointer :: pmln
-    real(rkx) , dimension(:,:) , pointer :: piln
-    real(rkx) , dimension(:,:) , pointer :: t
-    real(rkx) , dimension(:,:) , pointer :: q
-    real(rkx) , dimension(:,:) , pointer :: ql
-    real(rkx) , dimension(:,:) , pointer :: qi
-    real(rkx) , dimension(:,:) , pointer :: dz
-    real(rkx) , dimension(:,:) , pointer :: rh
-    real(rkx) , dimension(:,:) , pointer :: rho
-    real(rkx) , dimension(:,:) , pointer :: cld
-    real(rkx) , dimension(:,:) , pointer :: effcld
-    real(rkx) , dimension(:,:) , pointer :: clwp
-    real(rkx) , dimension(:,:) , pointer :: qrs
-    real(rkx) , dimension(:,:) , pointer :: qrl
-=======
->>>>>>> 8527a575
     real(rkx) , dimension(:) , pointer :: fsns
     real(rkx) , dimension(:) , pointer :: flwds
     real(rkx) , dimension(:) , pointer :: sols
@@ -164,16 +145,9 @@
   ! Avogadro Constant in lit/cm3
   real(rkx) , parameter :: avogadrl = navgdr*d_1000
 
-<<<<<<< HEAD
-  real(rkx) , dimension(4) :: c1 , c2 , c3 , c4 , c5 , c6 , c7
-  real(rkx) :: c10 , c11 , c12 , c13 , c14 , c15 , c16 , c17 , c18 ,  &
-             c19 , c20 , c21 , c22 , c23 , c24 , c25 , c26 , c27 ,    &
-             c28 , c29 , c30 , c31 , c8 , c9 , cfa1
-=======
   ! Radiation constants
   real(rkx) , parameter :: dpfco2 = 5.0e-3_rkx
   real(rkx) , parameter :: dpfo3 = 2.5e-3_rkx
->>>>>>> 8527a575
 
   real(rkx) , parameter :: verynearone = 0.999999_rkx
   ! r80257   - Conversion factor for h2o pathlength
@@ -443,8 +417,6 @@
       0.000_rkx , 0.000_rkx , 0.000_rkx , 1.000_rkx , 1.000_rkx , &
       0.000_rkx , 0.000_rkx , 0.000_rkx , 0.000_rkx , 0.000_rkx , &
       0.000_rkx , 0.000_rkx , 0.000_rkx , 0.000_rkx ]
-<<<<<<< HEAD
-=======
   !
   ! Planck function factors - used in trcplk
   !
@@ -543,7 +515,6 @@
   real(rkx) , parameter :: c30 = 0.1_rkx
   real(rkx) , parameter :: c31 = 3.0e-5_rkx
   real(rkx) , parameter :: cfa1 = 0.61_rkx
->>>>>>> 8527a575
 
   logical :: luse_max_rnovl = .true.
 
@@ -1369,101 +1340,12 @@
     ! in the column, converting units where appropriate
     ! for the moment no more used
     !
-<<<<<<< HEAD
-    if ( dosw ) then
-      !
-      ! Specify aerosol mass mixing ratio
-      !
-      call aermix(pnm,rt%n1,rt%n2)
-
-      call aeroppt(rt%rh,rt%pint,rt%n1,rt%n2)
-
-      call radcsw(rt%n1,rt%n2,pnm,rt%q,o3mmr,rt%cld,rt%clwp,        &
-                  rt%rel,rt%rei,rt%fice,rt%eccf,rt%solin,rt%solout, &
-                  rt%qrs,rt%fsns,rt%fsnt,rt%fsds,rt%fsnsc,rt%fsntc, &
-                  rt%sols,rt%soll,rt%solsd,rt%solld,rt%fsnirt,      &
-                  rt%fsnrtc,rt%fsnirtsq,rt%adirsw,rt%adifsw,        &
-                  rt%adirlw,rt%adiflw,rt%asw,rt%alw,rt%abv,rt%sol,  &
-                  rt%czen,rt%czengt0,rt%aeradfo,rt%aeradfos,        &
-                  rt%tauxcl,rt%tauxci,rt%outtaucl,rt%outtauci)
-      !
-      ! Convert units of shortwave fields needed by rest of model
-      ! from CGS to MKS
-      !
-      do n = rt%n1 , rt%n2
-        rt%solin(n) = rt%solin(n)*1.0e-3_rkx
-        rt%solout(n) = rt%solout(n)*1.0e-3_rkx
-        rt%fsnt(n) = rt%fsnt(n)*1.0e-3_rkx
-        rt%fsns(n) = rt%fsns(n)*1.0e-3_rkx
-        rt%fsntc(n) = rt%fsntc(n)*1.0e-3_rkx
-        rt%fsnsc(n) = rt%fsnsc(n)*1.0e-3_rkx
-        !
-        ! clear sky column partitioning for surface flux
-        ! note : should be generalised to the whole column to be
-        !        really in energy balance !
-        !
-        rt%totcf(n) = d_one
-        if ( luse_max_rnovl ) then
-          do k = 2 , kzp1
-            rt%totcf(n) = rt%totcf(n) * &
-                   (1.0001_rkx - max(rt%cld(n,k-1),rt%cld(n,k)))/ &
-                   (1.0001_rkx - rt%cld(n,k-1))
-          end do
-        else
-          do k = 1 , kzp1
-            rt%totcf(n) = rt%totcf(n) * (d_one - rt%cld(n,k))
-          end do
-        end if
-        rt%totcf(n) = d_one - rt%totcf(n)
-        !
-        ! maximum cld cover considered
-        ! rt%fsns(n) = rt%fsns(n) * maxval(rt%cld(n,:)) + &
-        !           rt%fsnsc(n) * (1-maxval(rt%cld(n,:)))
-        ! random overlap assumption is tocf(n)
-        ! Now average btw rand ov and maximum cloud cover as fil suggest
-        ! rt%totcf(n) =  d_half * ( rt%totcf(n) + maxval(rt%cld(n,:)) )
-        ! abv is proportional to fsns in radcsw : Calculate the factor
-        if ( rt%fsns(n) > d_zero ) then
-          betafac = rt%abv(n) / rt%fsns(n)
-        else
-          betafac = d_zero
-        end if
-        ! Fil suggestion of putting a max on column cloud fraction
-        ! TAO: implement a user-specified CF maximum (default of 1.0)
-        if ( lsrfhack ) then
-          if ( rt%totcf(n) > cftotmax ) rt%totcf(n) = cftotmax
-          if ( rt%totcf(n) < d_zero ) rt%totcf(n) = d_zero
-          rt%fsns(n) = rt%fsns(n) * rt%totcf(n) + &
-                       rt%fsnsc(n) * (d_one-rt%totcf(n))
-        end if
-        ! Apply the clear-sky / cloudy-sky also to abv using the beta factor
-        rt%abv(n) = betafac * rt%fsns(n)
-        rt%fsds(n) = rt%fsds(n)*1.0e-3_rkx
-        rt%fsnirt(n) = rt%fsnirt(n)*1.0e-3_rkx
-        rt%fsnrtc(n) = rt%fsnrtc(n)*1.0e-3_rkx
-        rt%fsnirtsq(n) = rt%fsnirtsq(n)*1.0e-3_rkx
-      end do
-      !
-      ! Calculate/outfld albedo and clear sky albedo
-      !
-      do n = rt%n1 , rt%n2
-        if ( rt%solin(n) > d_zero ) then
-          rt%alb(n) = (rt%solin(n)-rt%fsnt(n))/rt%solin(n)
-        else
-          rt%alb(n) = d_zero
-        end if
-      end do
-      do n = rt%n1 , rt%n2
-        if ( rt%solin(n) > d_zero ) then
-          rt%albc(n) = (rt%solin(n)-rt%fsntc(n))/rt%solin(n)
-=======
     do n = n1 , n2
       do k = 1 , kz
         if ( k >= kz + 1 - mxaerl ) then
           aermmb(k,n) = egravgts * tauvis / &
                   (1.0e4_rkx*kaervs*rhfac*(d_one-omgvis*gvis*gvis) * &
                   (pnm(kzp1,n)-pnm(kzp1-mxaerl,n)))
->>>>>>> 8527a575
         else
           aermmb(k,n) = d_zero
         end if
@@ -1993,203 +1875,6 @@
                     (tdif(kz,n)*rdenom)
       end if
     end do
-<<<<<<< HEAD
-    !
-    ! Begin spectral loop
-    !
-    do ns = 1 , nspi
-      wgtint = nirwgt(ns)
-      !
-      ! Set index for cloud particle properties based on the wavelength,
-      ! according to A. Slingo (1989) equations 1-3:
-      ! Use index 1 (0.25 to 0.69 micrometers) for visible
-      ! Use index 2 (0.69 - 1.19 micrometers) for near-infrared
-      ! Use index 3 (1.19 to 2.38 micrometers) for near-infrared
-      ! Use index 4 (2.38 to 4.00 micrometers) for near-infrared
-      !
-      ! Note that the minimum wavelength is encoded (with 0.001, 0.002,
-      ! 0.003) in order to specify the index appropriate for the
-      ! near-infrared cloud absorption properties
-      !
-      indxsl = 0
-      if ( wavmax(ns) <= 0.70_rkx ) then
-        indxsl = 1
-      else if ( abs(wavmin(ns)-0.700_rkx) < dlowval ) then
-        indxsl = 2
-      else if ( abs(wavmin(ns)-0.701_rkx) < dlowval ) then
-        indxsl = 3
-      else if ( abs(wavmin(ns)-0.702_rkx) < dlowval .or. &
-                    wavmin(ns) > 2.38_rkx ) then
-        indxsl = 4
-      end if
-      !
-      ! Set cloud extinction optical depth, single scatter albedo,
-      ! asymmetry parameter, and forward scattered fraction:
-      !
-      abarli = abarl(indxsl)
-      bbarli = bbarl(indxsl)
-      cbarli = cbarl(indxsl)
-      dbarli = dbarl(indxsl)
-      ebarli = ebarl(indxsl)
-      fbarli = fbarl(indxsl)
-
-      abarii = abari(indxsl)
-      bbarii = bbari(indxsl)
-      cbarii = cbari(indxsl)
-      dbarii = dbari(indxsl)
-      ebarii = ebari(indxsl)
-      fbarii = fbari(indxsl)
-
-      ww(indxsl) = ww(indxsl) + d_one
-
-      do k = 1 , kz
-        do n = n1 , n2
-          if ( czengt0(n) ) then
-            !
-            ! liquid
-            !
-            tmp1l = abarli + bbarli/rel(n,k)
-            tmp2l = d_one - cbarli - dbarli*rel(n,k)
-            tmp3l = fbarli*rel(n,k)
-            !
-            ! ice
-            !
-            tmp1i = abarii + bbarii/rei(n,k)
-            tmp2i = d_one - cbarii - dbarii*rei(n,k)
-            tmp3i = fbarii*rei(n,k)
-            !
-            !  Cloud fraction incorporated into cloud extinction optical depth
-            !  found April 12 2000, Filippo found the different scheme here:
-            !
-            ! Scheme     1
-            ! The one in ccm3.6.6
-            !tauxcl(n,k,ns) = clwp(n,k) * tmp1l * &
-            !          (d_one-fice(n,k)) * cld(n,k) * sqrt(cld(n,k))
-            !tauxci(n,k,ns) = clwp(n,k) * tmp1i * &
-            !           fice(n,k) * cld(n,k) * sqrt(cld(n,k))
-            !
-            ! Scheme     2
-            ! unknown origin (?????)
-            !tauxcl(n,k,ns) = ((clwp(n,k)*cld(n,k))*(d_one-fice(n,k))*tmp1l) / &
-            !              (d_one+(d_one-0.85_rkx)*((d_one-cld(n,k))*      &
-            !              (clwp(n,k)*tmp1l*(d_one-fice(n,k)))))
-            !tauxci(n,k,ns) = (clwp(n,k)*cld(n,k)*fice(n,k)*tmp1i) /  &
-            !              (d_one+(d_one-0.78_rkx)*((d_one-cld(n,k)) * &
-            !              (clwp(n,k)*tmp1i*fice(n,k))))
-            !
-            tauxcl(n,k,ns) = ((clwp(n,k)*cld(n,k))*(d_one-fice(n,k))*tmp1l) / &
-                          (d_one+(d_one-0.85_rkx)*((d_one-cld(n,k))*      &
-                          (clwp(n,k)*tmp1l*(d_one-fice(n,k)))))
-            tauxci(n,k,ns) = (clwp(n,k)*cld(n,k)*fice(n,k)*tmp1i) /  &
-                          (d_one+(d_one-0.78_rkx)*((d_one-cld(n,k)) * &
-                          (clwp(n,k)*tmp1i*fice(n,k))))
-            outtaucl(n,k,indxsl) = outtaucl(n,k,indxsl) + tauxcl(n,k,ns)
-            outtauci(n,k,indxsl) = outtauci(n,k,indxsl) + tauxci(n,k,ns)
-            !
-            !scheme     3
-            ! tauxcl(n,k,ns) = clwp(n,k)*tmp1l*(d_one-fice(n,k))*cld(n,k)**0.85
-            ! tauxci(n,k,ns) = clwp(n,k)*tmp1i*fice(n,k)*cld(n,k)**0.85
-            !
-            ! Do not let single scatter albedo be 1; delta-eddington
-            ! solution for non-conservative case:
-            !
-            wcl(n,k) = min(tmp2l,verynearone)
-            gcl(n,k) = ebarli + tmp3l
-            fcl(n,k) = gcl(n,k)*gcl(n,k)
-
-            wci(n,k) = min(tmp2i,verynearone)
-            gci(n,k) = ebarii + tmp3i
-            fci(n,k) = gci(n,k)*gci(n,k)
-
-          end if
-        end do
-      end do
-      !
-      ! Set reflectivities for surface based on mid-point wavelength
-      !
-      wavmid = (wavmin(ns)+wavmax(ns))*d_half
-      !
-      ! Wavelength less  than 0.7 micro-meter
-      !
-      if ( wavmid < 0.7_rkx ) then
-        do n = n1 , n2
-          if ( czengt0(n) ) then
-            diralb(n) = adirsw(n)
-            difalb(n) = adifsw(n)
-          end if
-        end do
-      !
-      ! Wavelength greater than 0.7 micro-meter
-      !
-      else
-        do n = n1 , n2
-          if ( czengt0(n) ) then
-            diralb(n) = adirlw(n)
-            difalb(n) = adiflw(n)
-          end if
-        end do
-      end if
-      trayoslp = raytau(ns)/sslp
-      !
-      ! Layer input properties now completely specified; compute the
-      ! delta-Eddington solution reflectivities and transmissivities
-      ! for each layer, starting from the top and working downwards:
-      !
-      ! options for aerosol: no climatic feedback if idirect == 1
-      ! should be consistent with aeroppt routine
-      !
-      call radded(n1,n2,trayoslp,czen,czengt0,tauxcl,tauxci,ns)
-      !
-      ! Compute reflectivity to direct and diffuse radiation for layers
-      ! below by adding succesive layers starting from the surface and
-      ! working upwards:
-      !
-      do n = n1 , n2
-        if ( czengt0(n) ) then
-          rupdir(n,kzp1) = diralb(n)
-          rupdif(n,kzp1) = difalb(n)
-        end if
-      end do
-      do k = kz , 0 , -1
-        do n = n1 , n2
-          if ( czengt0(n) ) then
-            rdenom = d_one/(d_one-(rdif(n,k)*rupdif(n,k+1)))
-            rupdir(n,k) = rdir(n,k) + tdif(n,k) *      &
-                          (rupdir(n,k+1)*explay(n,k) + &
-                           rupdif(n,k+1)*(tdir(n,k)-explay(n,k)))*rdenom
-            rupdif(n,k) = rdif(n,k) + rupdif(n,k+1)*(tdif(n,k)**2)*rdenom
-          end if
-        end do
-      end do
-      !
-      ! Compute up and down fluxes for each interface, using the added
-      ! atmospheric layer properties at each interface:
-      !
-      do k = 0 , kzp1
-        do n = n1 , n2
-          if ( czengt0(n) ) then
-            rdenom = d_one/(d_one-(rdndif(n,k)*rupdif(n,k)))
-            fluxup(n,k) = (exptdn(n,k)*rupdir(n,k)+   &
-                          (tottrn(n,k)-exptdn(n,k))*rupdif(n,k))*rdenom
-            fluxdn(n,k) = exptdn(n,k) +                              &
-                          (tottrn(n,k) - exptdn(n,k) + exptdn(n,k) * &
-                           (rupdir(n,k)*rdndif(n,k)))*rdenom
-          end if
-        end do
-      end do
-      !
-      ! Compute flux divergence in each layer using the interface up
-      ! and down fluxes:
-      !
-      do k = 0 , kz
-        do n = n1 , n2
-          if ( czengt0(n) ) then
-            flxdiv(n,k) = (fluxdn(n,k) - fluxdn(n,k+1)) + &
-                          (fluxup(n,k+1) - fluxup(n,k))
-          end if
-        end do
-      end do
-=======
   end subroutine radded
   !
   !-----------------------------------------------------------------------
@@ -2297,7 +1982,6 @@
     do n = n1 , n2
 #endif
       !-------------------------------------------------------------------
->>>>>>> 8527a575
       !
       ! Initialize all total transmimission values to 0, so that nighttime
       ! values from previous computations are not used:
@@ -2521,306 +2205,6 @@
                     uco222,uco223,uptype,absgasnxt,absgastot,xuinpl)
     implicit none
     integer(ik4) , intent(in) :: n1 , n2
-<<<<<<< HEAD
-    logical , intent(in) :: labsem
-    real(rkx) , pointer , dimension(:,:) :: cfc11 , cfc12 , ch4 , n2o , &
-               o3vmr , pmid , pmln , qnm , qrl , tnm
-    real(rkx) , pointer , dimension(:,:) :: cld , piln , pint , tclrsf
-    real(rkx) , pointer , dimension(:,:,:) :: absgasnxt , absgastot
-    real(rkx) , pointer , dimension(:,:) :: emsgastot
-    real(rkx) , pointer , dimension(:) :: emiss , flns , flnsc , flnt , &
-               lwout , lwin , flntc , flwds , fslwdcs , ts
-    real(rkx), pointer , dimension(:) :: aerlwfo , aerlwfos
-    intent (in) cld , emiss
-    intent (inout) flns , flnsc , flnt , lwout , lwin , flntc , flwds , qrl , &
-            aerlwfo , aerlwfos
-    intent (inout) tclrsf
-
-    real(rkx) :: absbt , bk1 , bk2 , tmp1
-    integer(ik4) :: n , k , k1 , k2 , k3 , khighest , km , km1 , km2 , &
-               km3 , km4 , ns , irad , nradaer
-#ifdef DEBUG
-    character(len=dbgslen) :: subroutine_name = 'radclw'
-    integer(ik4) :: indx = 0
-    call time_begin(subroutine_name,indx)
-#endif
-    do n = n1 , n2
-      rtclrsf(n,1) = d_one/tclrsf(n,1)
-    end do
-    do k = 1 , kz
-      do n = n1 , n2
-        fclb4(n,k) = d_zero
-        fclt4(n,k) = d_zero
-        tclrsf(n,k+1) = tclrsf(n,k)*(d_one-cld(n,k+1))
-        rtclrsf(n,k+1) = d_one/tclrsf(n,k+1)
-      end do
-    end do
-    !
-    ! Calculate some temperatures needed to derive absorptivity and
-    ! emissivity, as well as some h2o path lengths
-    !
-    call radtpl(n1,n2,ts,tnm,pmln,qnm,piln,pint)
-    !
-    ! do emissivity and absorptivity calculations
-    ! only if abs/ems computation
-    !
-    if ( labsem ) then
-      !
-      ! Compute ozone path lengths at frequency of a/e calculation.
-      !
-      call radoz2(n1,n2,o3vmr,pint)
-      !
-      ! Compute trace gas path lengths
-      !
-      call trcpth(n1,n2,tnm,pint,cfc11,cfc12,n2o,ch4,qnm, &
-                  ucfc11,ucfc12,un2o0,un2o1,uch4,uco211,uco212, &
-                  uco213,uco221,uco222,uco223,bn2o0,bn2o1,bch4,uptype)
-      !
-      ! Compute total emissivity:
-      !
-      call radems(n1,n2,pint,emsgastot)
-      !
-      ! Compute total absorptivity:
-      !
-      call radabs(n1,n2,pint,pmid,piln,pmln,absgasnxt,absgastot)
-    end if
-    !
-    ! Find the lowest and highest level cloud for each grid point
-    ! Note: Vertical indexing here proceeds from bottom to top
-    !
-    do n = n1 , n2
-      klov(n) = 0
-      done(n) = .false.
-    end do
-    do k = 1 , kz
-      do n = n1 , n2
-        if ( .not. done(n) .and. cld(n,kzp2-k) > 0.0_rkx ) then
-          done(n) = .true.
-          klov(n) = k
-        end if
-      end do
-    end do
-    where ( klov > 0 )
-      skip = .false.
-    elsewhere
-      skip = .true.
-    end where
-    do n = n1 , n2
-      khiv(n) = klov(n)
-      done(n) = .false.
-    end do
-    do k = kz , 1 , -1
-      do n = n1 , n2
-        if ( skip(n) ) cycle
-        if ( .not.done(n) .and. cld(n,kzp2-k) > 0.0_rkx ) then
-          done(n) = .true.
-          khiv(n) = k
-        end if
-      end do
-    end do
-    do n = n1 , n2
-      khivm(n) = khiv(n) - 1
-    end do
-    !
-    ! Note: Vertical indexing here proceeds from bottom to top
-    !
-    do n = n1 , n2
-      if ( skip(n) ) cycle
-      do k = klov(n) , khiv(n)
-        fclt4(n,kzp1-k) = stebol*tint4(n,kzp2-k)
-        fclb4(n,kzp1-k) = stebol*tint4(n,kzp3-k)
-      end do
-    end do
-    !
-    ! option to calculate LW aerosol radiative forcing
-    !
-    ! FAB LW radiative forcing ( rad=1 : avec dust)
-    !
-    nradaer = 1
-    if ( linteract ) then
-      nradaer = 2
-    end if
-
-    abstot(:,:,:) = absgastot(:,:,:)
-    absnxt(:,:,:) = absgasnxt(:,:,:)
-    emstot(:,:)   = emsgastot(:,:)
-
-    do irad = 1 , nradaer
-
-      if  ( linteract .and. irad == 2 ) then
-        abstot(:,:,:) = d_one - (d_one - absgastot(:,:,:)) * aertrlw(:,:,:)
-        emstot(:,:) = d_one - (d_one - emsgastot(:,:)) * aertrlw(:,:,1)
-        do k = 1 , kz  ! aertrlw defined on plev levels
-          do ns = 1 , 4
-            absnxt(:,k,ns) = d_one-(d_one-absgasnxt(:,k,ns)) * &
-                              (aertrlw(:,k,k+1)**xuinpl(:,k,ns))
-          end do
-        end do
-      end if
-      !
-      ! Compute sums used in integrals (all longitude points)
-      !
-      ! Definition of bk1 & bk2 depends on finite differencing.  for
-      ! trapezoidal rule bk1=bk2. trapezoidal rule applied for nonadjacent
-      ! layers only.
-      !
-      ! delt=t**4 in layer above current sigma level km.
-      ! delt1=t**4 in layer below current sigma level km.
-      !
-      do n = n1 , n2
-        delt(n) = tint4(n,kz) - tlayr4(n,kzp1)
-        delt1(n) = tlayr4(n,kzp1) - tint4(n,kzp1)
-        s(n,kzp1,kzp1) = stebol*(delt1(n)*absnxt(n,kz,1) + &
-                         delt(n)*absnxt(n,kz,4))
-        s(n,kz,kzp1) = stebol*(delt(n)*absnxt(n,kz,2) + &
-                         delt1(n)*absnxt(n,kz,3))
-      end do
-      do k = 1 , kz - 1
-        do n = n1 , n2
-          bk2 = (abstot(n,k,kz)+abstot(n,k,kzp1))*d_half
-          bk1 = bk2
-          s(n,k,kzp1) = stebol*(bk2*delt(n)+bk1*delt1(n))
-        end do
-      end do
-      !
-      ! All k, km>1
-      !
-      do km = kz , 2 , -1
-        do n = n1 , n2
-          delt(n) = tint4(n,km-1) - tlayr4(n,km)
-          delt1(n) = tlayr4(n,km) - tint4(n,km)
-        end do
-        do k = kzp1 , 1 , -1
-          do n = n1 , n2
-            if ( k == km ) then
-              bk2 = absnxt(n,km-1,4)
-              bk1 = absnxt(n,km-1,1)
-            else if ( k == km-1 ) then
-              bk2 = absnxt(n,km-1,2)
-              bk1 = absnxt(n,km-1,3)
-            else
-              bk2 = d_half * (abstot(n,k,km-1) + abstot(n,k,km))
-              bk1 = bk2
-            end if
-            s(n,k,km) = s(n,k,km+1) + stebol*(bk2*delt(n) + bk1*delt1(n))
-          end do
-        end do
-      end do
-      !
-      ! Computation of clear sky fluxes always set first level of fsul
-      !
-      do n = n1 , n2
-        fsul(n,kzp1) = emiss(n) * stebol * ts(n)**4
-      end do
-      !
-      ! Downward clear sky fluxes store intermediate quantities in down
-      ! flux Initialize fluxes to clear sky values.
-      !
-      do n = n1 , n2
-        tmp(n) = fsul(n,kzp1) - stebol*tint4(n,kzp1)
-        fsul(n,1) = fsul(n,kzp1) - abstot(n,1,kzp1) * tmp(n) + s(n,1,2)
-        fsdl(n,1) = emstot(n,1) * stebol * tplnke(n)**4
-        ful(n,1) = fsul(n,1)
-        fdl(n,1) = fsdl(n,1)
-      end do
-      !
-      ! fsdl(n,kzp1) assumes isothermal layer
-      !
-      do k = 2 , kz
-        do n = n1 , n2
-          fsul(n,k) = fsul(n,kzp1) - abstot(n,k,kzp1)*tmp(n) + s(n,k,k+1)
-          ful(n,k) = fsul(n,k)
-          fsdl(n,k) = stebol*(tplnke(n)**4) * emstot(n,k) - &
-                              (s(n,k,2)-s(n,k,k+1))
-          fdl(n,k) = fsdl(n,k)
-        end do
-      end do
-      !
-      ! Store the downward emission from level 1 = total gas emission *
-      ! sigma t**4.  fsdl does not yet include all terms
-      !
-      do n = n1 , n2
-        ful(n,kzp1) = fsul(n,kzp1)
-        absbt = emstot(n,kzp1) * stebol * tplnke(n)**4
-        fsdl(n,kzp1) = absbt - s(n,kzp1,2)
-        fdl(n,kzp1) = fsdl(n,kzp1)
-      end do
-      !
-      ! FAB radiative forcing sur fsul
-      !
-      if ( linteract .and. irad == 1 ) then
-        fsul0(:,:) = fsul(:,:) ! save fsul0 = no dust
-        fsdl0(:,:) = fsdl(:,:) !
-        ful0(:,:) = ful(:,:)
-        fdl0(:,:) = fdl(:,:)
-        s0(:,:,:) = s(:,:,:)
-      end if
-
-    end do ! end rad loop
-    !
-    ! FAB after this DO loop fsul account for dust LW effect
-    ! which is OK in case of idirect=2
-    ! also convert rad for to MKSA
-    if ( linteract ) then
-      aerlwfo(:) = (fsul0(:,1) - fsul(:,1) ) * d_r1000
-      aerlwfos(:) = ( (fsul0(:,kzp1) - fsdl0(:,kzp1)) - &
-                      (fsul(:,kzp1)  - fsdl(:,kzp1) ) ) * d_r1000
-      ! return to no aerosol LW effect situation if idirect == 1
-      if ( lzero ) then
-        fsul(:,:) = fsul0(:,:)
-        fsdl(:,:) = fsdl0(:,:)
-        ful(:,:) = ful0(:,:)
-        fdl(:,:) = fdl0(:,:)
-        s(:,:,:) = s0(:,:,:)
-      end if
-    end if ! end aersol rad diagnostic
-    !
-    ! FAB MODIF  : save downward clear sky long wave flux in surface
-    !
-    fslwdcs(:) = fsdl(:,kzp1)
-    !
-    ! Modifications for clouds
-    !
-    ! Further qualify longitude subset for computations.  Select only
-    ! those locations where there are clouds
-    ! (total cloud fraction <= 1.e-3 treated as clear)
-    !
-    where ( tclrsf(:,kzp1) < 0.999_rkx )
-      skip = .false.
-    elsewhere
-      skip = .true.
-    end where
-    !
-    ! Compute downflux at level 1 for cloudy sky
-    !
-    do n = n1 , n2
-      if ( skip(n) ) cycle
-      !
-      ! First clear sky flux plus flux from cloud at level 1
-      !
-      fdl(n,kzp1) = fsdl(n,kzp1)*tclrsf(n,kz) * &
-                    rtclrsf(n,kzp1-khiv(n))+fclb4(n,kz-1)*cld(n,kz)
-    end do
-    !
-    ! Flux emitted by other layers
-    ! Note: Vertical indexing here proceeds from bottom to top
-    !
-    khighest = khiv(intmax(khiv))
-    do km = 3 , khighest
-      km1 = kzp1 - km
-      km2 = kzp2 - km
-      km4 = kzp4 - km
-      do n = n1 , n2
-        if ( skip(n) ) cycle
-        if ( km <= khiv(n) ) then
-          tmp1 = cld(n,km2)*tclrsf(n,kz)*rtclrsf(n,km2)
-          fdl(n,kzp1) = fdl(n,kzp1) + (fclb4(n,km1)-s(n,kzp1,km4))*tmp1
-        end if
-      end do
-    end do
-    !
-    ! Note: Vertical indexing here proceeds from bottom to top
-=======
     real(rkx) , dimension(kzp1,n1:n2) , intent(in) :: tint , tlayr
     real(rkx) , dimension(kzp1,n1:n2) , intent(in) :: pnm , piln
     real(rkx) , dimension(kz,n1:n2) , intent(in) :: pbr , pmln
@@ -2971,7 +2355,6 @@
     ! absbnd   - Proportional to co2 band absorptance
     ! dbvtit   - Intrfc drvtv plnck fnctn for o3
     ! dbvtly   - Level drvtv plnck fnctn for o3
->>>>>>> 8527a575
     !
     integer(ik4) :: n
     real(rkx) , dimension(2) :: r2st
