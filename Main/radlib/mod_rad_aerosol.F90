--- conflicted
+++ resolved
@@ -2049,18 +2049,6 @@
           if ( kth > kz ) then
             n = 1
             do i = ici1 , ici2
-<<<<<<< HEAD
-               do j = jci1 , jci2
-                 tauxar3d(n,0,ns) = sum(extprof(j,i,1:kth-kz) )
-                 tauasc3d(n,0,ns) = sum(ssaprof(j,i,1:kth-kz)) / &
-                                   real(kth-kz,rkx) * tauxar3d(n,0,ns)
-                 gtota3d(n,0,ns) = sum(asyprof(j,i,1: kth-kz)) / &
-                                   real(kth-kz,rkx) * tauasc3d(n,0,ns)
-                 ftota3d(n,0,ns) = (sum(asyprof(j,i,1: kth-kz)) / &
-                                   real(kth-kz,rkx) )**2 * tauasc3d(n,0,ns)
-                 n = n +1
-               end do
-=======
               do j = jci1 , jci2
                 tauxar3d(n,0,ns) = sum(extprof(j,i,1:kth-kz) )
                 tauasc3d(n,0,ns) = sum(ssaprof(j,i,1:kth-kz)) / &
@@ -2071,7 +2059,6 @@
                                   real(kth-kz,rkx))**2 * tauasc3d(n,0,ns)
                 n = n +1
               end do
->>>>>>> d22aeca1
             end do
           end if
           do k = 1 , kz
