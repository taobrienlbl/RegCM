!::::::::::::::::::::::::::::::::::::::::::::::::::::::::::::::::::::::::::::::
!
!    This file is part of ICTP RegCM.
!
!    ICTP RegCM is free software: you can redistribute it and/or modify
!    it under the terms of the GNU General Public License as published by
!    the Free Software Foundation, either version 3 of the License, or
!    (at your option) any later version.
!
!    ICTP RegCM is distributed in the hope that it will be useful,
!    but WITHOUT ANY WARRANTY; without even the implied warranty of
!    MERCHANTABILITY or FITNESS FOR A PARTICULAR PURPOSE.  See the
!    GNU General Public License for more details.
!
!    You should have received a copy of the GNU General Public License
!    along with ICTP RegCM.  If not, see <http://www.gnu.org/licenses/>.
!
!::::::::::::::::::::::::::::::::::::::::::::::::::::::::::::::::::::::::::::::

module mod_header

  use mod_intkinds
  use mod_realkinds
  use mod_constants
  use mod_mppparam
  use mod_date
  use mod_dynparam , only : nproc
  use mod_stdio

  implicit none

  private

  public :: whoami , header , checktime , finaltime

  character (len=32) :: cdata='?'
  character (len=5) :: czone='?'
  integer(ik4) , dimension(8) :: tval
  real(rk4) :: start_time , last_time

  contains

  subroutine whoami(myid)
    implicit none
    integer(ik4) , intent(in) :: myid
    character(len=*) , parameter :: f99001 = &
        '(2x," GIT Revision: ",a," compiled at: data : ",a,"  time: ",a,/)'

    if ( myid == iocpu ) then
      call cpu_time(start_time)
      last_time = start_time
<<<<<<< HEAD
      write (stdout,"(/,2x,'This is RegCM 5')")
=======
      write (stdout,"(/,2x,'This is RegCM development version')")
>>>>>>> 8527a575
      write (stdout,f99001)  GIT_VER, __DATE__ , __TIME__
    end if

  end subroutine whoami

  subroutine header(myid,nproc)
    implicit none
    integer(ik4) , intent(in) :: myid , nproc
    integer(ik4) :: ihost , idir
    integer(ik4) :: hostnm
    integer(ik4) :: getcwd
    character (len=32) :: hostname='?'
    character (len=32) :: user='?'
    character (len=256) :: directory='?'

    if ( myid == iocpu )  then
#ifdef IBM
      hostname='ibm platform '
      user= 'Unknown'
#else
      ihost = hostnm(hostname)
      call getlog(user)
#endif
      idir = getcwd(directory)
      call date_and_time(zone=czone,values=tval)
      write(cdata,'(i0.4,"-",i0.2,"-",i0.2," ",i0.2,":",i0.2,":",i0.2,a)') &
            tval(1), tval(2), tval(3), tval(5), tval(6), tval(7), czone
      write (stdout,*) ": this run start at  : ",trim(cdata)
      write (stdout,*) ": it is submitted by : ",trim(user)
      write (stdout,*) ": it is running on   : ",trim(hostname)
      write (stdout,*) ": it is using        : ",nproc, &
                       '  processors'
      write (stdout,*) ": in directory       : ",trim(directory)
      write (stdout,*) "                      "
    end if
  end subroutine header

  subroutine checktime(myid,ctime,period)
    implicit none
    integer(ik4) , intent(in) :: myid
    character(len=*) , intent(in) :: ctime , period
    integer(ik4) :: iunit
    real(rk4) :: check_time
    if ( myid == iocpu ) then
      call cpu_time(check_time)
      write (stdout,*) 'Elapsed seconds of run for this ',trim(period), &
            ' : ', (check_time-last_time)
      open(newunit=iunit,file=trim(ctime)//'.txt',form='formatted', &
           status='replace',action='write')
      write(iunit,*) 'Elapsed seconds of run for this ',trim(period), &
            ' : ', (check_time-last_time)
      close(iunit)
      last_time = check_time
    end if
  end subroutine checktime

  subroutine finaltime(myid)
    implicit none
    integer(ik4) , intent (in) :: myid
    real(rkx) :: finish_time

    if ( myid == iocpu ) then
      call cpu_time(finish_time)
      call date_and_time(zone=czone,values=tval)
      write(cdata,'(i0.4,"-",i0.2,"-",i0.2," ",i0.2,":",i0.2,":",i0.2,a)') &
            tval(1), tval(2), tval(3), tval(5), tval(6), tval(7), czone
      write (stdout,*) ': this run stops at  : ', trim(cdata)
      write (stdout,*) ': Run has been completed using ', nproc, ' processors.'
      write (stdout,*) ': Total elapsed seconds of run : ', &
                (finish_time - start_time)
    end if
  end subroutine finaltime

end module mod_header
! vim: tabstop=8 expandtab shiftwidth=2 softtabstop=2<|MERGE_RESOLUTION|>--- conflicted
+++ resolved
@@ -49,11 +49,7 @@
     if ( myid == iocpu ) then
       call cpu_time(start_time)
       last_time = start_time
-<<<<<<< HEAD
-      write (stdout,"(/,2x,'This is RegCM 5')")
-=======
       write (stdout,"(/,2x,'This is RegCM development version')")
->>>>>>> 8527a575
       write (stdout,f99001)  GIT_VER, __DATE__ , __TIME__
     end if
 
