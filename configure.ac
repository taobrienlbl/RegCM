#::::::::::::::::::::::::::::::::::::::::::::::::::::::::::::::::::::::::::::::
#
#    This file is part of ICTP RegCM.
#
#    ICTP RegCM is free software: you can redistribute it and/or modify
#    it under the terms of the GNU General Public License as published by
#    the Free Software Foundation, either version 3 of the License, or
#    (at your option) any later version.
#
#    ICTP RegCM is distributed in the hope that it will be useful,
#    but WITHOUT ANY WARRANTY; without even the implied warranty of
#    MERCHANTABILITY or FITNESS FOR A PARTICULAR PURPOSE.  See the
#    GNU General Public License for more details.
#
#    You should have received a copy of the GNU General Public License
#    along with ICTP RegCM.  If not, see <http://www.gnu.org/licenses/>.
#
#::::::::::::::::::::::::::::::::::::::::::::::::::::::::::::::::::::::::::::::

AC_INIT([RegCM], [5.0.0], [ggiulian@ictp.it])

AC_SUBST([PACKAGE_URL], ["https://github.com/ICTP/RegCM"])

#AC_PREREQ([2.64])

LT_INIT

AM_INIT_AUTOMAKE([foreign])

AC_PROG_RANLIB
AC_PROG_CC
AC_PROG_FC

AC_LANG([Fortran])

AC_ARG_WITH([netcdf],
  AC_HELP_STRING([--with-netcdf],
            [Path to NetCDF installation (default: NETCDF environment)]),
  [NC_PREFIX="$withval"; NF_PREFIX="$withval"; NFAUTO="no"; NCAUTO="no"],
  [FAKE="no"]
)

AC_ARG_WITH([hdf5],
  AC_HELP_STRING([--with-hdf5],
            [Path to HDF5 installation (default: HDF5 environment)]),
  [HDF5_PREFIX="$withval"], [HDF5_PREFIX="${HDF5}"]
)

AC_ARG_WITH([szip],
  AC_HELP_STRING([--with-szip],
            [Path to SZIP installation (default: SZIP environment)]),
  [SZIP_PREFIX="$withval"], [SZIP_PREFIX="${SZIP}"]
)

AC_ARG_WITH([oasis-path],
  AC_HELP_STRING([--with-oasis-path],
		 [Path to OASIS3-MCT installation (require --enable-oasis) [default: ~/oasis3-mct/compile_oa3-mct]]),
  [OASIS_PREFIX="$withval"], [OASIS_PREFIX="$HOME/oasis3-mct/compile_oa3-mct"]
)

AC_ARG_WITH([oasis-comm],
  AC_HELP_STRING([--with-oasis-comm],
		 [Communication technique used in OASIS3-MCT (require --enable-oasis) [default: MPI1]]),
  [OASIS_CHAN="$withval"], [OASIS_CHAN="MPI1"]
)

PARALLEL="1"
AC_ARG_ENABLE(mpiserial,
  AC_HELP_STRING([--enable-mpiserial],
                 [Use the included MPI replacement library for single processor]),
  [DONOTCHECKMPI="DONOTCHECKMPI"; PARALLEL="0"]
)

SP_REAL="0"
AC_ARG_ENABLE(singleprecision,
  AC_HELP_STRING([--enable-singleprecision],
                 [Default real type is real4 single precision.]),
                 [SP_REAL="1"]
)
if eval "test x"$SP_REAL" = x1"; then
  AM_CPPFLAGS="\$(DEFINE)SINGLE_PRECISION_REAL $AM_CPPFLAGS"
  AC_SUBST(AM_CPPFLAGS)
fi

USE_KNL="0"
AC_ARG_ENABLE(knl,
  AC_HELP_STRING([--enable-knl],
                 [Compile with Xeon Phi flags.]),
                 [USE_KNL="1"]
)
if eval "test x"$USE_KNL" = x1"; then
  AM_CPPFLAGS="\$(DEFINE)KNL $AM_CPPFLAGS"
  AC_SUBST(AM_CPPFLAGS)
fi

USE_ZEN3="0"
AC_ARG_ENABLE(zen3,
  AC_HELP_STRING([--enable-zen3],
                 [Compile with Zen3 processor optimization]),
                 [USE_ZEN3="1"]
)
if eval "test x"$USE_ZEN3" = x1"; then
  AM_CPPFLAGS="\$(DEFINE)ZEN3 $AM_CPPFLAGS"
  AC_SUBST(AM_CPPFLAGS)
fi

USE_BDW="0"
AC_ARG_ENABLE(bdw,
  AC_HELP_STRING([--enable-bdw],
                 [Compile with AVX2 flags.]),
                 [USE_BDW="1"]
)
if eval "test x"$USE_BDW" = x1"; then
  AM_CPPFLAGS="\$(DEFINE)BDW $AM_CPPFLAGS"
  AC_SUBST(AM_CPPFLAGS)
fi

USE_NHL="0"
AC_ARG_ENABLE(nhl,
  AC_HELP_STRING([--enable-nhl],
                 [Compile with SSE 4.2 flags.]),
                 [USE_NHL="1"]
)
if eval "test x"$USE_NHL" = x1"; then
  AM_CPPFLAGS="\$(DEFINE)NHL $AM_CPPFLAGS"
  AC_SUBST(AM_CPPFLAGS)
fi

USE_SKL="0"
AC_ARG_ENABLE(skl,
  AC_HELP_STRING([--enable-skl],
                 [Compile with Sky Lake flags.]),
                 [USE_SKL="1"]
)
if eval "test x"$USE_SKL" = x1"; then
  AM_CPPFLAGS="\$(DEFINE)SKL $AM_CPPFLAGS"
  AC_SUBST(AM_CPPFLAGS)
fi

USE_OPENACC="0"
# TODO: make this configurable
PGI_GPU_ARCH="cc80"

AC_ARG_ENABLE(openacc,
  AC_HELP_STRING([--enable-openacc],
                 [Compile OpenACC directives (only for PGI fortran compilation)]),
                 [USE_OPENACC="1"]
)
if eval "test x"$USE_OPENACC" = x1"; then
  AM_CPPFLAGS="\$(DEFINE)OPENACC $AM_CPPFLAGS"
  AC_SUBST(AM_CPPFLAGS)
fi

AC_ARG_ENABLE(openacc-debug,
  AC_HELP_STRING([--enable-openacc-debug],
                 [Compile OpenACC directives with autocompare (only for PGI fortran compilation)]),
                 [USE_OPENACC="2"]
)
if eval "test x"$USE_OPENACC" = x2"; then
  AM_CPPFLAGS="\$(DEFINE)OPENACC $AM_CPPFLAGS"
  AC_SUBST(AM_CPPFLAGS)
fi

AC_ARG_ENABLE(openacc-managed,
  AC_HELP_STRING([--enable-openacc-managed],
                 [Compile OpenACC directives with managed memory (only for PGI fortran compilation)]),
                 [USE_OPENACC="3"]
)
if eval "test x"$USE_OPENACC" = x3"; then
  AM_CPPFLAGS="\$(DEFINE)OPENACC $AM_CPPFLAGS"
  AC_SUBST(AM_CPPFLAGS)
fi

<<<<<<< HEAD
=======
AC_ARG_ENABLE(openacc-stdpar,
  AC_HELP_STRING([--enable-openacc-stdpar],
                 [Compile OpenACC directives with stdpar (only for PGI fortran compilation)]),
                 [USE_OPENACC="4"]
)
if eval "test x"$USE_OPENACC" = x4"; then
  AM_CPPFLAGS="\$(DEFINE)OPENACC $AM_CPPFLAGS -DSTDPAR"
  AC_SUBST(AM_CPPFLAGS)
fi

>>>>>>> 8527a575
USE_PROF="0"
AC_ARG_ENABLE(profile,
  AC_HELP_STRING([--enable-profile],
                 [Compile with profile flags.]),
                 [USE_PROF="1"]
)
if eval "test x"$USE_PROF" = x1"; then
  AM_CPPFLAGS="\$(DEFINE)PROF $AM_CPPFLAGS"
  AC_SUBST(AM_CPPFLAGS)
fi

AC_ARG_ENABLE(selectedrealkind,
  AC_HELP_STRING([--enable-selectedrealkind],
                 [define single precision and double precision numbers using the selected_real_kind function. Default uses the kind inquiry function.]),
                 [SRKDEF="SELECTEDREALKIND"]
)

AC_ARG_ENABLE(sequence,
  AC_HELP_STRING([--enable-sequence],
                 [Modify MCT types to make them contiguous in memory.]),
  [SRKDEF="SEQUENCE"],
)

USEOASIS="0"
AC_ARG_ENABLE(oasis,
  AC_HELP_STRING([--enable-oasis],
                 [Supply this option if you plan on using OASIS option.]),
  [USEOASIS="1"]
)
AM_CONDITIONAL(DO_COMPILE_OASIS, [test x"$USEOASIS" = x1])

if eval "test x"$USEOASIS" = x1"; then
  AC_MSG_WARN([Compiling OASIS enabled code])
  AC_MSG_WARN([OASIS path: $OASIS_PREFIX])
  AC_MSG_WARN([OASIS communication technique: $OASIS_CHAN])
  AM_CPPFLAGS="\$(DEFINE)OASIS $AM_CPPFLAGS"
  AC_SUBST(AM_CPPFLAGS)
fi

USECLM="0"
USEMEGAN="0"
AC_ARG_ENABLE(clm,
  AC_HELP_STRING([--enable-clm],
                 [Supply this option if you plan on using CLM option.]),
  [USECLM="1"],
)
AM_CONDITIONAL(DO_COMPILE_LIBCLM, [test x"$USECLM" = x1])

AC_ARG_ENABLE(megan,
  AC_HELP_STRING([--enable-megan],
                 [Supply this option if you plan on using CLM option with MEGAN.]),
  [USEMEGAN="1"],
)

if eval "test x"$USECLM" = x1"; then
  AC_MSG_WARN([Compiling CLM enabled code])
  AM_CPPFLAGS="\$(DEFINE)CLM $AM_CPPFLAGS"
  AC_SUBST(AM_CPPFLAGS)
  if eval "test x"$USEMEGAN" = x1"; then
    AC_MSG_WARN([Compiling CLM with MEGAN enabled code])
    AM_CPPFLAGS="\$(DEFINE)VOC $AM_CPPFLAGS"
    AC_SUBST(AM_CPPFLAGS)
  fi
fi

USECLM45="0"
AC_ARG_ENABLE(clm45,
  AC_HELP_STRING([--enable-clm45],
                 [Supply this option if you plan on using CLM45 option.]),
  [USECLM45="1"],
)
AM_CONDITIONAL(DO_COMPILE_LIBCLM45, [test x"$USECLM45" = x1])

if eval "test x"$USECLM45" = x1"; then
  AC_MSG_WARN([Compiling CLM45 enabled code])
  AM_CPPFLAGS="\$(DEFINE)CLM45 $AM_CPPFLAGS"
  AC_SUBST(AM_CPPFLAGS)
fi

USECPL="0"
AC_ARG_ENABLE(cpl,
  AC_HELP_STRING([--enable-cpl],
                 [Supply this option if you plan on using REGESM.]),
  [USECPL="1"],
)
AM_CONDITIONAL(DO_COMPILE_CPL, [test x"$USECPL" = x1])

if eval "test x"$USECPL" = x1"; then
  AM_CPPFLAGS="\$(DEFINE)CPL $AM_CPPFLAGS"
  AC_SUBST(AM_CPPFLAGS)
fi

PNETCDF_IN_NETCDF=0
AC_ARG_ENABLE(parallel-nc,
  AC_HELP_STRING([--enable-parallel-nc],
                 [Supply this option if you plan on using NetCDF4 parallel option based upon Parallel Netcdf.]),
  [PNETCDF_IN_NETCDF="1"],[PNETCDF_IN_NETCDF="0"]
)
if eval "test x$PNETCDF_IN_NETCDF = x1"; then
  AM_CPPFLAGS="\$(DEFINE)PNETCDF_IN_NETCDF $AM_CPPFLAGS"
  AC_SUBST(AM_CPPFLAGS)
fi

PNETCDF="0"
AC_ARG_ENABLE(pnetcdf,
  AC_HELP_STRING([--enable-pnetcdf],
                 [Use Parallel NetCDF from NU-ANL instead of netcdf.]),
  [PNETCDF="1"],[PNETCDF="0"]
)
if eval "test x$PNETCDF = x1"; then
  NULLOPTION=$( echo $AM_CPPFLAGS | sed -e 's/\$(DEFINE)PNETCDF_IN_NETCDF//')
  AM_CPPFLAGS="\$(DEFINE)PNETCDF $NULLOPTION"
  AC_SUBST(AM_CPPFLAGS)
fi

AC_ARG_ENABLE(nc4-filters,
  AC_HELP_STRING([--enable-nc4-filters],
		 [Supply this option if you plan on using NetCDF4/HDF5 output filtering option.]),
  [NETCDF4_COMPRESS="1"],[NETCDF4_COMPRESS="0"]
  )
if eval "test x$NETCDF4_COMPRESS = x1"; then
  NULLOPTION=$( echo $AM_CPPFLAGS | sed -e 's/\$(DEFINE)PNETCDF_IN_NETCDF//' \
                -e 's/\$(DEFINE)PNETCDF//')
  AM_CPPFLAGS="\$(DEFINE)NETCDF4_COMPRESS $NULLOPTION"
  AC_SUBST(AM_CPPFLAGS)
fi

NETCDF_CDF5=0
AC_ARG_ENABLE(cdf5,
  AC_HELP_STRING([--enable-cdf5],
                 [Supply this option if you plan on using NetCDF/CDF5 option.]),
  [NETCDF_CDF5="1"],[NETCDF_CDF5="0"]
)

DEBUG="0"
AC_ARG_ENABLE(debug,
  AC_HELP_STRING([--enable-debug],
                 [Enable debugging flags and per processor log file]),
  [DEBUG="1"]
)
if eval "test x$DEBUG = x1"; then
  AM_CPPFLAGS="\$(DEFINE)DEBUG $AM_CPPFLAGS"
  AC_SUBST(AM_CPPFLAGS)
fi

NC_INCLUDES=""
NC_LDFLAGS=""
NC_LIBS=""

AX_PROG_NF_CONFIG([NF_PREFIX=`nf-config --prefix`; NFAUTO="yes"],
                  [NF_PREFIX="${NETCDF}"; NFAUTO="no"])

AX_PROG_NC_CONFIG([NC_PREFIX=`nc-config --prefix`; NCAUTO="yes"],
                  [NC_PREFIX="${NETCDF}"; NCAUTO="no"])

if eval "test x$NFAUTO = xyes"; then
  if eval "test x$NCAUTO = xyes"; then
    NC_INCLUDES="`nc-config --cflags` `nf-config --fflags`"
    NC_LDFLAGS="-L`nf-config --prefix`/lib -L`nc-config --prefix`/lib"
    NC_LIBS="`nc-config --libs` `nf-config --flibs`"
  else
    NC_INCLUDES="-I$NC_PREFIX/include `nf-config --fflags`"
    NC_LDFLAGS="-L$NC_PREFIX/lib -L`nc-config --prefix`/lib"
    NC_LIBS="-L$NC_PREFIX/lib `nf-config --flibs`"
  fi
else
  if eval "test x$NCAUTO = xno"; then
    NC_INCLUDES="-I$NC_PREFIX/include -I$NF_PREFIX/include"
    NC_LDFLAGS="-L$NC_PREFIX/lib -L$NF_PREFIX/lib"
    NC_LIBS="-lnetcdff -lnetcdf"
  else
    NCVER=`nc-config --version | cut -d " " -f 2`
    if eval "test x$NCVER = x4.0.1"; then
      NC_INCLUDES="`nc-config --fflags`"
    else
      # new netcdf library has this
      NC_INCLUDES="-I`nc-config --includedir`"
    fi
    NC_LDFLAGS="-L`nc-config --prefix`/lib"
    NC_LIBS="`nc-config --libs`"
  fi
fi

AC_SUBST(NC_PREFIX)
AC_SUBST(NF_PREFIX)
AC_SUBST(NC_INCLUDES)
AC_SUBST(NC_LDFLAGS)
AC_SUBST(NC_LIBS)

if eval "test x$PNETCDF = x1"; then
  AX_PROG_PNETCDF_CONFIG([NCP_PREFIX=`pnetcdf-config --prefix`; NCPAUTO="yes"],
                         [NCP_PREFIX="${NETCDF}"; NCPAUTO="no"])
<<<<<<< HEAD

=======
>>>>>>> 8527a575
  if eval "test x$NCPAUTO = xyes"; then
    CC=`pnetcdf-config --cc`
    AC_SUBST(CC)
    NCVER=`pnetcdf-config --version | cut -d " " -f 2`
    NC_INCLUDES="$NC_INCLUDES -I`pnetcdf-config --includedir`"
    NC_LDFLAGS="$NC_LDFLAGS -L`pnetcdf-config --libdir`"
    NC_LIBS="$NC_LIBS -L`pnetcdf-config --libdir` -lpnetcdf"
  else
    NC_INCLUDES="$NC_INCLUDES -I$NCP_PREFIX/include"
    NC_LDFLAGS="$NC_LDFLAGS -L$NCP_PREFIX/lib"
    NC_LIBS="$NC_LIBS -L$NCP_PREFIX/lib -lpnetcdf"
  fi
fi

AC_SUBST(NC_INCLUDES)
AC_SUBST(NC_LDFLAGS)
AC_SUBST(NC_LIBS)

AC_LANG_PUSH([C])
AC_C_BIGENDIAN
AC_LANG_POP([C])
__AC_FC_NAME_MANGLING

case $ac_cv_fc_mangling in
  "lower case, underscore, no extra underscore")
    name_mangling="FORTRAN_UNDERSCORE_";;
  "lower case, no underscore")
    name_mangling="FORTRAN_SAME";;
  "upper case, no underscore")
    name_mangling="FORTRAN_CAPS_";;
  "lower case, double underscore")
    name_mangling="FORTRAN_GNUF2C";;
  "lower case, no underscore, no extra underscore")
    name_mangling="FORTRAN_SAME";;
  *)
    name_mangling="FORTRAN_MANGLING_UNKNOWN"
    AC_MSG_WARN([UNKNOWN FORTRAN NAME-MANGLING SCHEME]);;
esac

test "$osname"=NONE && osname=`uname -s`
OSNAME=$osname
AC_SUBST(OSNAME)

test "$machinename"=NONE && machinename=`uname -m`
fullhostname=`hostname -f`

# DEFINE VARIABLES ACCORDING TO OS AND COMPILER

if echo $osname | grep -i aix >/dev/null 2>&1; then
   SYSDEF="AIX"
fi
if echo $osname | grep -i darwin >/dev/null 2>&1; then
   SYSDEF="DARWIN"
fi
if echo $osname | grep -i unix_system_v >/dev/null 2>&1; then
   SYSDEF="UNIXSYSTEMV"
fi
if echo $osname | grep -i irix >/dev/null 2>&1; then
   SYSDEF="IRIX"
fi
if echo $osname | grep -i irix64 >/dev/null 2>&1; then
   SYSDEF="IRIX64"
fi
if echo $osname | grep -i linux >/dev/null 2>&1; then
   SYSDEF="LINUX"
fi
if echo $osname | grep -i osf1 >/dev/null 2>&1; then
   SYSDEF="OSF1"
fi
if echo $osname | grep -i super >/dev/null 2>&1; then
   SYSDEF="SUPERUX"
fi
if echo $osname | grep -i sun >/dev/null 2>&1; then
   SYSDEF="SUNOS"
fi
if echo $osname | grep -i t3e >/dev/null 2>&1; then
   SYSDEF="T3E"
fi
if echo $osname | grep -i unicos >/dev/null 2>&1; then
   SYSDEF="UNICOS"
fi
if test -z "$SYSDEF"; then
   AC_MSG_WARN([OPERATING SYSTEM UNKNOWN])
   SYSDEF="UNKNOWNOS"
fi

AM_CONDITIONAL(OSNAME_AIX, [ test -z "${osname##AIX}" ] )
AM_CONDITIONAL(OSNAME_LINUX, [ test -z "${osname##Linux}" ] )

# Cut away flags for this test
FCPROG=`basename $(echo $FC | cut -d " " -f 1)`
AC_SUBST(FCPROG)

AM_CONDITIONAL(COMPILER_IBM, [ test -z "${FCPROG##xlf200*}" -o \
                                    -z "${FCPROG##bgxlf200*}" ] )
AM_CONDITIONAL(COMPILER_CRAY, [ test -z "${FCPROG##ftn*}" ] )
AM_CONDITIONAL(COMPILER_GNU, [ test -z "${FCPROG##gfortran*}" -o \
                                    -z "${FCPROG##\/gfortran*}" -o \
                                    -z "${FCPROG##scorep}" ] )
AM_CONDITIONAL(COMPILER_G95, [ test -z "${FCPROG##g95*}" ] )
AM_CONDITIONAL(COMPILER_SUN, [ test -z "${FCPROG##sunf9*}" ] )
AM_CONDITIONAL(COMPILER_PGI, [ test -z "${FCPROG##pgf9*}" -o \
                                    -z "${FCPROG##nvf9*}" -o \
                                    -z "${FCPROG##pgfortran*}" -o \
                                    -z "${FCPROG##nvfortran*}" ] )
AM_CONDITIONAL(COMPILER_INTEL, [ test -z "${FCPROG##ifort*}" -o \
                                      -z "${FCPROG##impif*}" -o \
                                      -z "${FCPROG##mpiifort*}" ] )
<<<<<<< HEAD
AM_CONDITIONAL(COMPILER_INTEL_LLVM, [ test -z "${FCPROG##ifx*}" ] )
=======
AM_CONDITIONAL(COMPILER_INTEL_LLVM, [ test -z "${FCPROG##ifx*}" -o \
                                           -z "${FCPROG##mpiifx*}" ] )
>>>>>>> 8527a575
AM_CONDITIONAL(REGCM_PARALLEL, [ test x"$PARALLEL" = "x1"])

DEFINE="-D"
AC_SUBST(DEFINE)

# Force Big endian I/O for known compilers
if test -z "$COMPILER_GNU_TRUE"; then
  # Following check seems not to work on SuSE, need investigation
#  GFORTRAN_VERSION="`gfortran --version | head -1 | cut -d " " -f 4`"
#  GFORTRAN_MAJOR="`echo $GFORTRAN_VERSION | cut -d "." -f 1`"
#  GFORTRAN_MINOR="`echo $GFORTRAN_VERSION | cut -d "." -f 2`"
#  echo "gfortran is version $GFORTRAN_VERSION"
#  if eval "test "$GFORTRAN_MAJOR" -lt 4"; then
#    AC_MSG_WARN([We need at least gfortran 4.6.x.....])
#    exit 1
#  else
#    if eval "test "$GFORTRAN_MINOR" -lt 6"; then
#      AC_MSG_WARN([We need at least gfortran 4.6.x.....])
#      exit 1
#    fi
#  fi
  FCFLAGS="$FCFLAGS -fconvert=big-endian -fno-range-check -fPIC"
  OMPFLAGS="-fopenmp"
  CPRDEF="GNU"
  AC_SUBST(FCFLAGS)
  AC_SUBST(OMPFLAGS)
  if eval "test x"$USE_KNL" = x1"; then
    FCFLAGS="$FCFLAGS -march=knl"
    AC_SUBST(FCFLAGS)
  fi
  if eval "test x"$USE_ZEN3" = x1"; then
    FCFLAGS="$FCFLAGS -march=znver3"
    AC_SUBST(FCFLAGS)
  fi
  if eval "test x"$USE_SKL" = x1"; then
    FCFLAGS="$FCFLAGS -march=skylake-avx512"
    AC_SUBST(FCFLAGS)
  fi
  if eval "test x"$USE_BDW" = x1"; then
    FCFLAGS="$FCFLAGS -march=broadwell"
    AC_SUBST(FCFLAGS)
  fi
  if eval "test x"$USE_NHL" = x1"; then
    FCFLAGS="$FCFLAGS -march=nehalem"
    AC_SUBST(FCFLAGS)
  fi
fi
if test -z "$COMPILER_INTEL_LLVM_TRUE"; then
<<<<<<< HEAD
  FCFLAGS="$FCFLAGS -convert big_endian -assume byterecl \
           -heap-arrays -fPIC"
  OMPFLAGS="-qopenmp"
=======
  OMPFLAGS="-qopenmp -qopt-report"
  FCFLAGS="$FCFLAGS -convert big_endian -assume byterecl \
           -heap-arrays -fPIC -DSTDPAR $OMPFLAGS"
>>>>>>> 8527a575
  CPRDEF="INTEL"
  AC_SUBST(FCFLAGS)
  AC_SUBST(OMPFLAGS)
  LIBS=`echo $LIBS | sed -e 's/-Wl,--as-needed//g'`
  AC_SUBST(LIBS)
fi
if test -z "$COMPILER_INTEL_TRUE"; then
  FCFLAGS="$FCFLAGS -convert big_endian -assume byterecl \
           -heap-arrays -fPIC"
  IFORTVER=`ifort --version | grep IFORT | cut -d " " -f 3 | cut -d "." -f 1`
  if test $IFORTVER -ge 17; then
    OMPFLAGS="-qopenmp"
  else
    OMPFLAGS="-openmp"
  fi
  CPRDEF="INTEL"
  AC_SUBST(FCFLAGS)
  AC_SUBST(OMPFLAGS)
  LIBS=`echo $LIBS | sed -e 's/-Wl,--as-needed//g'`
  AC_SUBST(LIBS)
  if eval "test x"$USE_KNL" = x1"; then
    FCFLAGS="$FCFLAGS -xMIC-AVX512"
    AC_SUBST(FCFLAGS)
  fi
  if eval "test x"$USE_ZEN3" = x1"; then
    FCFLAGS="$FCFLAGS -axCORE-AVX2"
    AC_SUBST(FCFLAGS)
  fi
  if eval "test x"$USE_SKL" = x1"; then
    FCFLAGS="$FCFLAGS -xCORE-AVX512"
    AC_SUBST(FCFLAGS)
  fi
  if eval "test x"$USE_BDW" = x1"; then
    FCFLAGS="$FCFLAGS -xCORE-AVX2"
    AC_SUBST(FCFLAGS)
  fi
  if eval "test x"$USE_NHL" = x1"; then
    FCFLAGS="$FCFLAGS -xSSE4.2"
    AC_SUBST(FCFLAGS)
  fi
fi
if test -z "$COMPILER_G95_TRUE"; then
  FCFLAGS="$FCFLAGS -fendian=big -fmultiple-save"
  OMPFLAGS=""
  CPRDEF="GNU"
  AC_SUBST(FCFLAGS)
  AC_SUBST(OMPFLAGS)
fi
if test -z "$COMPILER_PGI_TRUE"; then
  FCFLAGS="$FCFLAGS -byteswapio"
  OMPFLAGS="-mp"
  CPRDEF="PGI"
  AC_SUBST(FCFLAGS)
  AC_SUBST(OMPFLAGS)
fi
if test -z "$COMPILER_IBM_TRUE"; then
  DEFINE="-WF,-D"
  FCFLAGS="$FCFLAGS -WF,-DIBM"
  OMPFLAGS="-qsmp=omp"
  CPRDEF="XLF"
  AC_SUBST(FCFLAGS)
  AC_SUBST(OMPFLAGS)
  AC_SUBST(DEFINE)
fi
if test -x "$COMPILER_SUN_TRUE"; then
  CPRDEF="WORKSHOP"
  OMPFLAGS="-xopenmp=parallel"
  AC_SUBST(OMPFLAGS)
fi
if test -z "$COMPILER_CRAY_TRUE"; then
  FCFLAGS="$FCFLAGS"
  CPRDEF="GNU"
  AC_SUBST(FCFLAGS)
fi

AC_SUBST(CPRDEF)

# Set debug/production flags
if eval "test x$DEBUG = x1"; then
  if test -z "$COMPILER_G95_TRUE"; then
    FCFLAGS="$FCFLAGS -O0 -g -Wall -Wextra -fbounds-check -ftrace=full"
    NOOPTFC="$FCFLAGS"
    AC_SUBST(FCFLAGS)
    AC_SUBST(NOOPTFC)
  fi
  if test -z "$COMPILER_GNU_TRUE"; then
    if test -z "${osname##Linux}"; then
      FCFLAGS="-O0 -g -pg -fbacktrace \
            -fdump-core -Wall -pedantic -Wconversion -Wsurprising -Waliasing \
            -Wampersand -Warray-bounds -Wcharacter-truncation -Wuninitialized \
            -Wline-truncation -Wintrinsics-std -Wno-tabs -Wunderflow \
            -Wunused-parameter -Wno-align-commons $FCFLAGS \
            -fno-range-check -fcheck=bounds -Wimplicit-interface \
            -Wimplicit-procedure -Wintrinsic-shadow \
            -fcheck=array-temps,bounds,do,mem,recursion,pointer"
            # -ffpe-trap=zero,invalid,overflow,underflow
    else
      # Newver Macos versions have a missing library problem for -pg
      FCFLAGS="-O0 -g -fbacktrace \
            -fdump-core -Wall -pedantic -Wconversion -Wsurprising -Waliasing \
            -Wampersand -Warray-bounds -Wcharacter-truncation -Wuninitialized \
            -Wline-truncation -Wintrinsics-std -Wno-tabs -Wunderflow \
            -Wunused-parameter -Wno-align-commons $FCFLAGS \
            -fno-range-check -Wimplicit-interface -Wimplicit-procedure \
            -Wintrinsic-shadow -fcheck=array-temps,bounds,do,mem,recursion"
            # -ffpe-trap=zero,invalid,overflow,underflow
    fi
    NOOPTFC="$FCFLAGS"
    AC_SUBST(FCFLAGS)
    AC_SUBST(NOOPTFC)
  fi
  if test -z "$COMPILER_INTEL_LLVM_TRUE"; then
    FCFLAGS="-O0 -fpe0 -g -check all -traceback -warn all -ftz \
             -fimf-arch-consistency=true -fltconsistency -mieee-fp $FCFLAGS"
    NOOPTFC="$FCFLAGS"
    AC_SUBST(FCFLAGS)
    AC_SUBST(NOOPTFC)
  fi
  if test -z "$COMPILER_INTEL_LLVM_TRUE"; then
    FCFLAGS="-O0 -fpe0 -g -check all -traceback -warn all -ftz \
             -fimf-arch-consistency=true -fltconsistency -mieee-fp $FCFLAGS"
    NOOPTFC="$FCFLAGS"
    AC_SUBST(FCFLAGS)
    AC_SUBST(NOOPTFC)
  fi
  if test -z "$COMPILER_INTEL_TRUE"; then
    FCFLAGS="-O0 -fpe0 -g -check all -traceback -warn all -ftz \
             -fimf-arch-consistency=true -fltconsistency -mieee-fp $FCFLAGS"
    NOOPTFC="$FCFLAGS"
    AC_SUBST(FCFLAGS)
    AC_SUBST(NOOPTFC)
  fi
  if test -z "$COMPILER_IBM_TRUE"; then
    FCFLAGS="-O0 -qsuppress=1501-245 -qcheck -qflttrap=nanq,overflow \
             -qxlf2003=polymorphic -qmaxmem=-1 -qzerosize $FCFLAGS"
    NOOPTFC="$FCFLAGS"
    AC_SUBST(FCFLAGS)
    AC_SUBST(NOOPTFC)
  fi
  if test -z "$COMPILER_PGI_TRUE"; then
    FCFLAGS="-Mbounds -Mcache_align -Mchkstk -Mdalign \
             -Miomutex -Mrecursive -Ktrap=divz -O0 -g \
             -gopt -traceback $FCFLAGS"
    if test "test x$USE_OPENACC = x1"; then
      FCFLAGS="$FCFLAGS -acc=gpu -gpu=$PGI_GPU_ARCH,lineinfo -Minfo=accel"
    fi
<<<<<<< HEAD
=======
    if test "test x$USE_OPENACC = x4"; then
      FCFLAGS="$FCFLAGS -acc=gpu \
	      -gpu=$PGI_GPU_ARCH,managed,ptxinfo,lineinfo -Mnodepchk -Minfo=all"
    fi
>>>>>>> 8527a575
    NOOPTFC="$FCFLAGS"
    AC_SUBST(FCFLAGS)
    AC_SUBST(NOOPTFC)
  fi
  if test -z "$COMPILER_CRAY_TRUE"; then
    FCFLAGS="-g $(FCFLAGS)"
    NOOPTFC="$FCFLAGS"
    AC_SUBST(FCFLAGS)
    AC_SUBST(NOOPTFC)
    CPRDEF="GNU"
  fi
else
  if test -z "$COMPILER_G95_TRUE"; then
    NOOPTFC="$FCFLAGS"
    FCFLAGS="-O3 $FCFLAGS"
    AC_SUBST(FCFLAGS)
    AC_SUBST(NOOPTFC)
  fi
  if test -z "$COMPILER_GNU_TRUE"; then
    # The GNU compiler works with -O2
    NOOPTFC="-O2 -finline-functions $FCFLAGS" # -fno-var-tracking-assignments
    if test -z "${osname##Linux}"; then
<<<<<<< HEAD
      FCFLAGS="-O3 -finline-functions -mtune=native \
=======
      FCFLAGS="-O3 -finline-functions -mtune=native -ftree-vectorize \
>>>>>>> 8527a575
               -march=native $FCFLAGS" # -ftree-parallelize-loops=2"
      if eval "test x"$USE_PROF" = x1"; then
        FCFLAGS="-g -pg $FCFLAGS"
      fi
    else
      # MacOSX may choke on using AVX extensions...
      FCFLAGS="-O3 -finline-functions $FCFLAGS"
      # Newer versions of MacOS have problems with pg options
      if eval "test x"$USE_PROF" = x1"; then
        FCFLAGS="-g $FCFLAGS"
      fi
    fi
    AC_SUBST(FCFLAGS)
    AC_SUBST(NOOPTFC)
  fi
  if test -z "$COMPILER_INTEL_LLVM_TRUE"; then
    AR=xiar
    AC_SUBST(AR)
    NOOPTFC="-ftz -O0 -fp-model source $FCFLAGS"
    if eval "test x"$USE_PROF" = x1"; then
      FCFLAGS="-ftz -O2 -g -p -fp-model source $FCFLAGS"
      AC_SUBST(FCFLAGS)
    else
<<<<<<< HEAD
      FCFLAGS="-ftz -O3 -finline-functions -fp-model source $FCFLAGS"
=======
	    FCFLAGS="-ftz -O3 -finline-functions -fp-model source $FCFLAGS"
>>>>>>> 8527a575
      AC_SUBST(FCFLAGS)
    fi
    AC_SUBST(NOOPTFC)
  fi
  if test -z "$COMPILER_INTEL_TRUE"; then
    AR=xiar
    AC_SUBST(AR)
    NOOPTFC="-ftz -O0 -fp-model source $FCFLAGS"
    if eval "test x"$USE_PROF" = x1"; then
      FCFLAGS="-ftz -O2 -g -p -fp-model source $FCFLAGS"
      AC_SUBST(FCFLAGS)
    else
      FCFLAGS="-ftz -ip -O3 -finline-functions -fp-model source $FCFLAGS"
#      FCFLAGS="-DF2008 -ftz -fpe0 -O2 -g -traceback -fp-stack-check \
#	      -check all -fimf-arch-consistency=true -fltconsistency \
#	      -mieee-fp $FCFLAGS"
      AC_SUBST(FCFLAGS)
    fi
    AC_SUBST(NOOPTFC)
  fi
  if test -z "$COMPILER_IBM_TRUE"; then
    NOOPTFC="$FCFLAGS"
    FCFLAGS="-qsuppress=1501-245 -O3 -qstrict -qxlf2003=polymorphic \
             -qmaxmem=-1 -qzerosize $FCFLAGS"
    AC_SUBST(FCFLAGS)
    AC_SUBST(NOOPTFC)
  fi
  if test -z "$COMPILER_SUN_TRUE"; then
    NOOPTFC="-xfilebyteorder=big16:%all \
	    -D__DATE__="'`date +%D`'" -D__TIME__="'`date +%T`'" $FCFLAGS"
    FCFLAGS="-O3 -xfilebyteorder=big16:%all \
             -D__DATE__="'`date +%D`'" -D__TIME__="'`date +%T`'" $FCFLAGS"
    AC_SUBST(FCFLAGS)
    AC_SUBST(NOOPTFC)
  fi
  if test -z "$COMPILER_PGI_TRUE"; then
    NOOPTFC="-O1 $FCFLAGS"
    FCFLAGS="-O3 -fast -fastsse $FCFLAGS"
    if eval "test x"$USE_OPENACC" = x1"; then
      FCFLAGS="$FCFLAGS -acc=gpu -gpu=$PGI_GPU_ARCH,lineinfo -Minfo=accel"
      NOOPTFC="$NOOPTFC -acc=gpu -gpu=$PGI_GPU_ARCH,lineinfo -Minfo=accel"
    fi
    if eval "test x"$USE_OPENACC" = x2"; then
      FCFLAGS="$NOOPTFC -acc=gpu \
          -gpu="${PGI_GPU_ARCH}",autocompare -Minfo=accel"
      NOOPTFC="$NOOPTFC -acc=gpu \
          -gpu="${PGI_GPU_ARCH}",autocompare -Minfo=accel"
    fi
    if eval "test x"$USE_OPENACC" = x3"; then
      FCFLAGS="$FCFLAGS -acc=gpu \
          -gpu=$PGI_GPU_ARCH,lineinfo,managed -Minfo=accel"
      NOOPTFC="$NOOPTFC -acc=gpu \
          -gpu=$PGI_GPU_ARCH,lineinfo,managed -Minfo=accel"
    fi
<<<<<<< HEAD
=======
    if eval "test x"$USE_OPENACC" = x4"; then
      FCFLAGS="$FCFLAGS -stdpar=gpu,multicore \
          -gpu=$PGI_GPU_ARCH,lineinfo,managed -Minfo=accel"
      NOOPTFC="$NOOPTFC -stdpar=gpu,multicore \
          -gpu=$PGI_GPU_ARCH,lineinfo,managed -Minfo=accel"
    fi
>>>>>>> 8527a575
    AC_SUBST(FCFLAGS)
    AC_SUBST(NOOPTFC)
  fi
  if test -z "$COMPILER_CRAY_TRUE"; then
    NOOPTFC="$FCFLAGS"
    FCFLAGS="$(FCFLAGS)"
    AC_SUBST(FCFLAGS)
    CPRDEF="GNU"
    AC_SUBST(NOOPTFC)
  fi
fi

RR_PATH_NETCDF
RR_PATH_NETCDF_F90

if eval "test x$PNETCDF = x1"; then
  if eval "test x$PNETCDF_IN_NETCDF = x1"; then
    RR_NETCDF4
  else
    RR_PATH_PNETCDF
    if eval "test x$NETCDF_CDF5 = x1"; then
      RR_CDF5
    fi
  fi
else
  if eval "test x$NETCDF_CDF5 = x1"; then
    RR_CDF5
  else
    RR_NETCDF4
  fi
fi

AM_CONDITIONAL(RRTM_NC, [test x"$netcdf" = xyes])

RCM_FC_CHECK_IEEE_ARITHMETIC
RCM_FC_CHECK_QUAD_PRECISION

MCTPATH="${PWD}/external"
if test -z "$COMPILER_SUN_TRUE"; then
  MCTFLAGS="-M$MCTPATH"
  AM_CPPFLAGS="$MCTFLAGS $AM_CPPFLAGS"
  AC_SUBST(AM_CPPFLAGS)
else
  MCTFLAGS="-I$MCTPATH"
  AM_CPPFLAGS="$MCTFLAGS $AM_CPPFLAGS"
  AC_SUBST(AM_CPPFLAGS)
fi
AM_LDFLAGS="-L$MCTPATH $AM_LDFLAGS"
AC_SUBST(AM_LDFLAGS)
if eval "test x"$PARALLEL" = x1"; then
  ACX_MPI
<<<<<<< HEAD
  #RCM_MPI_CHECK_MPI3
=======
  RCM_MPI_CHECK_MPI3
>>>>>>> 8527a575
else
  FORT_SIZE="real4double8"
  AC_SUBST(FORT_SIZE)
  MPIFC=$FC
  AC_SUBST(MPIFC)
  LIBS="$LIBS -lmpiser"
  AC_SUBST(LIBS)
  AM_CPPFLAGS="\$(DEFINE)MPI_SERIAL $AM_CPPFLAGS"
  AC_SUBST(AM_CPPFLAGS)
fi

MPEUCFLAGS="\$(DEFINE)SYS$SYSDEF \$(DEFINE)CPR$CPRDEF \$(DEFINE)$name_mangling"
MPEUFCFLAGS="\$(DEFINE)SYS$SYSDEF \$(DEFINE)CPR$CPRDEF"
if test -n "$SRKDEF"; then
  MPEUCFLAGS="$MPEUCFLAGS \$(DEFINE)$SRKDEF"
  MPEUFCFLAGS="$MPEUFCFLAGS \$(DEFINE)$SRKDEF"
fi
AC_SUBST(MPEUCFLAGS)
AC_SUBST(MPEUFCFLAGS)

if eval "test x"$USEOASIS" = x1"; then
  if test -z "$COMPILER_SUN_TRUE"; then
    AM_CPPFLAGS="$AM_CPPFLAGS -M$OASIS_PREFIX/build/lib/psmile.$OASIS_CHAN"
    AM_CPPFLAGS="$AM_CPPFLAGS -M$OASIS_PREFIX/build/lib/scrip"
    AM_CPPFLAGS="$AM_CPPFLAGS -M$OASIS_PREFIX/build/lib/mct"
    AC_SUBST(AM_CPPFLAGS)
  else
    AM_CPPFLAGS="$AM_CPPFLAGS -I$OASIS_PREFIX/build/lib/psmile.$OASIS_CHAN"
    AM_CPPFLAGS="$AM_CPPFLAGS -I$OASIS_PREFIX/build/lib/scrip"
    AM_CPPFLAGS="$AM_CPPFLAGS -I$OASIS_PREFIX/build/lib/mct"
    AC_SUBST(AM_CPPFLAGS)
  fi
  OASIS3_LIBS="-L$OASIS_PREFIX/lib -lpsmile.$OASIS_CHAN -lmct -lmpeu -lscrip"
  LIBS="$LIBS $OASIS3_LIBS"
  AC_SUBST(LIBS)
fi

F90FLAGS="$FCFLAGS"
AC_SUBST(F90FLAGS)

REGCM_ROOT=${PWD}
AC_SUBST(REGCM_ROOT)
AC_PREFIX_DEFAULT(${PWD})

if test -z "$COMPILER_SUN_TRUE"; then
  CPPFLAGS="$AM_CPPFLAGS -M$REGCM_ROOT/Share"
  AC_SUBST(CPPFLAGS)
else
  CPPFLAGS="$AM_CPPFLAGS -I$REGCM_ROOT/Share"
  AC_SUBST(CPPFLAGS)
fi
LIBS="-L$REGCM_ROOT/Share -lrcmlib $LIBS"
SYSLIBS="$LIBS"
AC_SUBST(SYSLIBS)

AC_CONFIG_HEADERS([config.h])
AC_CONFIG_FILES([Makefile external/Makefile Share/Makefile PreProc/Makefile \
                 PreProc/Terrain/Makefile PreProc/ICBC/cmip6/Makefile \
                 PreProc/ICBC/Makefile PreProc/CH_EMISSIONS/Makefile \
                 PreProc/CH_EMISSIONS/interpolation/Makefile \
                 PreProc/CH_EMISSIONS/interpolation/tools/Makefile \
                 PreProc/CH_EMISSIONS/interpolation/tools/REGCM_grid/Makefile \
                 PreProc/CLM/Makefile PreProc/CLM45/Makefile PostProc/Makefile \
                 Main/mpplib/Makefile Main/netlib/Makefile \
                 Main/Makefile Main/batslib/Makefile Main/clmlib/Makefile \
                 Main/ocnlib/Makefile Main/clmlib/clm4.5/Makefile \
                 Main/chemlib/Makefile Main/chemlib/GAS_CBMZ_NEW/Makefile \
                 Main/cumlib/Makefile Main/microlib/Makefile \
                 Main/radlib/Makefile Main/radlib/RRTMG/Makefile \
                 Main/pbllib/Makefile Main/cloudlib/Makefile \
                 Main/oasislib/Makefile \
                 Tools/Programs/CheckSun/Makefile \
                 Tools/Programs/RegCM_read/Makefile \
                 Tools/Programs/timeseries/Makefile])

AC_OUTPUT<|MERGE_RESOLUTION|>--- conflicted
+++ resolved
@@ -171,8 +171,6 @@
   AC_SUBST(AM_CPPFLAGS)
 fi
 
-<<<<<<< HEAD
-=======
 AC_ARG_ENABLE(openacc-stdpar,
   AC_HELP_STRING([--enable-openacc-stdpar],
                  [Compile OpenACC directives with stdpar (only for PGI fortran compilation)]),
@@ -183,7 +181,6 @@
   AC_SUBST(AM_CPPFLAGS)
 fi
 
->>>>>>> 8527a575
 USE_PROF="0"
 AC_ARG_ENABLE(profile,
   AC_HELP_STRING([--enable-profile],
@@ -376,10 +373,6 @@
 if eval "test x$PNETCDF = x1"; then
   AX_PROG_PNETCDF_CONFIG([NCP_PREFIX=`pnetcdf-config --prefix`; NCPAUTO="yes"],
                          [NCP_PREFIX="${NETCDF}"; NCPAUTO="no"])
-<<<<<<< HEAD
-
-=======
->>>>>>> 8527a575
   if eval "test x$NCPAUTO = xyes"; then
     CC=`pnetcdf-config --cc`
     AC_SUBST(CC)
@@ -488,12 +481,8 @@
 AM_CONDITIONAL(COMPILER_INTEL, [ test -z "${FCPROG##ifort*}" -o \
                                       -z "${FCPROG##impif*}" -o \
                                       -z "${FCPROG##mpiifort*}" ] )
-<<<<<<< HEAD
-AM_CONDITIONAL(COMPILER_INTEL_LLVM, [ test -z "${FCPROG##ifx*}" ] )
-=======
 AM_CONDITIONAL(COMPILER_INTEL_LLVM, [ test -z "${FCPROG##ifx*}" -o \
                                            -z "${FCPROG##mpiifx*}" ] )
->>>>>>> 8527a575
 AM_CONDITIONAL(REGCM_PARALLEL, [ test x"$PARALLEL" = "x1"])
 
 DEFINE="-D"
@@ -542,15 +531,9 @@
   fi
 fi
 if test -z "$COMPILER_INTEL_LLVM_TRUE"; then
-<<<<<<< HEAD
-  FCFLAGS="$FCFLAGS -convert big_endian -assume byterecl \
-           -heap-arrays -fPIC"
-  OMPFLAGS="-qopenmp"
-=======
   OMPFLAGS="-qopenmp -qopt-report"
   FCFLAGS="$FCFLAGS -convert big_endian -assume byterecl \
            -heap-arrays -fPIC -DSTDPAR $OMPFLAGS"
->>>>>>> 8527a575
   CPRDEF="INTEL"
   AC_SUBST(FCFLAGS)
   AC_SUBST(OMPFLAGS)
@@ -669,13 +652,6 @@
     AC_SUBST(FCFLAGS)
     AC_SUBST(NOOPTFC)
   fi
-  if test -z "$COMPILER_INTEL_LLVM_TRUE"; then
-    FCFLAGS="-O0 -fpe0 -g -check all -traceback -warn all -ftz \
-             -fimf-arch-consistency=true -fltconsistency -mieee-fp $FCFLAGS"
-    NOOPTFC="$FCFLAGS"
-    AC_SUBST(FCFLAGS)
-    AC_SUBST(NOOPTFC)
-  fi
   if test -z "$COMPILER_INTEL_TRUE"; then
     FCFLAGS="-O0 -fpe0 -g -check all -traceback -warn all -ftz \
              -fimf-arch-consistency=true -fltconsistency -mieee-fp $FCFLAGS"
@@ -697,13 +673,10 @@
     if test "test x$USE_OPENACC = x1"; then
       FCFLAGS="$FCFLAGS -acc=gpu -gpu=$PGI_GPU_ARCH,lineinfo -Minfo=accel"
     fi
-<<<<<<< HEAD
-=======
     if test "test x$USE_OPENACC = x4"; then
       FCFLAGS="$FCFLAGS -acc=gpu \
 	      -gpu=$PGI_GPU_ARCH,managed,ptxinfo,lineinfo -Mnodepchk -Minfo=all"
     fi
->>>>>>> 8527a575
     NOOPTFC="$FCFLAGS"
     AC_SUBST(FCFLAGS)
     AC_SUBST(NOOPTFC)
@@ -726,11 +699,7 @@
     # The GNU compiler works with -O2
     NOOPTFC="-O2 -finline-functions $FCFLAGS" # -fno-var-tracking-assignments
     if test -z "${osname##Linux}"; then
-<<<<<<< HEAD
-      FCFLAGS="-O3 -finline-functions -mtune=native \
-=======
       FCFLAGS="-O3 -finline-functions -mtune=native -ftree-vectorize \
->>>>>>> 8527a575
                -march=native $FCFLAGS" # -ftree-parallelize-loops=2"
       if eval "test x"$USE_PROF" = x1"; then
         FCFLAGS="-g -pg $FCFLAGS"
@@ -754,11 +723,7 @@
       FCFLAGS="-ftz -O2 -g -p -fp-model source $FCFLAGS"
       AC_SUBST(FCFLAGS)
     else
-<<<<<<< HEAD
-      FCFLAGS="-ftz -O3 -finline-functions -fp-model source $FCFLAGS"
-=======
 	    FCFLAGS="-ftz -O3 -finline-functions -fp-model source $FCFLAGS"
->>>>>>> 8527a575
       AC_SUBST(FCFLAGS)
     fi
     AC_SUBST(NOOPTFC)
@@ -813,15 +778,12 @@
       NOOPTFC="$NOOPTFC -acc=gpu \
           -gpu=$PGI_GPU_ARCH,lineinfo,managed -Minfo=accel"
     fi
-<<<<<<< HEAD
-=======
     if eval "test x"$USE_OPENACC" = x4"; then
       FCFLAGS="$FCFLAGS -stdpar=gpu,multicore \
           -gpu=$PGI_GPU_ARCH,lineinfo,managed -Minfo=accel"
       NOOPTFC="$NOOPTFC -stdpar=gpu,multicore \
           -gpu=$PGI_GPU_ARCH,lineinfo,managed -Minfo=accel"
     fi
->>>>>>> 8527a575
     AC_SUBST(FCFLAGS)
     AC_SUBST(NOOPTFC)
   fi
@@ -873,11 +835,7 @@
 AC_SUBST(AM_LDFLAGS)
 if eval "test x"$PARALLEL" = x1"; then
   ACX_MPI
-<<<<<<< HEAD
-  #RCM_MPI_CHECK_MPI3
-=======
   RCM_MPI_CHECK_MPI3
->>>>>>> 8527a575
 else
   FORT_SIZE="real4double8"
   AC_SUBST(FORT_SIZE)
