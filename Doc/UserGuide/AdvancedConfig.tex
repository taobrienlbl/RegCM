--- conflicted
+++ resolved
@@ -677,10 +677,7 @@
                         ! CONST scenario at year ghg_year_const
  ghg_year_const = 1950, ! Year to use for a constant GHG concentration values
  idcsst   =          0, ! Use diurnal cycle sst scheme
-<<<<<<< HEAD
-=======
  iwhitecap =         0, ! Wind whitecapping effect on ocean albedo
->>>>>>> 8527a575
  iseaice  =          0, ! Model seaice effects
  idesseas =          0, ! Model desert seasonal albedo variability
  iconvlwp =          1, ! Use convective algo for lwp in the large-scale
@@ -785,13 +782,8 @@
  mo_nadv = 3,       ! Number of advection loops for phisics loop
  mo_nsound = 5,     ! Number of sound loops for advection loop
  mo_nzfilt = 5,     ! # of top levels where W filter is active (default kz/5)
-<<<<<<< HEAD
- mo_divfilter = .false. ! Do divergence filtering
- mo_anu2 = 0.6,         ! Moloch factor for divergence filtering
-=======
  mod_divfilter = .false. ! Do divergence filtering
  mo_anu2 = 0.6,          ! Moloch factor for divergence filtering
->>>>>>> 8527a575
  /
 \end{Verbatim}
 }
