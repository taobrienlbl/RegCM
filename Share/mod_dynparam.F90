!::::::::::::::::::::::::::::::::::::::::::::::::::::::::::::::::::::::::::::::
!
!    This file is part of ICTP RegCM.
!
!    ICTP RegCM is free software: you can redistribute it and/or modify
!    it under the terms of the GNU General Public License as published by
!    the Free Software Foundation, either version 3 of the License, or
!    (at your option) any later version.
!
!    ICTP RegCM is distributed in the hope that it will be useful,
!    but WITHOUT ANY WARRANTY; without even the implied warranty of
!    MERCHANTABILITY or FITNESS FOR A PARTICULAR PURPOSE.  See the
!    GNU General Public License for more details.
!
!    You should have received a copy of the GNU General Public License
!    along with ICTP RegCM.  If not, see <http://www.gnu.org/licenses/>.
!
!::::::::::::::::::::::::::::::::::::::::::::::::::::::::::::::::::::::::::::::
!
module mod_dynparam

  use mod_stdio
  use mod_intkinds
  use mod_realkinds
  use mod_constants
  use mod_date
#ifndef PNETCDF
  use netcdf
#endif

  implicit none

  private
  !
  ! PARAMETER definitions
  !
  !################### GRID DIMENSION ####################################
  !

  ! Point in Y (latitude) direction

  integer(ik4) , public :: iy

  ! Point in X (longitude) direction

  integer(ik4) , public :: jx

  ! Point in vertical

  integer(ik4) , public :: kz

  ! If not 14 , 18 or 23 (precalculated), hint for custom calculation

  real(rkx) , public :: dsmax , dsmin

  ! Sub grid decomposition

  integer(ik4) , public :: nsg

  ! Dynamical core

  integer(ik4) , public :: idynamic

  ! Projection
  !
  ! One in : 'LAMCON', Lambert conformal
  !          'POLSTR', Polar stereographic
  !          'NORMER', Normal  Mercator (ROTMER w/ plat = clat
  !          'ROTMER', Rotated Mercator
  !
  character(len=6) , public :: iproj

  ! Control flag for tropical band option.

  integer(ik4) , public :: i_band
  integer(ik4) , public :: i_crm

  ! Control flag for creating bathymetry for lake model
  !    (Hostetler, etal. 1991, 1993a,b, 1995)

  logical , public :: lakedpth = .false.

  ! Control flag for crating initial soil moisture dataset

  logical , public :: lsmoist = .false.

  ! Grid point horizontal resolution in km

  real(rkx) , public :: ds

  ! Pressure of model top in cbar

  real(rkx) , public :: ptop

  ! Central latitude  of model projection in degrees, north hem. is positive
  ! Projection center location in I

  real(rkx) , public :: clat
  real(rkx) , public :: cntri

  ! Central longitude of model projection in degrees, west is negative
  ! Projection center location in J

  real(rkx) , public :: clon
  real(rkx) , public :: cntrj

  ! Pole latitude (only for rotated Mercator Proj, else set = clat)

  real(rkx) , public :: plat

  ! Pole longitude (only for rotated Mercator Proj, else set = clon)

  real(rkx) , public :: plon

  ! Lambert / Polar Cone factor

  real(rkx) , public :: xcone

  ! Lambert true latitude (low latitude side)

  real(rkx) , public :: truelatl = 0.0_rkx

  ! Lambert true latitude (high latitude side)

  real(rkx) , public :: truelath = 0.0_rkx

  ! Smoothness level

  integer(ik4) , public :: ismthlev

  !###################### DEBUG I/O control flag #########################

  ! Set amount of printout (still unused, sorry)

  integer(ik4) , public :: debug_level = 0
  integer(ik4) , public :: dbgfrq = 24

  !###################### I/O control flag ###############################

  ! Buffer Zone Depth
  ! nspgx-1,nspgd-1 represent the number of cross/dot point slices
  ! on the boundary sponge or relaxation boundary conditions.

  integer(ik4) , public :: nspgx = 12
  integer(ik4) , public :: nspgd = 12

  real(rkx) , public :: bdy_nm = -1.0_rkx ! 0.0033_rkx
  real(rkx) , public :: bdy_dm = -1.0_rkx ! 0.0001_rkx

  ! Nudge control coefficients

  real(rkx) , public :: high_nudge   = 3.0_rkx
  real(rkx) , public :: medium_nudge = 2.0_rkx
  real(rkx) , public :: low_nudge    = 1.0_rkx

  ! Type of global analysis datasets used in Pre processing

  character(len=5) , public :: dattyp

  ! CMIP6 model namelist info

  character(len=256) , public :: cmip6_inp = &
              'https://esgf3.dkrz.de/thredds/dodsC'
  character(len=16) , public :: cmip6_model = 'MPI-ESM1-2-HR'
  character(len=12) , public :: cmip6_variant = 'r1i1p1f1'
  character(len=12) , public :: cmip6_experiment = 'ssp585'
  character(len=12) , public :: cmip6_grid = 'gn'

  ! PMIP4 model namelist info

  character(len=256) , public :: pmip4_inp = &
              'https://esgf3.dkrz.de/thredds/dodsC'
  character(len=16) , public :: pmip4_model = 'MPI-ESM1-2-LR'
  character(len=12) , public :: pmip4_variant = 'r1i1p1f2'
  character(len=12) , public :: pmip4_experiment  ='lgm'
  character(len=12) , public :: pmip4_grid = 'gn'

  !Type of Global chemistry boundary conditions
  !      MZ6HR is for MOZART 6 hourly boundary conditions
  !      MZCLM is for MOZART climatology

  character(len=5) , public :: chemtyp

  ! Type of Sea Surface Temperature used
  ! One in: GISST,OISST,OI2ST,OI_WK,OI2WK,FV_RF,FV_A2,FV_B2,EH5RF,
  !         EH5A2,EH5B1,EHA1B,ERSST,ERSKT

  character(len=5) , public :: ssttyp

  ! Land Surface Legend number

  integer(ik4) , public :: nveg

  ! Tracer parameters: number of tracers

  integer(ik4) , public :: ntr = 0  ! Total number of chemical tracers

  ! Base state atmosphere for non-hydrostatic MM5

  real(rkx) , public :: base_state_pressure ! Base state reference pressure
  real(rkx) , public :: logp_lrate  ! Logp lapse rate d(T)/d(ln P) [K/ln(Pa)]

  ! Moloch dynamical vertical profile

  real(rkx) , public :: mo_ztop = 30000.0_rkx
  real(rkx) , public :: mo_h = 8000.0_rkx
  real(rkx) , public :: mo_a0 = 0.0_rkx

  !!!!!!!!!!!!!!!!!!!!!!!!!!!!!!!!!!!!!!!!!!!!!!!!!!!!!!!!!!!!!!!!!!!!!!!
  ! End of configureation. Below this point things are
  !    calculated from above or should be considered as fixed
  !!!!!!!!!!!!!!!!!!!!!!!!!!!!!!!!!!!!!!!!!!!!!!!!!!!!!!!!!!!!!!!!!!!!!!!

  integer(ik4) , public :: iym1
  integer(ik4) , public :: iym2
  integer(ik4) , public :: iym3
  integer(ik4) , public :: jxm1
  integer(ik4) , public :: jxm2
  integer(ik4) , public :: jxm3
  integer(ik4) , public :: kzm1
  integer(ik4) , public :: kzm2
  integer(ik4) , public :: kzp1
  integer(ik4) , public :: kzp2
  integer(ik4) , public :: kzp3
  integer(ik4) , public :: kzp4
  integer(ik4) , public :: iysg
  integer(ik4) , public :: jxsg
  integer(ik4) , public :: iym1sg
  integer(ik4) , public :: jxm1sg
  integer(ik4) , public :: iym2sg
  integer(ik4) , public :: jxm2sg
  integer(ik4) , public :: iym3sg
  integer(ik4) , public :: jxm3sg
  integer(ik4) , public :: nnsg

  integer(ik4) , public :: njcross , njdot , njout , njoutsg
  integer(ik4) , public :: nicross , nidot , niout , nioutsg

  integer(ik4) , public :: jcross1 , icross1
  integer(ik4) , public :: jcross2 , icross2
  integer(ik4) , public :: jdot1 , idot1
  integer(ik4) , public :: jdot2 , idot2
  integer(ik4) , public :: jout1 , iout1
  integer(ik4) , public :: jout2 , iout2
  integer(ik4) , public :: joutsg1 , ioutsg1
  integer(ik4) , public :: joutsg2 , ioutsg2

  ! D stands for DOT
  ! External i (included bdy) (latitude)
  integer(ik4) , public :: ide1 , ide2
  ! External j (included bdy) (longitude)
  integer(ik4) , public :: jde1 , jde2
  ! External i SUB (included bdy) (latitude)
  integer(ik4) , public :: ide1sg , ide2sg
  ! External j SUB (included bdy) (longitude)
  integer(ik4) , public :: jde1sg , jde2sg
  ! Internal (excluded first and last line) i
  integer(ik4) , public :: idi1 , idi2
  ! Internal (excluded first and last column) j
  integer(ik4) , public :: jdi1 , jdi2
  ! Internal (excluded 2 lines and cols) i
  integer(ik4) , public :: idii1 , idii2
  ! Internal (excluded 2 lines and cols) j
  integer(ik4) , public :: jdii1 , jdii2

  ! C stands for CROSS
  ! External (included bdy) i (latitude)
  integer(ik4) , public :: ice1 , ice2
  ! External (included bdy) j (longitude)
  integer(ik4) , public :: jce1 , jce2
  ! Internal (excluded first and last line) i
  integer(ik4) , public :: ici1 , ici2
  ! Internal (excluded first and last column) j
  integer(ik4) , public :: jci1 , jci2
  ! Internal (excluded 2 lines and cols) i
  integer(ik4) , public :: icii1 , icii2
  ! Internal (excluded 2 lines and cols) j
  integer(ik4) , public :: jcii1 , jcii2

  ! Ghost points A

  integer(ik4) , public :: ici1ga , ici2ga , jci1ga , jci2ga
  integer(ik4) , public :: ice1ga , ice2ga , jce1ga , jce2ga
  integer(ik4) , public :: ide1ga , ide2ga , jde1ga , jde2ga
  integer(ik4) , public :: idi1ga , idi2ga , jdi1ga , jdi2ga

  ! Ghost points B

  integer(ik4) , public :: ici1gb , ici2gb , jci1gb , jci2gb
  integer(ik4) , public :: ice1gb , ice2gb , jce1gb , jce2gb
  integer(ik4) , public :: ide1gb , ide2gb , jde1gb , jde2gb
  integer(ik4) , public :: idi1gb , idi2gb , jdi1gb , jdi2gb

  ! Ghost points C

  integer(ik4) , public :: ici1gc , ici2gc , jci1gc , jci2gc
  integer(ik4) , public :: ice1gc , ice2gc , jce1gc , jce2gc
  integer(ik4) , public :: ide1gc , ide2gc , jde1gc , jde2gc
  integer(ik4) , public :: idi1gc , idi2gc , jdi1gc , jdi2gc

  ! SL stencil points

  integer(ik4) , public :: ici1sl , ici2sl , jci1sl , jci2sl
  integer(ik4) , public :: ice1sl , ice2sl , jce1sl , jce2sl
  integer(ik4) , public :: ide1sl , ide2sl , jde1sl , jde2sl
  integer(ik4) , public :: idi1sl , idi2sl , jdi1sl , jdi2sl

  ! J index Dot points Full Domain  = jde1 : begin , jde2 : end
  ! I index Cross points Internal Domain = ici1 : begin , ici2 : end

  !####################### MPI parameters ################################

  integer(ik4) , public :: mycomm
  integer(ik4) , public :: nproc , nprocshm
  integer(ik4) , public :: myid , myidshm
  integer(ik4) , public :: njxcpus , niycpus
  integer(ik4) , public :: iyp , jxp
  integer(ik4) , public :: iypsg , jxpsg

  !####################### MPI parameters ################################

  ! Surface minimum H2O percent to be considered water

  real(rkx) , public :: h2opct

  ! Allow water pixels to have an elevation

  logical , public :: h2ohgt

  ! Do a first resampling befor final interpolation

  logical , public :: lresamp

  ! Interpolation radius in ds unit for topography

  real(rkx) , public :: roidem

  ! Smoothing Control flag
  !     true  -> Perform extra smoothing in boundaries

  logical , public :: smthbdy

  ! Fudging for landuse and texture for grid and subgrid

  logical , public :: fudge_lnd
  logical , public :: fudge_lnd_s
  logical , public :: fudge_tex
  logical , public :: fudge_tex_s
  logical , public :: fudge_lak
  logical , public :: fudge_lak_s

  ! Terrain output files

  character(len=64) , public :: domname
  character(len=64) , public :: prestr

  ! Global Begin and End date for Input Pre processing

  type(rcm_time_and_date) , save , public :: globidate1 ! BEGIN
  type(rcm_time_and_date) , save , public :: globidate2 ! END

  ! Days per year and degrees per day

  character(len=12) , public :: calendar
  integer(ik4) , public :: ical
  real(rkx) , public :: dayspy
  real(rkx) , public :: vernal_equinox
  real(rkx) , public :: half_dayspy
  real(rkx) , public :: sixteenth_dayspy
  real(rkx) , public :: dpd

  ! Fixed dimensions

  integer(ik4) , public , parameter :: mpy = 12         ! Months per Year

  ! Number of Soil texture categories, leave it to 17

  integer(ik4) , public , parameter :: ntex = 17
  ! Should be ntex-5. Soil classes.
  integer(ik4) , public , parameter :: nats = 12

  ! Maximum number of depths in lake model

  integer(ik4) , public , parameter :: ndpmax = 200

  ! Number of bins in solar spectra

  integer(ik4) , public , parameter :: nspi = 19

  ! Number of PGW pressure levels

  integer(ik4) , public , parameter :: npgwlev = 17

#ifdef CLM45
  ! Soil layer thickness discretization (m)
  real(rkx) , public , parameter :: scalez = 0.025_rkx
  integer(ik4) , public , parameter :: num_soil_layers = 10
#else
  integer(ik4) , public , parameter :: num_soil_layers = 3
#endif

  ! Shall we use this to port?

  character(len=1) , public , parameter :: pthsep = '/'

  ! Paths

  character(len=256) , public :: dirter , inpter
  character(len=256) , public :: dirglob , inpglob
  character(len=256) , public :: dirout
  character(len=256) , public :: moist_filename
  character(len=8)   , public :: tersrc , smsrc
#ifdef NETCDF4_HDF5
  integer(ik4) , public :: iomode = ior(nf90_clobber, nf90_netcdf4)
#else
#ifndef PNETCDF
#ifdef NETCDF_CDF5
  integer(ik4) , public :: iomode = ior(nf90_clobber, nf90_cdf5)
#else
  integer(ik4) , public :: iomode = nf90_clobber
#endif
#else
  integer(ik4) , public :: iomode = 0
#endif
#endif

  integer(ik4) , parameter :: h5gzipcode = 1
  integer(ik4) , public :: ncfilter = h5gzipcode
  integer(ik4) , public :: ncfilter_nparams = 1
  integer(ik4) , public , parameter :: max_filter_params = 8
  integer(ik4) , public , dimension(max_filter_params) :: &
      ncfilter_params = [1, 0, 0 , 0, 0, 0, 0, 0]

  ! Model output control parameters

  logical , public :: ifsave
  logical , public :: ifatm
  logical , public :: ifshf
  logical , public :: ifrad
  logical , public :: ifsrf
  logical , public :: ifsub
  logical , public :: ifsts
  logical , public :: iflak
  logical , public :: ifopt
  logical , public :: ifchem
  logical , public :: ifcordex

  real(rkx) , public :: outnwf
  real(rkx) , public :: savfrq
  real(rkx) , public :: atmfrq
  real(rkx) , public :: radfrq
  real(rkx) , public :: lakfrq
  real(rkx) , public :: subfrq
  real(rkx) , public :: srffrq
  real(rkx) , public :: chemfrq
  real(rkx) , public :: optfrq
  integer(ik4) , public :: ibdyfrq

  logical , public :: ensemble_run

  logical , public :: lperturb_topo
  logical , public :: lperturb_ts
  logical , public :: lperturb_ps
  logical , public :: lperturb_t
  logical , public :: lperturb_q
  logical , public :: lperturb_u
  logical , public :: lperturb_v

  real(rkx) , public :: perturb_frac_topo
  real(rkx) , public :: perturb_frac_ts
  real(rkx) , public :: perturb_frac_ps
  real(rkx) , public :: perturb_frac_t
  real(rkx) , public :: perturb_frac_q
  real(rkx) , public :: perturb_frac_u
  real(rkx) , public :: perturb_frac_v

  logical , public :: lclm45lake = .false.
#ifdef CLM45
  logical , public :: enable_megan_emission = .false.
  logical , public :: enable_urban_landunit = .true.
  logical , public :: enable_more_crop_pft = .false.
  logical , public :: enable_dv_baresoil = .false.
  logical , public :: enable_cru_precip = .false.
#endif

  public :: initparam , init_fnestparam , init_globwindow

  contains

  subroutine initparam(filename, ierr)
    implicit none
    character (len=*) , intent(in) :: filename
    integer(ik4) , intent(out) :: ierr
    integer(ik8) :: gdate1 , gdate2
    integer(ik4) :: iresult
    integer(ik4) :: ipunit

    namelist /dimparam/ iy , jx , kz , dsmax , dsmin , nsg , njxcpus , niycpus
    namelist /coreparam/ idynamic
    namelist /molochparam/ mo_a0 , mo_ztop , mo_h
    namelist /geoparam/ iproj , ds , ptop , clat , clon , plat ,    &
      plon , cntri , cntrj , truelatl , truelath , i_band , i_crm
    namelist /terrainparam/ domname , lresamp , smthbdy , lakedpth,   &
      lsmoist , fudge_lnd , fudge_lnd_s , fudge_tex , fudge_tex_s ,   &
      fudge_lak , fudge_lak_s , h2opct , h2ohgt , ismthlev , dirter , &
      inpter , moist_filename , tersrc , smsrc , roidem , lclm45lake
    namelist /debugparam/ debug_level , dbgfrq
    namelist /boundaryparam/ nspgx , nspgd , high_nudge , &
      medium_nudge , low_nudge , bdy_nm , bdy_dm
    namelist /globdatparam/ dattyp , chemtyp, ssttyp , gdate1 , gdate2 , &
      dirglob , inpglob , calendar , ibdyfrq , ensemble_run
    namelist /cmip6param/ cmip6_inp , cmip6_model , cmip6_experiment , &
      cmip6_variant , cmip6_grid
    namelist /pmip4param/ pmip4_inp , pmip4_model , pmip4_experiment , &
      pmip4_variant , pmip4_grid
    namelist /perturbparam/ lperturb_ts , perturb_frac_ts ,         &
      lperturb_topo , perturb_frac_topo ,         &
      lperturb_ps , perturb_frac_ps , lperturb_t , perturb_frac_t , &
      lperturb_q , perturb_frac_q , lperturb_u , perturb_frac_u ,   &
      lperturb_v , perturb_frac_v
#ifdef CLM45
    namelist /clm_regcm/ enable_megan_emission , enable_urban_landunit, &
      enable_more_crop_pft , enable_dv_baresoil , enable_cru_precip
#endif
    namelist /referenceatm/ base_state_pressure , logp_lrate
#ifdef NETCDF4_HDF5
#if defined (NETCDF4_COMPRESS)
    namelist /ncfilters/ ncfilter , ncfilter_nparams , ncfilter_params
#endif
#endif

    open(newunit=ipunit, file=filename, status='old', &
         action='read', iostat=iresult)
    if ( iresult /= 0 ) then
      write (stderr,*) 'Error opening input namelist file ',trim(filename)
      ierr = 1
      return
    end if

    dsmax = 0.05_rkx
    dsmin = 0.01_rkx
    njxcpus = -1
    niycpus = -1

    rewind(ipunit)
    read(ipunit, nml=dimparam, iostat=iresult)
    if ( iresult /= 0 ) then
      write (stderr,*) 'Error reading dimparam namelist in ',trim(filename)
      ierr = 2
      return
    end if
    if ( nsg < 1 ) then
      nsg = 1
    end if

    idynamic = 1
    rewind(ipunit)
    read(ipunit, nml=coreparam, iostat=iresult)

    if ( idynamic < 1 .or. idynamic > 3 ) then
      write (stderr,*) 'Error reading coreparam namelist in ',trim(filename)
      write (stderr,*) 'Unknown dynamical core: ', idynamic
      ierr = 3
      return
    end if

    if ( idynamic == 2 ) then
      base_state_pressure = 101325.0_rkx ! Base state reference pressure
      logp_lrate = 47.70_rkx  ! Logp lapse rate d(T)/d(ln P) [K/ln(Pa)]
      rewind(ipunit)
      read(ipunit, nml=referenceatm, iostat=iresult)
    end if

    ! Moloch NH
    if ( idynamic == 3 ) then
      rewind(ipunit)
      read(ipunit, nml=molochparam, iostat=iresult)
    end if

#ifdef NETCDF4_HDF5
#if defined (NETCDF4_COMPRESS)
    rewind(ipunit)
    read(ipunit, nml=ncfilters, iostat=iresult)
#endif
#endif

    i_band = 0
    i_crm = 0
    cntri = -1.0_rkx
    cntrj = -1.0_rkx
    rewind(ipunit)
    read(ipunit, nml=geoparam, iostat=iresult)
    if ( iresult /= 0 ) then
      write (stderr,*) 'Error reading geoparam namelist in ',trim(filename)
      ierr = 4
      return
    end if
    if ( ds < 0.0_rkx ) then
      if ( iproj /= 'ROTLLR' ) then
        write(stderr,*) 'Grid size in degrees is supported only for ROTLLR'
        write(stderr,*) 'Use positive grid size in km for projection '//iproj
        ierr = 11
        return
      end if
      ds = -erkm*ds*degrad
    end if
    if ( iproj == 'LAMCON' ) then
      if ( abs(truelatl) < epsilon(1.0_rkx) .and. &
           abs(truelath) < epsilon(1.0_rkx) ) then
        write(stderr,*) 'SETTING TRUE LATITUDE TO DOMAIN CENTER!!!'
        write(stderr,*) 'If this is not what you want, set the values in ', &
          trim(filename)
        truelatl = clat
        truelath = clat
      end if
    end if
    if ( cntri < 0.0_rkx ) then
      cntri = real(iy,rkx)/d_two
    end if
    if ( cntrj < 0.0_rkx ) then
      cntrj = real(jx,rkx)/d_two
    end if

    ! Ensure that band mode is active if CRM mode is active
    if ( i_crm == 1 ) then
      i_band = 1
    end if

    ! No need of ptop here.
    if ( idynamic == 3 ) then
      ptop = 0.0_rkx
    end if

!   Setup all convenience dimensions

    iym1 = iy - 1
    iym2 = iy - 2
    iym3 = iy - 3
    jxm1 = jx - 1
    jxm2 = jx - 2
    jxm3 = jx - 3
    kzm1 = kz - 1
    kzm2 = kz - 2
    kzp1 = kz + 1
    kzp2 = kz + 2
    kzp3 = kz + 3
    kzp4 = kz + 4
    iysg = iy * nsg
    jxsg = jx * nsg
    iym1sg = iym1 * nsg
    jxm1sg = jxm1 * nsg
    iym2sg = iym2 * nsg
    jxm2sg = jxm2 * nsg
    iym3sg = iym3 * nsg
    jxm3sg = jxm3 * nsg
    nnsg = nsg*nsg
    jdot1 = 1
    jdot2 = jx
    jcross1 = 1
    if ( i_band == 1 ) then
      jcross2 = jx
      jout1 = 1
      jout2 = jx
      joutsg1 = 1
      joutsg2 = jx*nsg
    else
      jcross2 = jxm1
      jout1 = 2
      jout2 = jxm2
      joutsg1 = nsg+1
      joutsg2 = jxm2*nsg
    end if
    idot1 = 1
    idot2 = iy
    icross1 = 1
    if ( i_crm == 1 ) then
      icross2 = iy
      iout1 = 1
      iout2 = iy
      ioutsg1 = 1
      ioutsg2 = iy*nsg
    else
      icross2 = iym1
      iout1 = 2
      iout2 = iym2
      ioutsg1 = nsg+1
      ioutsg2 = iym2*nsg
    end if
    njcross = jcross2-jcross1+1
    nicross = icross2-icross1+1
    njdot = jdot2-jdot1+1
    nidot = idot2-idot1+1
    njout = jout2-jout1+1
    niout = iout2-iout1+1
    njoutsg = joutsg2-joutsg1+1
    nioutsg = ioutsg2-ioutsg1+1

    nveg = 22

    if ( i_crm == 1 ) then
      if ( iproj == 'EQBAND' ) then
        iproj = 'NORMER'
        clat  =   0.0_rkx
        clon  = 180.0_rkx
      end if
    else
      if ( i_band.eq.1 ) then
        ds = real((twopi*erkm)/real(jx,rk8),rkx)
        if ( iproj == 'EQBAND' ) then
          iproj = 'NORMER'
          clat  =   0.0_rkx
          clon  = 180.0_rkx
        end if
      end if
    end if

    ! Defaults to have SAME behaviour of V3 if not specified
    inpter  = '../DATA'
    inpglob = '../DATA'
    dirter  = '../../Input'
    dirglob = '../../Input'
    moist_filename = 'moist.nc'
    tersrc = 'GMTED'
    smsrc = 'ESACCI'

    lresamp = .false.
    smthbdy = .false.
    h2ohgt = .true.
    h2opct = 50.0_rkx
    roidem = 1.5_rkx
    ismthlev = 1
    rewind(ipunit)
    read(ipunit, nml=terrainparam, iostat=iresult)
    if ( iresult /= 0 ) then
      write (stderr,*) 'Error reading terrainparam namelist in ',trim(filename)
      ierr = 5
      return
    end if

    ! Set convenient defaults for debug I/O parameters
    rewind(ipunit)
    read(ipunit, nml=debugparam, iostat=iresult)
    if ( iresult /= 0 ) then
      ! We have defaults
      continue
    end if

    ! We assume 12 points is "OK" for a resolution of 50 km.
    ! Let us assume a "default" for the selected ds, not getting less
    ! than the OK number of points. If the domain is REALLY small,
    ! use 1/4 of the overall points, or AT LEAST 3 points...
    nspgx = max(min(max(int(real(nspgx*50,rkx)/ds),nspgx),min(jx,iy)/4),3)
    nspgd = max(min(max(int(real(nspgd*50,rkx)/ds),nspgd),min(jx,iy)/4),3)
    ! Anyway the user specify this...
    rewind(ipunit)
    read(ipunit, nml=boundaryparam, iostat=iresult)
    if ( iresult /= 0 ) then
      ! We have defaults
      continue
    end if
    ! Just double check ;)
    nspgx = max(nspgx,3)
    nspgd = max(nspgd,3)

    ibdyfrq = 6 ! Convenient default
    dattyp = 'UNKNW'
    gdate1 = 10100
    gdate2 = 10100
    calendar = 'gregorian'
    ensemble_run = .false.
    chemtyp = 'MZCLM'
    rewind(ipunit)
    read(ipunit, nml=globdatparam, iostat=iresult)
    if ( iresult /= 0 .and. i_crm /= 1 ) then
      write (stderr,*) 'Error reading globdatparam namelist in ',trim(filename)
      ierr = 6
      return
    end if
    if ( dattyp == 'CMIP6' .or. ssttyp == 'CMIP6' ) then
      rewind(ipunit)
      read(ipunit, nml=cmip6param, iostat=iresult)
      if ( iresult /= 0 ) then
        write (stderr,*) 'Error reading cmip6param namelist in ',trim(filename)
        ierr = 7
        return
      end if
    end if
<<<<<<< HEAD
    if ( dattyp == 'PMIP4' ) then
=======
    if ( dattyp == 'PMIP4' .or. ssttyp == 'PMIP4' ) then
>>>>>>> 8527a575
      rewind(ipunit)
      read(ipunit, nml=pmip4param, iostat=iresult)
      if ( iresult /= 0 ) then
        write (stderr,*) 'Error reading pmip4param namelist in ',trim(filename)
        ierr = 7
        return
      end if
    end if
    if (calendar == 'gregorian') then
      dayspy = 365.2422_rkx
      ical = gregorian
    else if (calendar == 'noleap' .or. calendar == '365_day') then
      dayspy = 365.0_rkx
      ical = noleap
    else if (calendar == '360_day') then
      dayspy = 360.0_rkx
      ical = y360
    else
      write(stderr,*) 'No calendar specified. Assuming gregorian'
      dayspy = 365.2422_rkx
      ical = gregorian
    end if
    vernal_equinox = (80.50_rk8/dayspy)*365.0_rk8
    dpd = 360.0_rkx/dayspy
    half_dayspy = dayspy/2.0_rkx
    sixteenth_dayspy = dayspy/16.0_rkx
    globidate1 = i8wcal(gdate1,ical)
    globidate2 = i8wcal(gdate2,ical)
    if ( ensemble_run ) then
      lperturb_topo = .false.
      lperturb_ts = .false.
      lperturb_ps = .false.
      lperturb_t = .false.
      lperturb_q = .false.
      lperturb_u = .false.
      lperturb_v = .false.
      perturb_frac_topo = d_r1000
      perturb_frac_ts = d_r1000
      perturb_frac_ps = d_r1000
      perturb_frac_t = d_r1000
      perturb_frac_q = d_r1000
      perturb_frac_u = d_r1000
      perturb_frac_v = d_r1000
      rewind(ipunit)
      read(ipunit, nml=perturbparam, iostat=iresult)
      if ( iresult /= 0 ) then
        write (stderr,*) 'Error reading perturbparam namelist in ' , &
          trim(filename)
        ierr = 8
        return
      end if
    end if

#ifdef CLM45
    rewind(ipunit)
    read(ipunit, nml=clm_regcm, iostat=iresult)
    if ( iresult /= 0 ) then
      ! No error here. we have defualts. ;)
      continue
    end if
#endif

    close(ipunit)
    ierr = 0
    return
  end subroutine initparam

  subroutine init_fnestparam(filename,coarse_outdir,coarse_domname)
    implicit none
    character(len=*) , intent(in) :: filename
    character(len=256) , intent(out) :: coarse_outdir , coarse_domname
    integer(ik4) :: iresult
    integer(ik4) :: ipunit
    namelist /fnestparam/ coarse_outdir , coarse_domname

    coarse_outdir = '        '
    coarse_domname = '        '
    open(newunit=ipunit, file=filename, status='old', &
                 action='read', iostat=iresult)
    if ( iresult /= 0 ) then
      write (stderr,*) 'Error opening input namelist file ',trim(filename)
      return
    end if
    read(ipunit, nml=fnestparam, iostat=iresult)
    if ( iresult /= 0 ) then
      write (stdout,*) 'fnestparam not present: Using defaults'
    end if
    close(ipunit)
  end subroutine init_fnestparam

  subroutine init_globwindow(filename,lat0,lon0,lat1,lon1)
    implicit none
    character(len=*) , intent(in) :: filename
    real(rkx) , intent(out) :: lat0 , lat1 , lon0 , lon1
    integer(ik4) :: iresult
    integer(ik4) :: ipunit
    namelist /globwindow/ lat0 , lat1 , lon0 , lon1

    lat0 = 0.0_rkx
    lon0 = 0.0_rkx
    lat1 = 0.0_rkx
    lon1 = 0.0_rkx

    open(newunit=ipunit, file=filename, status='old', &
                 action='read', iostat=iresult)
    if ( iresult /= 0 ) then
      write (stderr,*) 'Error opening input namelist file ',trim(filename)
      return
    end if
    read(ipunit, nml=globwindow, iostat=iresult)
    if ( iresult /= 0 ) then
      write (stdout,*) 'Globwindow namelist not present: Assuming Global'
    end if
    close(ipunit)
  end subroutine init_globwindow

end module mod_dynparam
! vim: tabstop=8 expandtab shiftwidth=2 softtabstop=2<|MERGE_RESOLUTION|>--- conflicted
+++ resolved
@@ -785,11 +785,7 @@
         return
       end if
     end if
-<<<<<<< HEAD
-    if ( dattyp == 'PMIP4' ) then
-=======
     if ( dattyp == 'PMIP4' .or. ssttyp == 'PMIP4' ) then
->>>>>>> 8527a575
       rewind(ipunit)
       read(ipunit, nml=pmip4param, iostat=iresult)
       if ( iresult /= 0 ) then
