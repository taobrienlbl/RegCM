--- conflicted
+++ resolved
@@ -398,11 +398,7 @@
   AC_REQUIRE([AC_PROG_EGREP])
 
   AC_CACHE_CHECK([if pnetcdf-config program is present],[ax_cv_prog_pnetcdf_config],[
-<<<<<<< HEAD
-  AS_IF([pnetcdf-config --version 2>/dev/null | egrep -q '^(PnetCDF|parallel-netcdf) '],
-=======
   AS_IF([pnetcdf-config --version 2>/dev/null | egrep -q '(PnetCDF|parallel-netcdf) '],
->>>>>>> 8527a575
         [ax_cv_prog_pnetcdf_config=yes], [ax_cv_prog_pnetcdf_config=no])
       ])
   AS_IF([test "$ax_cv_prog_pnetcdf_config" = "yes"], [[$1]], [[$2]])
